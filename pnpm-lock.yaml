--- conflicted
+++ resolved
@@ -658,13 +658,8 @@
         specifier: ^29.7.0
         version: 29.7.0
       ts-jest:
-<<<<<<< HEAD
-        specifier: ^27.1.1
-        version: 27.1.5(@babel/core@7.23.6)(@types/jest@27.5.2)(esbuild@0.17.18)(jest@27.5.1)(typescript@5.3.3)
-=======
         specifier: ^29.2.5
         version: 29.2.5(@babel/core@7.25.2)(esbuild@0.14.49)(jest@29.7.0)(typescript@5.5.4)
->>>>>>> 2895ae24
       typescript:
         specifier: 5.5.4
         version: 5.5.4
@@ -762,13 +757,8 @@
         specifier: 6.1.13
         version: 6.1.13
       ts-jest:
-<<<<<<< HEAD
-        specifier: ^27.1.1
-        version: 27.1.5(@babel/core@7.23.6)(@types/jest@27.5.2)(esbuild@0.17.18)(jest@27.5.1)(typescript@5.3.3)
-=======
         specifier: ^29.2.5
         version: 29.2.5(@babel/core@7.25.2)(esbuild@0.14.49)(jest@29.7.0)(typescript@5.5.4)
->>>>>>> 2895ae24
       typescript:
         specifier: 5.5.4
         version: 5.5.4
@@ -865,16 +855,8 @@
         specifier: 7.5.8
         version: 7.5.8
       jest:
-<<<<<<< HEAD
-        specifier: ^27.4.3
-        version: 27.5.1(ts-node@10.9.1)
-=======
         specifier: ^29.7.0
         version: 29.7.0(@types/node@18.17.4)
-      strip-ansi:
-        specifier: ^6.0.1
-        version: 6.0.1
->>>>>>> 2895ae24
       ts-jest:
         specifier: ^29.2.5
         version: 29.2.5(@babel/core@7.25.2)(esbuild@0.14.49)(jest@29.7.0)(typescript@5.5.4)
