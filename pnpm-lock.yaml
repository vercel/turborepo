--- conflicted
+++ resolved
@@ -688,15 +688,9 @@
       got:
         specifier: ^11.8.6
         version: 11.8.6
-<<<<<<< HEAD
       picocolors:
         specifier: 1.0.1
         version: 1.0.1
-      uuid:
-        specifier: ^9.0.1
-        version: 9.0.1
-=======
->>>>>>> db5a8cc4
       zod:
         specifier: ^3.22.4
         version: 3.22.4
