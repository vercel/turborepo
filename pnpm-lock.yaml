--- conflicted
+++ resolved
@@ -48,13 +48,9 @@
 
   docs:
     specifiers:
-<<<<<<< HEAD
       '@algolia/client-search': ^4.9.1
-      '@babel/core': 7.18.9
+      '@babel/core': 7.18.10
       '@docsearch/react': ^3.2.0
-=======
-      '@babel/core': 7.18.10
->>>>>>> 127b9863
       '@heroicons/react': 1.0.6
       '@react-aria/focus': 3.2.2
       '@react-aria/radio': 3.2.1
