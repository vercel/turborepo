Setup
  $ . ${TESTDIR}/../setup.sh
  $ . ${TESTDIR}/setup.sh $(pwd)

Check
  $ ${TURBO} run test --dry --single-package
  
  Tasks to Run
  build
<<<<<<< HEAD
    Task                   = build                                                                                                  
    Hash                   = 818eddfdc27ae508                                                                                       
    Cached (Local)         = false                                                                                                  
    Cached (Remote)        = false                                                                                                  
    Command                = echo 'building' > foo                                                                                  
    Outputs                = foo                                                                                                    
    Log File               = .turbo/turbo-build.log                                                                                 
    Dependencies           =                                                                                                        
    Dependendents          = test                                                                                                   
    ResolvedTaskDefinition = {"outputs":["foo"],"cache":true,"dependsOn":[],"inputs":[],"outputMode":0,"env":[],"persistent":false} 
  test
    Task                   = test                                                                                                     
    Hash                   = 011f1e783558cf3d                                                                                         
    Cached (Local)         = false                                                                                                    
    Cached (Remote)        = false                                                                                                    
    Command                = [[ ( -f foo ) && $(cat foo) == 'building' ]]                                                             
    Outputs                =                                                                                                          
    Log File               = .turbo/turbo-test.log                                                                                    
    Dependencies           = build                                                                                                    
    Dependendents          =                                                                                                          
    ResolvedTaskDefinition = {"outputs":[],"cache":true,"dependsOn":["build"],"inputs":[],"outputMode":0,"env":[],"persistent":false} 
=======
    Task                   = build                                                                                                       
    Hash                   = 8fc80cfff3b64237                                                                                            
    Cached (Local)         = false                                                                                                       
    Cached (Remote)        = false                                                                                                       
    Command                = echo 'building' > foo                                                                                       
    Outputs                = foo                                                                                                         
    Log File               = .turbo/turbo-build.log                                                                                      
    Dependencies           =                                                                                                             
    Dependendents          = test                                                                                                        
    ResolvedTaskDefinition = {"outputs":["foo"],"cache":true,"dependsOn":[],"inputs":[],"outputMode":"full","env":[],"persistent":false} 
  test
    Task                   = test                                                                                                          
    Hash                   = c71366ccd6a86465                                                                                              
    Cached (Local)         = false                                                                                                         
    Cached (Remote)        = false                                                                                                         
    Command                = [[ ( -f foo ) && $(cat foo) == 'building' ]]                                                                  
    Outputs                =                                                                                                               
    Log File               = .turbo/turbo-test.log                                                                                         
    Dependencies           = build                                                                                                         
    Dependendents          =                                                                                                               
    ResolvedTaskDefinition = {"outputs":[],"cache":true,"dependsOn":["build"],"inputs":[],"outputMode":"full","env":[],"persistent":false} 
>>>>>>> b324e626

  $ ${TURBO} run test --dry=json --single-package
  {
    "tasks": [
      {
        "task": "build",
        "hash": "818eddfdc27ae508",
        "cacheState": {
          "local": false,
          "remote": false
        },
        "command": "echo 'building' \u003e foo",
        "outputs": [
          "foo"
        ],
        "excludedOutputs": null,
        "logFile": ".turbo/turbo-build.log",
        "dependencies": [],
        "dependents": [
          "test"
        ],
        "resolvedTaskDefinition": {
          "outputs": [
            "foo"
          ],
          "cache": true,
          "dependsOn": [],
          "inputs": [],
          "outputMode": "full",
          "env": [],
          "persistent": false
        }
      },
      {
        "task": "test",
        "hash": "011f1e783558cf3d",
        "cacheState": {
          "local": false,
          "remote": false
        },
        "command": "[[ ( -f foo ) \u0026\u0026 $(cat foo) == 'building' ]]",
        "outputs": null,
        "excludedOutputs": null,
        "logFile": ".turbo/turbo-test.log",
        "dependencies": [
          "build"
        ],
        "dependents": [],
        "resolvedTaskDefinition": {
          "outputs": [],
          "cache": true,
          "dependsOn": [
            "build"
          ],
          "inputs": [],
          "outputMode": "full",
          "env": [],
          "persistent": false
        }
      }
    ]
  }<|MERGE_RESOLUTION|>--- conflicted
+++ resolved
@@ -4,54 +4,30 @@
 
 Check
   $ ${TURBO} run test --dry --single-package
-  
+
   Tasks to Run
   build
-<<<<<<< HEAD
-    Task                   = build                                                                                                  
-    Hash                   = 818eddfdc27ae508                                                                                       
-    Cached (Local)         = false                                                                                                  
-    Cached (Remote)        = false                                                                                                  
-    Command                = echo 'building' > foo                                                                                  
-    Outputs                = foo                                                                                                    
-    Log File               = .turbo/turbo-build.log                                                                                 
-    Dependencies           =                                                                                                        
-    Dependendents          = test                                                                                                   
-    ResolvedTaskDefinition = {"outputs":["foo"],"cache":true,"dependsOn":[],"inputs":[],"outputMode":0,"env":[],"persistent":false} 
+    Task                   = build
+    Hash                   = 818eddfdc27ae508
+    Cached (Local)         = false
+    Cached (Remote)        = false
+    Command                = echo 'building' > foo
+    Outputs                = foo
+    Log File               = .turbo/turbo-build.log
+    Dependencies           =
+    Dependendents          = test
+    ResolvedTaskDefinition = {"outputs":["foo"],"cache":true,"dependsOn":[],"inputs":[],"outputMode":0,"env":[],"persistent":false}
   test
-    Task                   = test                                                                                                     
-    Hash                   = 011f1e783558cf3d                                                                                         
-    Cached (Local)         = false                                                                                                    
-    Cached (Remote)        = false                                                                                                    
-    Command                = [[ ( -f foo ) && $(cat foo) == 'building' ]]                                                             
-    Outputs                =                                                                                                          
-    Log File               = .turbo/turbo-test.log                                                                                    
-    Dependencies           = build                                                                                                    
-    Dependendents          =                                                                                                          
-    ResolvedTaskDefinition = {"outputs":[],"cache":true,"dependsOn":["build"],"inputs":[],"outputMode":0,"env":[],"persistent":false} 
-=======
-    Task                   = build                                                                                                       
-    Hash                   = 8fc80cfff3b64237                                                                                            
-    Cached (Local)         = false                                                                                                       
-    Cached (Remote)        = false                                                                                                       
-    Command                = echo 'building' > foo                                                                                       
-    Outputs                = foo                                                                                                         
-    Log File               = .turbo/turbo-build.log                                                                                      
-    Dependencies           =                                                                                                             
-    Dependendents          = test                                                                                                        
-    ResolvedTaskDefinition = {"outputs":["foo"],"cache":true,"dependsOn":[],"inputs":[],"outputMode":"full","env":[],"persistent":false} 
-  test
-    Task                   = test                                                                                                          
-    Hash                   = c71366ccd6a86465                                                                                              
-    Cached (Local)         = false                                                                                                         
-    Cached (Remote)        = false                                                                                                         
-    Command                = [[ ( -f foo ) && $(cat foo) == 'building' ]]                                                                  
-    Outputs                =                                                                                                               
-    Log File               = .turbo/turbo-test.log                                                                                         
-    Dependencies           = build                                                                                                         
-    Dependendents          =                                                                                                               
-    ResolvedTaskDefinition = {"outputs":[],"cache":true,"dependsOn":["build"],"inputs":[],"outputMode":"full","env":[],"persistent":false} 
->>>>>>> b324e626
+    Task                   = test
+    Hash                   = 011f1e783558cf3d
+    Cached (Local)         = false
+    Cached (Remote)        = false
+    Command                = [[ ( -f foo ) && $(cat foo) == 'building' ]]
+    Outputs                =
+    Log File               = .turbo/turbo-test.log
+    Dependencies           = build
+    Dependendents          =
+    ResolvedTaskDefinition = {"outputs":[],"cache":true,"dependsOn":["build"],"inputs":[],"outputMode":0,"env":[],"persistent":false}
 
   $ ${TURBO} run test --dry=json --single-package
   {
