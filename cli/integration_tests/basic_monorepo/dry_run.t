--- conflicted
+++ resolved
@@ -5,67 +5,38 @@
 Check my-app#build output
   $ ${TURBO} run build --dry | grep "Packages in Scope" -A 4
   Packages in Scope
-  Name   Path          
-  my-app apps/my-app   
-  util   packages/util 
-  
+  Name   Path
+  my-app apps/my-app
+  util   packages/util
+
   $ ${TURBO} run build --dry | grep "my-app#build" -A 12
   my-app#build
-<<<<<<< HEAD
-    Task                   = build                                                                                                                      
-    Package                = my-app                                                                                                                     
-    Hash                   = b76d712380332c9d                                                                                                           
-    Cached (Local)         = false                                                                                                                      
-    Cached (Remote)        = false                                                                                                                      
-    Directory              = apps/my-app                                                                                                                
-    Command                = echo 'building'                                                                                                            
-    Outputs                = apple.json, banana.txt                                                                                                     
-    Log File               = apps/my-app/.turbo/turbo-build.log                                                                                         
-    Dependencies           =                                                                                                                            
-    Dependendents          =                                                                                                                            
-    ResolvedTaskDefinition = {"outputs":["apple.json","banana.txt"],"cache":true,"dependsOn":[],"inputs":[],"outputMode":0,"env":[],"persistent":false} 
+    Task                   = build
+    Package                = my-app
+    Hash                   = b76d712380332c9d
+    Cached (Local)         = false
+    Cached (Remote)        = false
+    Directory              = apps/my-app
+    Command                = echo 'building'
+    Outputs                = apple.json, banana.txt
+    Log File               = apps/my-app/.turbo/turbo-build.log
+    Dependencies           =
+    Dependendents          =
+    ResolvedTaskDefinition = {"outputs":["apple.json","banana.txt"],"cache":true,"dependsOn":[],"inputs":[],"outputMode":0,"env":[],"persistent":false}
   $ ${TURBO} run build --dry | grep "util#build" -A 12
   util#build
-    Task                   = build                                                                                             
-    Package                = util                                                                                              
-    Hash                   = eb1d222bd1029e49                                                                                  
-    Cached (Local)         = false                                                                                             
-    Cached (Remote)        = false                                                                                             
-    Directory              = packages/util                                                                                     
-    Command                = echo 'building'                                                                                   
-    Outputs                =                                                                                                   
-    Log File               = packages/util/.turbo/turbo-build.log                                                              
-    Dependencies           =                                                                                                   
-    Dependendents          =                                                                                                   
-    ResolvedTaskDefinition = {"outputs":[],"cache":true,"dependsOn":[],"inputs":[],"outputMode":0,"env":[],"persistent":false} 
-=======
-    Task                   = build                                                                                                                           
-    Package                = my-app                                                                                                                          
-    Hash                   = 7438505b97329a3d                                                                                                                
-    Cached (Local)         = false                                                                                                                           
-    Cached (Remote)        = false                                                                                                                           
-    Directory              = apps/my-app                                                                                                                     
-    Command                = echo 'building'                                                                                                                 
-    Outputs                = apple.json, banana.txt                                                                                                          
-    Log File               = apps/my-app/.turbo/turbo-build.log                                                                                              
-    Dependencies           =                                                                                                                                 
-    Dependendents          =                                                                                                                                 
-    ResolvedTaskDefinition = {"outputs":["apple.json","banana.txt"],"cache":true,"dependsOn":[],"inputs":[],"outputMode":"full","env":[],"persistent":false} 
-  $ ${TURBO} run build --dry | grep "util#build" -A 12
-  util#build
-    Task                   = build                                                                                                  
-    Package                = util                                                                                                   
-    Hash                   = 6dec18f9f767112f                                                                                       
-    Cached (Local)         = false                                                                                                  
-    Cached (Remote)        = false                                                                                                  
-    Directory              = packages/util                                                                                          
-    Command                = echo 'building'                                                                                        
-    Outputs                =                                                                                                        
-    Log File               = packages/util/.turbo/turbo-build.log                                                                   
-    Dependencies           =                                                                                                        
-    Dependendents          =                                                                                                        
-    ResolvedTaskDefinition = {"outputs":[],"cache":true,"dependsOn":[],"inputs":[],"outputMode":"full","env":[],"persistent":false} 
->>>>>>> b324e626
+    Task                   = build
+    Package                = util
+    Hash                   = eb1d222bd1029e49
+    Cached (Local)         = false
+    Cached (Remote)        = false
+    Directory              = packages/util
+    Command                = echo 'building'
+    Outputs                =
+    Log File               = packages/util/.turbo/turbo-build.log
+    Dependencies           =
+    Dependendents          =
+    ResolvedTaskDefinition = {"outputs":[],"cache":true,"dependsOn":[],"inputs":[],"outputMode":0,"env":[],"persistent":false}
 
 # Validate output of my-app#build task
   $ ${TURBO} run build --dry=json | jq '.tasks | map(select(.taskId == "my-app#build")) | .[0]'
