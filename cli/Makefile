--- conflicted
+++ resolved
@@ -11,7 +11,6 @@
 GO_FILES = $(shell find . -name "*.go")
 SRC_FILES = $(shell find . -name "*.go" | grep -v "_test.go")
 
-<<<<<<< HEAD
 turbo: compile-protos $(SRC_FILES) go.mod
 	CGO_ENABLED=0 go build $(GO_FLAGS) ./cmd/turbo
 
@@ -21,14 +20,6 @@
     internal/turbodprotocol/turbod.proto
 # touch compile-protos
 
-# These tests are for development
-test: test-go vet-go
-
-=======
-turbo: $(SRC_FILES) go.mod go.sum
-	CGO_ENABLED=0 go build $(GO_FLAGS) ./cmd/turbo
-
->>>>>>> fc021197
 ewatch: scripts/...
 	nodemon --exec "make e2e" -e .ts,.go
 
@@ -41,16 +32,11 @@
 # you can run "TURBO_RACE= make test-go" to disable the race detector.
 TURBO_RACE ?= -race
 
-<<<<<<< HEAD
-test-go: compile-protos
-	go test $(TURBO_RACE) ./internal/...
-=======
 clean-go:
 	go clean -testcache ./...
 
-test-go: $(GO_FILES) go.mod go.sum
+test-go: compile-protos $(GO_FILES) go.mod go.sum
 	go test $(TURBO_RACE) ./...
->>>>>>> fc021197
 
 lint-go: $(GO_FILES) go.mod go.sum
 	golangci-lint run --new-from-rev=main
