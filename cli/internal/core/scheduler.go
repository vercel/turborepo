--- conflicted
+++ resolved
@@ -2,10 +2,6 @@
 
 import (
 	"fmt"
-<<<<<<< HEAD
-=======
-	"github.com/vercel/turborepo/cli/internal/util"
->>>>>>> b95a07e1
 	"strings"
 
 	"github.com/pyr-sh/dag"
