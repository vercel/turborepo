--- conflicted
+++ resolved
@@ -39,19 +39,11 @@
 }
 
 // NewEngine creates a new engine given a topologic graph of workspace package names
-<<<<<<< HEAD
 func NewEngine(completeGraph *graph.CompleteGraph) *Engine {
-=======
-func NewEngine(workspaceGraph *dag.AcyclicGraph) *Engine {
->>>>>>> c6f706f4
 	return &Engine{
 		completeGraph:    completeGraph,
 		Tasks:            make(map[string]*Task),
-<<<<<<< HEAD
-		TopologicGraph:   &completeGraph.WorkspaceGraph,
-=======
-		WorkspaceGraph:   workspaceGraph,
->>>>>>> c6f706f4
+		WorkspaceGraph:   &completeGraph.WorkspaceGraph,
 		TaskGraph:        &dag.AcyclicGraph{},
 		PackageTaskDeps:  map[string][]string{},
 		rootEnabledTasks: make(util.Set),
