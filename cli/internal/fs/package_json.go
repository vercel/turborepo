--- conflicted
+++ resolved
@@ -3,11 +3,7 @@
 import (
 	"encoding/json"
 	"io/ioutil"
-<<<<<<< HEAD
-=======
-	"os"
 	"strings"
->>>>>>> 8c58bfd6
 	"sync"
 
 	"github.com/vercel/turborepo/cli/internal/util"
