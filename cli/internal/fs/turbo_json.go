package fs

import (
	"encoding/json"
	"fmt"
	"io/ioutil"
	"log"
	"os"
	"sort"
	"strings"

	"github.com/muhammadmuzzammil1998/jsonc"
	"github.com/pkg/errors"
	"github.com/vercel/turbo/cli/internal/turbopath"
	"github.com/vercel/turbo/cli/internal/util"
)

const (
	configFile                   = "turbo.json"
	envPipelineDelimiter         = "$"
	topologicalPipelineDelimiter = "^"
)

type rawTurboJSON struct {
	// Global root filesystem dependencies
	GlobalDependencies []string `json:"globalDependencies,omitempty"`
	// Global env
	GlobalEnv []string `json:"globalEnv,omitempty"`
	// Pipeline is a map of Turbo pipeline entries which define the task graph
	// and cache behavior on a per task or per package-task basis.
	Pipeline Pipeline `json:"pipeline"`
	// Configuration options when interfacing with the remote cache
	RemoteCacheOptions RemoteCacheOptions `json:"remoteCache,omitempty"`

	// Extends can be the name of another workspace
	Extends []string `json:"extends,omitempty"`
}

// pristineTurboJSON is used when marshaling a TurboJSON object into a turbo.json string
// Notably, it includes a PristinePipeline instead of the regular Pipeline. (i.e. TaskDefinition
// instead of BookkeepingTaskDefinition.)
type pristineTurboJSON struct {
	GlobalDependencies []string           `json:"globalDependencies,omitempty"`
	GlobalEnv          []string           `json:"globalEnv,omitempty"`
	Pipeline           PristinePipeline   `json:"pipeline"`
	RemoteCacheOptions RemoteCacheOptions `json:"remoteCache,omitempty"`
	Extends            []string           `json:"extends,omitempty"`
}

// TurboJSON represents a turbo.json configuration file
type TurboJSON struct {
	GlobalDeps         []string
	GlobalEnv          []string
	Pipeline           Pipeline
	RemoteCacheOptions RemoteCacheOptions

	// A list of Workspace names
	Extends []string
}

// RemoteCacheOptions is a struct for deserializing .remoteCache of configFile
type RemoteCacheOptions struct {
	TeamID    string `json:"teamId,omitempty"`
	Signature bool   `json:"signature,omitempty"`
}

// rawTaskWithDefaults exists to Marshal (i.e. turn a TaskDefinition into json).
// We use this for printing ResolvedTaskConfiguration, because we _want_ to show
// the user the default values for key they have not configured.
type rawTaskWithDefaults struct {
	Outputs    []string            `json:"outputs"`
	Cache      *bool               `json:"cache"`
	DependsOn  []string            `json:"dependsOn"`
	Inputs     []string            `json:"inputs"`
	OutputMode util.TaskOutputMode `json:"outputMode"`
	Env        []string            `json:"env"`
	Persistent bool                `json:"persistent"`
}

// rawTask exists to Unmarshal from json. When fields are omitted, we _want_
// them to be missing, so that we can distinguish missing from empty value.
type rawTask struct {
	Outputs    []string             `json:"outputs,omitempty"`
	Cache      *bool                `json:"cache,omitempty"`
	DependsOn  []string             `json:"dependsOn,omitempty"`
	Inputs     []string             `json:"inputs,omitempty"`
	OutputMode *util.TaskOutputMode `json:"outputMode,omitempty"`
	Env        []string             `json:"env,omitempty"`
	Persistent *bool                `json:"persistent,omitempty"`
}

// PristinePipeline contains original TaskDefinitions without the bookkeeping
type PristinePipeline map[string]TaskDefinition

// Pipeline is a struct for deserializing .pipeline in configFile
type Pipeline map[string]BookkeepingTaskDefinition

// BookkeepingTaskDefinition holds the underlying TaskDefinition and some bookkeeping data
// about the TaskDefinition. This wrapper struct allows us to leave TaskDefinition untouched.
type BookkeepingTaskDefinition struct {
	definedFields  util.Set
	TaskDefinition TaskDefinition
}

// TaskDefinition is a representation of the configFile pipeline for further computation.
type TaskDefinition struct {
	Outputs     TaskOutputs
	ShouldCache bool

	// This field is custom-marshalled from rawTask.Env and rawTask.DependsOn
	EnvVarDependencies []string

	// TopologicalDependencies are tasks from package dependencies.
	// E.g. "build" is a topological dependency in:
	// dependsOn: ['^build'].
	// This field is custom-marshalled from rawTask.DependsOn
	TopologicalDependencies []string

	// TaskDependencies are anything that is not a topological dependency
	// E.g. both something and //whatever are TaskDependencies in:
	// dependsOn: ['something', '//whatever']
	// This field is custom-marshalled from rawTask.DependsOn
	TaskDependencies []string

	// Inputs indicate the list of files this Task depends on. If any of those files change
	// we can conclude that any cached outputs or logs for this Task should be invalidated.
	Inputs []string

	// OutputMode determins how we should log the output.
	OutputMode util.TaskOutputMode

	// Persistent indicates whether the Task is expected to exit or not
	// Tasks marked Persistent do not exit (e.g. --watch mode or dev servers)
	Persistent bool
}

// GetTask returns a TaskDefinition based on the ID (package#task format) or name (e.g. "build")
func (pc Pipeline) GetTask(taskID string, taskName string) (*BookkeepingTaskDefinition, error) {
	// first check for package-tasks
	taskDefinition, ok := pc[taskID]
	if !ok {
		// then check for regular tasks
		fallbackTaskDefinition, notcool := pc[taskName]
		// if neither, then bail
		if !notcool {
			// Return an empty TaskDefinition
			return nil, fmt.Errorf("Could not find task \"%s\" in pipeline", taskID)
		}

		// override if we need to...
		taskDefinition = fallbackTaskDefinition
	}

	return &taskDefinition, nil
}

// LoadTurboConfig loads, or optionally, synthesizes a TurboJSON instance
func LoadTurboConfig(dir turbopath.AbsoluteSystemPath, rootPackageJSON *PackageJSON, includeSynthesizedFromRootPackageJSON bool) (*TurboJSON, error) {
	// If the root package.json stil has a `turbo` key, log a warning and remove it.
	if rootPackageJSON.LegacyTurboConfig != nil {
		log.Printf("[WARNING] \"turbo\" in package.json is no longer supported. Migrate to %s by running \"npx @turbo/codemod create-turbo-config\"\n", configFile)
		rootPackageJSON.LegacyTurboConfig = nil
	}

	var turboJSON *TurboJSON
	turboFromFiles, err := ReadTurboConfig(dir.UntypedJoin(configFile))

	if !includeSynthesizedFromRootPackageJSON && err != nil {
		// If the file didn't exist, throw a custom error here instead of propagating
		if errors.Is(err, os.ErrNotExist) {
<<<<<<< HEAD
			return nil, errors.Wrapf(err, "Could not find %s. Follow directions at https://turbo.build/repo/docs to create one", configFile)
=======
			return nil, errors.Wrap(err, fmt.Sprintf("Could not find %s. Follow directions at https://turbo.build/repo/docs to create one", configFile))

>>>>>>> 5b44c928
		}

		// There was an error, and we don't have any chance of recovering
		// because we aren't synthesizing anything
		return nil, err
	} else if !includeSynthesizedFromRootPackageJSON {
		// We're not synthesizing anything and there was no error, we're done
		return turboFromFiles, nil
	} else if errors.Is(err, os.ErrNotExist) {
		// turbo.json doesn't exist, but we're going try to synthesize something
		turboJSON = &TurboJSON{
			Pipeline: make(Pipeline),
		}
	} else if err != nil {
		// some other happened, we can't recover
		return nil, err
	} else {
		// we're synthesizing, but we have a starting point
		// Note: this will have to change to support task inference in a monorepo
		// for now, we're going to error on any "root" tasks and turn non-root tasks into root tasks
		pipeline := make(Pipeline)
		for taskID, taskDefinition := range turboFromFiles.Pipeline {
			if util.IsPackageTask(taskID) {
				return nil, fmt.Errorf("Package tasks (<package>#<task>) are not allowed in single-package repositories: found %v", taskID)
			}
			pipeline[util.RootTaskID(taskID)] = taskDefinition
		}
		turboJSON = turboFromFiles
		turboJSON.Pipeline = pipeline
	}

	for scriptName := range rootPackageJSON.Scripts {
		if !turboJSON.Pipeline.HasTask(scriptName) {
			taskName := util.RootTaskID(scriptName)
			// Explicitly set ShouldCache to false in this definition and add the bookkeeping fields
			// so downstream we can pretend that it was set on purpose (as if read from a config file)
			// rather than defaulting to the 0-value of a boolean field.
			turboJSON.Pipeline[taskName] = BookkeepingTaskDefinition{
				definedFields: util.SetFromStrings([]string{"ShouldCache"}),
				TaskDefinition: TaskDefinition{
					ShouldCache: false,
				},
			}
		}
	}
	return turboJSON, nil
}

// TurboJSONValidation is the signature for a validation function passed to Validate()
type TurboJSONValidation func(*TurboJSON) []error

// Validate calls an array of validation functions on the TurboJSON struct.
// The validations can be customized by the caller.
func (tj *TurboJSON) Validate(validations []TurboJSONValidation) []error {
	allErrors := []error{}
	for _, validation := range validations {
		errors := validation(tj)
		allErrors = append(allErrors, errors...)
	}

	return allErrors
}

// TaskOutputs represents the patterns for including and excluding files from outputs
type TaskOutputs struct {
	Inclusions []string
	Exclusions []string
}

// Sort contents of task outputs
func (to TaskOutputs) Sort() TaskOutputs {
	var inclusions []string
	var exclusions []string
	copy(inclusions, to.Inclusions)
	copy(exclusions, to.Exclusions)
	sort.Strings(inclusions)
	sort.Strings(exclusions)
	return TaskOutputs{Inclusions: inclusions, Exclusions: exclusions}
}

// ReadTurboConfig reads turbo.json from a provided path
func ReadTurboConfig(turboJSONPath turbopath.AbsoluteSystemPath) (*TurboJSON, error) {
	// If the configFile exists, use that
	if turboJSONPath.FileExists() {
		turboJSON, err := readTurboJSON(turboJSONPath)
		if err != nil {
			return nil, fmt.Errorf("%s: %w", configFile, err)
		}

		return turboJSON, nil
	}

	// If there's no turbo.json, return an error.
	return nil, os.ErrNotExist
}

// readTurboJSON reads the configFile in to a struct
func readTurboJSON(path turbopath.AbsoluteSystemPath) (*TurboJSON, error) {
	file, err := path.Open()
	if err != nil {
		return nil, err
	}
	var turboJSON *TurboJSON
	data, err := ioutil.ReadAll(file)
	if err != nil {
		return nil, err
	}

	err = jsonc.Unmarshal(data, &turboJSON)

	if err != nil {
		return nil, err
	}

	return turboJSON, nil
}

// GetTaskDefinition returns a TaskDefinition from a serialized definition in configFile
func (pc Pipeline) GetTaskDefinition(taskID string) (TaskDefinition, bool) {
	if entry, ok := pc[taskID]; ok {
		return entry.TaskDefinition, true
	}
	_, task := util.GetPackageTaskFromId(taskID)
	entry, ok := pc[task]
	return entry.TaskDefinition, ok
}

// HasTask returns true if the given task is defined in the pipeline, either directly or
// via a package task (`pkg#task`)
func (pc Pipeline) HasTask(task string) bool {
	for key := range pc {
		if key == task {
			return true
		}
		if util.IsPackageTask(key) {
			_, taskName := util.GetPackageTaskFromId(key)
			if taskName == task {
				return true
			}
		}
	}
	return false
}

// Pristine returns a PristinePipeline
func (pc Pipeline) Pristine() PristinePipeline {
	pristine := PristinePipeline{}
	for taskName, taskDef := range pc {
		pristine[taskName] = taskDef.TaskDefinition
	}
	return pristine
}

// hasField checks the internal bookkeeping definedFields field to
// see whether a field was actually in the underlying turbo.json
// or whether it was initialized with its 0-value.
func (btd BookkeepingTaskDefinition) hasField(fieldName string) bool {
	return btd.definedFields.Includes(fieldName)
}

// MergeTaskDefinitions accepts an array of BookkeepingTaskDefinitions and merges them into
// a single TaskDefinition. It uses the bookkeeping definedFields to determine which fields should
// be overwritten and when 0-values should be respected.
func MergeTaskDefinitions(taskDefinitions []BookkeepingTaskDefinition) (*TaskDefinition, error) {
	// Start with an empty definition
	mergedTaskDefinition := &TaskDefinition{}

	// Set the default, because the 0-value will be false, and if no turbo.jsons had
	// this field set for this task, we want it to be true.
	mergedTaskDefinition.ShouldCache = true

	// For each of the TaskDefinitions we know of, merge them in
	for _, bookkeepingTaskDef := range taskDefinitions {
		taskDef := bookkeepingTaskDef.TaskDefinition
		if bookkeepingTaskDef.hasField("Outputs") {
			mergedTaskDefinition.Outputs = taskDef.Outputs
		}

		if bookkeepingTaskDef.hasField("ShouldCache") {
			mergedTaskDefinition.ShouldCache = taskDef.ShouldCache
		}

		if bookkeepingTaskDef.hasField("EnvVarDependencies") {
			mergedTaskDefinition.EnvVarDependencies = taskDef.EnvVarDependencies
		}

		if bookkeepingTaskDef.hasField("TopologicalDependencies") {
			mergedTaskDefinition.TopologicalDependencies = taskDef.TopologicalDependencies
		}

		if bookkeepingTaskDef.hasField("TaskDependencies") {
			mergedTaskDefinition.TaskDependencies = taskDef.TaskDependencies
		}

		if bookkeepingTaskDef.hasField("Inputs") {
			mergedTaskDefinition.Inputs = taskDef.Inputs
		}

		if bookkeepingTaskDef.hasField("OutputMode") {
			mergedTaskDefinition.OutputMode = taskDef.OutputMode
		}
		if bookkeepingTaskDef.hasField("Persistent") {
			mergedTaskDefinition.Persistent = taskDef.Persistent
		}
	}

	return mergedTaskDefinition, nil
}

// UnmarshalJSON deserializes a single task definition from
// turbo.json into a TaskDefinition struct
func (btd *BookkeepingTaskDefinition) UnmarshalJSON(data []byte) error {
	task := rawTask{}
	if err := json.Unmarshal(data, &task); err != nil {
		return err
	}

	btd.definedFields = util.Set{}

	if task.Outputs != nil {
		var inclusions []string
		var exclusions []string
		// Assign a bookkeeping field so we know that there really were
		// outputs configured in the underlying config file.
		btd.definedFields.Add("Outputs")

		for _, glob := range task.Outputs {
			if strings.HasPrefix(glob, "!") {
				exclusions = append(exclusions, glob[1:])
			} else {
				inclusions = append(inclusions, glob)
			}
		}

		btd.TaskDefinition.Outputs = TaskOutputs{
			Inclusions: inclusions,
			Exclusions: exclusions,
		}

		sort.Strings(btd.TaskDefinition.Outputs.Inclusions)
		sort.Strings(btd.TaskDefinition.Outputs.Exclusions)
	}

	if task.Cache == nil {
		btd.TaskDefinition.ShouldCache = true
	} else {
		btd.definedFields.Add("ShouldCache")
		btd.TaskDefinition.ShouldCache = *task.Cache
	}

	envVarDependencies := make(util.Set)

	btd.TaskDefinition.TopologicalDependencies = []string{} // TODO @mehulkar: this should be a set
	btd.TaskDefinition.TaskDependencies = []string{}        // TODO @mehulkar: this should be a set

	for _, dependency := range task.DependsOn {
		if strings.HasPrefix(dependency, envPipelineDelimiter) {
			log.Printf("[DEPRECATED] Declaring an environment variable in \"dependsOn\" is deprecated, found %s. Use the \"env\" key or use `npx @turbo/codemod migrate-env-var-dependencies`.\n", dependency)
			envVarDependencies.Add(strings.TrimPrefix(dependency, envPipelineDelimiter))
		} else if strings.HasPrefix(dependency, topologicalPipelineDelimiter) {
			// Note: This will get assigned multiple times in the loop, but we only care that it's true
			btd.definedFields.Add("TopologicalDependencies")
			btd.TaskDefinition.TopologicalDependencies = append(btd.TaskDefinition.TopologicalDependencies, strings.TrimPrefix(dependency, topologicalPipelineDelimiter))
		} else {
			// Note: This will get assigned multiple times in the loop, but we only care that it's true
			btd.definedFields.Add("TaskDependencies")
			btd.TaskDefinition.TaskDependencies = append(btd.TaskDefinition.TaskDependencies, dependency)
		}
	}

	sort.Strings(btd.TaskDefinition.TaskDependencies)
	sort.Strings(btd.TaskDefinition.TopologicalDependencies)

	// Append env key into EnvVarDependencies
	if task.Env != nil {
		btd.definedFields.Add("EnvVarDependencies")
		for _, value := range task.Env {
			if strings.HasPrefix(value, envPipelineDelimiter) {
				// Hard error to help people specify this correctly during migration.
				// TODO: Remove this error after we have run summary.
				return fmt.Errorf("You specified \"%s\" in the \"env\" key. You should not prefix your environment variables with \"$\"", value)
			}

			envVarDependencies.Add(value)
		}
	}

	btd.TaskDefinition.EnvVarDependencies = envVarDependencies.UnsafeListOfStrings()

	sort.Strings(btd.TaskDefinition.EnvVarDependencies)

	if task.Inputs != nil {
		// Note that we don't require Inputs to be sorted, we're going to
		// hash the resulting files and sort that instead
		btd.definedFields.Add("Inputs")
		btd.TaskDefinition.Inputs = task.Inputs
	}

	if task.OutputMode != nil {
		btd.definedFields.Add("OutputMode")
		btd.TaskDefinition.OutputMode = *task.OutputMode
	}

	if task.Persistent != nil {
		btd.definedFields.Add("Persistent")
		btd.TaskDefinition.Persistent = *task.Persistent
	} else {
		btd.TaskDefinition.Persistent = false
	}
	return nil
}

// MarshalJSON serializes TaskDefinition struct into json
func (c TaskDefinition) MarshalJSON() ([]byte, error) {
	// Initialize with empty arrays, so we get empty arrays serialized into JSON
	task := rawTaskWithDefaults{
		Outputs:   []string{},
		Inputs:    []string{},
		Env:       []string{},
		DependsOn: []string{},
	}

	task.Persistent = c.Persistent
	task.Cache = &c.ShouldCache
	task.OutputMode = c.OutputMode

	if len(c.Inputs) > 0 {
		task.Inputs = c.Inputs
	}

	if len(c.EnvVarDependencies) > 0 {
		task.Env = append(task.Env, c.EnvVarDependencies...)
	}

	if len(c.Outputs.Inclusions) > 0 {
		task.Outputs = append(task.Outputs, c.Outputs.Inclusions...)
	}

	for _, i := range c.Outputs.Exclusions {
		task.Outputs = append(task.Outputs, "!"+i)
	}

	if len(c.TaskDependencies) > 0 {
		task.DependsOn = append(task.DependsOn, c.TaskDependencies...)
	}

	for _, i := range c.TopologicalDependencies {
		task.DependsOn = append(task.DependsOn, "^"+i)
	}

	// These _should_ already be sorted when the TaskDefinition struct was unmarshaled,
	// but we want to ensure they're sorted on the way out also, just in case something
	// in the middle mutates the items.
	sort.Strings(task.DependsOn)
	sort.Strings(task.Outputs)
	sort.Strings(task.Env)
	sort.Strings(task.Inputs)

	return json.Marshal(task)
}

// UnmarshalJSON deserializes the contents of turbo.json into a TurboJSON struct
func (c *TurboJSON) UnmarshalJSON(data []byte) error {
	raw := &rawTurboJSON{}
	if err := json.Unmarshal(data, &raw); err != nil {
		return err
	}

	envVarDependencies := make(util.Set)
	globalFileDependencies := make(util.Set)

	for _, value := range raw.GlobalEnv {
		if strings.HasPrefix(value, envPipelineDelimiter) {
			// Hard error to help people specify this correctly during migration.
			// TODO: Remove this error after we have run summary.
			return fmt.Errorf("You specified \"%s\" in the \"env\" key. You should not prefix your environment variables with \"%s\"", value, envPipelineDelimiter)
		}

		envVarDependencies.Add(value)
	}

	for _, value := range raw.GlobalDependencies {
		if strings.HasPrefix(value, envPipelineDelimiter) {
			log.Printf("[DEPRECATED] Declaring an environment variable in \"globalDependencies\" is deprecated, found %s. Use the \"globalEnv\" key or use `npx @turbo/codemod migrate-env-var-dependencies`.\n", value)
			envVarDependencies.Add(strings.TrimPrefix(value, envPipelineDelimiter))
		} else {
			globalFileDependencies.Add(value)
		}
	}

	// turn the set into an array and assign to the TurboJSON struct fields.
	c.GlobalEnv = envVarDependencies.UnsafeListOfStrings()
	sort.Strings(c.GlobalEnv)
	c.GlobalDeps = globalFileDependencies.UnsafeListOfStrings()
	sort.Strings(c.GlobalDeps)

	// copy these over, we don't need any changes here.
	c.Pipeline = raw.Pipeline
	c.RemoteCacheOptions = raw.RemoteCacheOptions
	c.Extends = raw.Extends

	return nil
}

// MarshalJSON converts a TurboJSON into the equivalent json object in bytes
// note: we go via rawTurboJSON so that the output format is correct
func (c *TurboJSON) MarshalJSON() ([]byte, error) {
	raw := pristineTurboJSON{}
	raw.GlobalDependencies = c.GlobalDeps
	raw.GlobalEnv = c.GlobalEnv
	raw.Pipeline = c.Pipeline.Pristine()
	raw.RemoteCacheOptions = c.RemoteCacheOptions

	return json.Marshal(&raw)
}<|MERGE_RESOLUTION|>--- conflicted
+++ resolved
@@ -168,12 +168,8 @@
 	if !includeSynthesizedFromRootPackageJSON && err != nil {
 		// If the file didn't exist, throw a custom error here instead of propagating
 		if errors.Is(err, os.ErrNotExist) {
-<<<<<<< HEAD
-			return nil, errors.Wrapf(err, "Could not find %s. Follow directions at https://turbo.build/repo/docs to create one", configFile)
-=======
 			return nil, errors.Wrap(err, fmt.Sprintf("Could not find %s. Follow directions at https://turbo.build/repo/docs to create one", configFile))
 
->>>>>>> 5b44c928
 		}
 
 		// There was an error, and we don't have any chance of recovering
