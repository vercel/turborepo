package run

import (
	"fmt"
	"os"
	"path/filepath"
	"reflect"
	"testing"

	"github.com/mitchellh/cli"
	"github.com/vercel/turborepo/cli/internal/fs"

	"github.com/stretchr/testify/assert"
)

func TestParseConfig(t *testing.T) {
	defaultCwd, err := os.Getwd()
	if err != nil {
		t.Errorf("failed to get cwd: %v", err)
	}
	defaultCacheFolder := filepath.Join(defaultCwd, filepath.FromSlash("node_modules/.cache/turbo"))
	cases := []struct {
		Name     string
		Args     []string
		Expected *RunOptions
	}{
		{
			"string flags",
			[]string{"foo"},
			&RunOptions{
				includeDependents:   true,
				stream:              true,
				bail:                true,
				dotGraph:            "",
				concurrency:         10,
				includeDependencies: false,
				cache:               true,
				forceExecution:      false,
				profile:             "",
				cwd:                 defaultCwd,
				cacheFolder:         defaultCacheFolder,
				cacheHitLogsMode:    FullLogs,
				cacheMissLogsMode:   FullLogs,
			},
		},
		{
			"scope",
			[]string{"foo", "--scope=foo", "--scope=blah"},
			&RunOptions{
				includeDependents:   true,
				stream:              true,
				bail:                true,
				dotGraph:            "",
				concurrency:         10,
				includeDependencies: false,
				cache:               true,
				forceExecution:      false,
				profile:             "",
				scope:               []string{"foo", "blah"},
				cwd:                 defaultCwd,
				cacheFolder:         defaultCacheFolder,
				cacheHitLogsMode:    FullLogs,
				cacheMissLogsMode:   FullLogs,
			},
		},
		{
			"concurrency",
			[]string{"foo", "--concurrency=12"},
			&RunOptions{
				includeDependents:   true,
				stream:              true,
				bail:                true,
				dotGraph:            "",
				concurrency:         12,
				includeDependencies: false,
				cache:               true,
				forceExecution:      false,
				profile:             "",
				cwd:                 defaultCwd,
				cacheFolder:         defaultCacheFolder,
				cacheHitLogsMode:    FullLogs,
				cacheMissLogsMode:   FullLogs,
			},
		},
		{
			"graph",
			[]string{"foo", "--graph=g.png"},
			&RunOptions{
				includeDependents:   true,
				stream:              true,
				bail:                true,
				dotGraph:            "g.png",
				concurrency:         10,
				includeDependencies: false,
				cache:               true,
				forceExecution:      false,
				profile:             "",
				cwd:                 defaultCwd,
				cacheFolder:         defaultCacheFolder,
				cacheHitLogsMode:    FullLogs,
				cacheMissLogsMode:   FullLogs,
			},
		},
		{
			"passThroughArgs",
			[]string{"foo", "--graph=g.png", "--", "--boop", "zoop"},
			&RunOptions{
				includeDependents:   true,
				stream:              true,
				bail:                true,
				dotGraph:            "g.png",
				concurrency:         10,
				includeDependencies: false,
				cache:               true,
				forceExecution:      false,
				profile:             "",
				cwd:                 defaultCwd,
				cacheFolder:         defaultCacheFolder,
				passThroughArgs:     []string{"--boop", "zoop"},
				cacheHitLogsMode:    FullLogs,
				cacheMissLogsMode:   FullLogs,
			},
		},
		{
			"Empty passThroughArgs",
			[]string{"foo", "--graph=g.png", "--"},
			&RunOptions{
				includeDependents:   true,
				stream:              true,
				bail:                true,
				dotGraph:            "g.png",
				concurrency:         10,
				includeDependencies: false,
				cache:               true,
				forceExecution:      false,
				profile:             "",
				cwd:                 defaultCwd,
				cacheFolder:         defaultCacheFolder,
				passThroughArgs:     []string{},
				cacheHitLogsMode:    FullLogs,
				cacheMissLogsMode:   FullLogs,
			},
		},
<<<<<<< HEAD
=======
		{
			"since and scope imply including dependencies for backwards compatibility",
			[]string{"foo", "--scope=bar", "--since=some-ref"},
			&RunOptions{
				includeDependents:   true,
				stream:              true,
				bail:                true,
				concurrency:         10,
				includeDependencies: true,
				cache:               true,
				cwd:                 defaultCwd,
				cacheFolder:         defaultCacheFolder,
				scope:               []string{"bar"},
				since:               "some-ref",
				cacheHitLogsMode:    FullLogs,
				cacheMissLogsMode:   FullLogs,
			},
		},
		{
			"can specify filter patterns",
			[]string{"foo", "--filter=bar", "--filter=...[main]"},
			&RunOptions{
				includeDependents: true,
				filterPatterns:    []string{"bar", "...[main]"},
				stream:            true,
				bail:              true,
				concurrency:       10,
				cache:             true,
				cwd:               defaultCwd,
				cacheFolder:       defaultCacheFolder,
				cacheHitLogsMode:  FullLogs,
				cacheMissLogsMode: FullLogs,
			},
		},
>>>>>>> 6ac2a24f
	}

	ui := &cli.BasicUi{
		Reader:      os.Stdin,
		Writer:      os.Stdout,
		ErrorWriter: os.Stderr,
	}

	for i, tc := range cases {
		t.Run(fmt.Sprintf("%d-%s", i, tc.Name), func(t *testing.T) {

			actual, err := parseRunArgs(tc.Args, defaultCwd, ui)
			if err != nil {
				t.Fatalf("invalid parse: %#v", err)
			}
			assert.EqualValues(t, tc.Expected, actual)
		})
	}
}

func TestParseRunOptionsUsesCWDFlag(t *testing.T) {
	expected := &RunOptions{
		includeDependents:   true,
		stream:              true,
		bail:                true,
		dotGraph:            "",
		concurrency:         10,
		includeDependencies: false,
		cache:               true,
		forceExecution:      false,
		profile:             "",
		cwd:                 "zop",
		cacheFolder:         filepath.FromSlash("zop/node_modules/.cache/turbo"),
		cacheHitLogsMode:    FullLogs,
		cacheMissLogsMode:   FullLogs,
	}

	ui := &cli.BasicUi{
		Reader:      os.Stdin,
		Writer:      os.Stdout,
		ErrorWriter: os.Stderr,
	}

	t.Run("accepts cwd argument", func(t *testing.T) {
		// Note that the Run parsing actually ignores `--cwd=` arg since
		// the `--cwd=` is parsed when setting up the global Config. This value is
		// passed directly as an argument to the parser.
		// We still need to ensure run accepts cwd flag and doesn't error.
		actual, err := parseRunArgs([]string{"foo", "--cwd=zop"}, "zop", ui)
		if err != nil {
			t.Fatalf("invalid parse: %#v", err)
		}
		assert.EqualValues(t, expected, actual)
	})

}

func TestGetTargetsFromArguments(t *testing.T) {
	type args struct {
		arguments  []string
		configJson *fs.TurboConfigJSON
	}
	tests := []struct {
		name    string
		args    args
		want    []string
		wantErr bool
	}{
		{
			name: "handles one defined target",
			args: args{
				arguments: []string{"build"},
				configJson: &fs.TurboConfigJSON{
					Pipeline: map[string]fs.Pipeline{
						"build":      {},
						"test":       {},
						"thing#test": {},
					},
				},
			},
			want:    []string{"build"},
			wantErr: false,
		},
		{
			name: "handles multiple targets and ignores flags",
			args: args{
				arguments: []string{"build", "test", "--foo", "--bar"},
				configJson: &fs.TurboConfigJSON{
					Pipeline: map[string]fs.Pipeline{
						"build":      {},
						"test":       {},
						"thing#test": {},
					},
				},
			},
			want:    []string{"build", "test"},
			wantErr: false,
		},
		{
			name: "handles pass through arguments after -- ",
			args: args{
				arguments: []string{"build", "test", "--", "--foo", "build", "--cache-dir"},
				configJson: &fs.TurboConfigJSON{
					Pipeline: map[string]fs.Pipeline{
						"build":      {},
						"test":       {},
						"thing#test": {},
					},
				},
			},
			want:    []string{"build", "test"},
			wantErr: false,
		},
		{
			name: "handles unknown pipeline targets ",
			args: args{
				arguments: []string{"foo", "test", "--", "--foo", "build", "--cache-dir"},
				configJson: &fs.TurboConfigJSON{
					Pipeline: map[string]fs.Pipeline{
						"build":      {},
						"test":       {},
						"thing#test": {},
					},
				},
			},
			want:    nil,
			wantErr: true,
		},
	}

	for _, tt := range tests {
		t.Run(tt.name, func(t *testing.T) {
			got, err := getTargetsFromArguments(tt.args.arguments, tt.args.configJson)
			if (err != nil) != tt.wantErr {
				t.Errorf("GetTargetsFromArguments() error = %v, wantErr %v", err, tt.wantErr)
				return
			}

			if !reflect.DeepEqual(got, tt.want) {
				t.Errorf("GetTargetsFromArguments() = %v, want %v", got, tt.want)
			}
		})
	}
}<|MERGE_RESOLUTION|>--- conflicted
+++ resolved
@@ -137,26 +137,6 @@
 				cwd:                 defaultCwd,
 				cacheFolder:         defaultCacheFolder,
 				passThroughArgs:     []string{},
-				cacheHitLogsMode:    FullLogs,
-				cacheMissLogsMode:   FullLogs,
-			},
-		},
-<<<<<<< HEAD
-=======
-		{
-			"since and scope imply including dependencies for backwards compatibility",
-			[]string{"foo", "--scope=bar", "--since=some-ref"},
-			&RunOptions{
-				includeDependents:   true,
-				stream:              true,
-				bail:                true,
-				concurrency:         10,
-				includeDependencies: true,
-				cache:               true,
-				cwd:                 defaultCwd,
-				cacheFolder:         defaultCacheFolder,
-				scope:               []string{"bar"},
-				since:               "some-ref",
 				cacheHitLogsMode:    FullLogs,
 				cacheMissLogsMode:   FullLogs,
 			},
@@ -177,7 +157,6 @@
 				cacheMissLogsMode: FullLogs,
 			},
 		},
->>>>>>> 6ac2a24f
 	}
 
 	ui := &cli.BasicUi{
