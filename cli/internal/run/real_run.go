--- conflicted
+++ resolved
@@ -91,15 +91,10 @@
 		Concurrency: rs.Opts.runOpts.concurrency,
 	}
 
-<<<<<<< HEAD
 	var logMutex sync.Mutex
-	fmt.Println("new mutex")
-
-	execFunc := func(ctx gocontext.Context, packageTask *nodes.PackageTask) error {
-=======
+
 	taskSummaries := []*runsummary.TaskSummary{}
 	execFunc := func(ctx gocontext.Context, packageTask *nodes.PackageTask, taskSummary *runsummary.TaskSummary) error {
->>>>>>> 7c6da54c
 		deps := engine.TaskGraph.DownEdges(packageTask.TaskID)
 		taskSummaries = append(taskSummaries, taskSummary)
 		// deps here are passed in to calculate the task hash
