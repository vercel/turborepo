// Package run implements `turbo run`
// This file implements the logic for `turbo run --dry`
package run

import (
	gocontext "context"
	"fmt"
	"path/filepath"
	"regexp"

	"github.com/pkg/errors"
	"github.com/vercel/turbo/cli/internal/cache"
	"github.com/vercel/turbo/cli/internal/cmdutil"
	"github.com/vercel/turbo/cli/internal/core"
	"github.com/vercel/turbo/cli/internal/graph"
	"github.com/vercel/turbo/cli/internal/nodes"
	"github.com/vercel/turbo/cli/internal/runsummary"
	"github.com/vercel/turbo/cli/internal/taskhash"
	"github.com/vercel/turbo/cli/internal/util"
)

// missingTaskLabel is printed when a package is missing a definition for a task that is supposed to run
// E.g. if `turbo run build --dry` is run, and package-a doesn't define a `build` script in package.json,
// the RunSummary will print this, instead of the script (e.g. `next build`).
const missingTaskLabel = "<NONEXISTENT>"

// DryRun gets all the info needed from tasks and prints out a summary, but doesn't actually
// execute the task.
func DryRun(
	ctx gocontext.Context,
	g *graph.CompleteGraph,
	rs *runSpec,
	engine *core.Engine,
	taskHashTracker *taskhash.Tracker,
	turboCache cache.Cache,
	base *cmdutil.CmdBase,
<<<<<<< HEAD
	summary *runsummary.DryRunSummary,
=======
	summary *runsummary.RunSummary,
>>>>>>> bf20fab0
) error {
	defer turboCache.Shutdown()

	dryRunJSON := rs.Opts.runOpts.dryRunJSON
	singlePackage := rs.Opts.runOpts.singlePackage

	taskSummaries, err := executeDryRun(
		ctx,
		engine,
		g,
		taskHashTracker,
		rs,
		base,
		turboCache,
	)

	if err != nil {
		return err
	}

	// Assign the Task Summaries to the main summary
	summary.Tasks = taskSummaries

	// Render the dry run as json
	if dryRunJSON {
		rendered, err := summary.FormatJSON(singlePackage)
		if err != nil {
			return err
		}
		base.UI.Output(rendered)
		return nil
	}

	return summary.FormatAndPrintText(base.UI, g.WorkspaceInfos, singlePackage)
}

func executeDryRun(ctx gocontext.Context, engine *core.Engine, g *graph.CompleteGraph, taskHashTracker *taskhash.Tracker, rs *runSpec, base *cmdutil.CmdBase, turboCache cache.Cache) ([]runsummary.TaskSummary, error) {
	taskIDs := []runsummary.TaskSummary{}

	dryRunExecFunc := func(ctx gocontext.Context, packageTask *nodes.PackageTask) error {
<<<<<<< HEAD
		hash := packageTask.Hash
		envVars := runsummary.TaskEnvVarSummary{
			Configured: packageTask.HashedEnvVars.BySource.Explicit.ToSecretHashable(),
			Inferred:   packageTask.HashedEnvVars.BySource.Prefixed.ToSecretHashable(),
		}

=======
>>>>>>> bf20fab0
		command := missingTaskLabel
		if packageTask.Command != "" {
			command = packageTask.Command
		}

		framework := runsummary.MissingFrameworkLabel
<<<<<<< HEAD
		if packageTask.Framework != "" {
			framework = packageTask.Framework
=======
		if taskHashTracker.PackageTaskFramework[packageTask.TaskID] != "" {
			framework = taskHashTracker.PackageTaskFramework[packageTask.TaskID]
>>>>>>> bf20fab0
		}

		isRootTask := packageTask.PackageName == util.RootPkgName
		if isRootTask && commandLooksLikeTurbo(command) {
			return fmt.Errorf("root task %v (%v) looks like it invokes turbo and might cause a loop", packageTask.Task, command)
		}

		ancestors, err := engine.GetTaskGraphAncestors(packageTask.TaskID)
		if err != nil {
			return err
		}

		descendents, err := engine.GetTaskGraphDescendants(packageTask.TaskID)
		if err != nil {
			return err
		}

		hash := packageTask.Hash
		itemStatus, err := turboCache.Exists(hash)
		if err != nil {
			return err
		}

		taskIDs = append(taskIDs, runsummary.TaskSummary{
			TaskID:                 packageTask.TaskID,
			Task:                   packageTask.Task,
			Package:                packageTask.PackageName,
			Dir:                    packageTask.Dir,
			Outputs:                packageTask.Outputs,
			ExcludedOutputs:        packageTask.ExcludedOutputs,
			LogFile:                packageTask.LogFile,
			ResolvedTaskDefinition: packageTask.TaskDefinition,
			ExpandedInputs:         packageTask.ExpandedInputs,
			Command:                command,
			Framework:              framework,
			EnvVars: runsummary.TaskEnvVarSummary{
				Configured: packageTask.HashedEnvVars.BySource.Explicit.ToSecretHashable(),
				Inferred:   packageTask.HashedEnvVars.BySource.Prefixed.ToSecretHashable(),
			},

			Hash:         hash,
			CacheState:   itemStatus,  // TODO(mehulkar): Move this to PackageTask
			Dependencies: ancestors,   // TODO(mehulkar): Move this to PackageTask
			Dependents:   descendents, // TODO(mehulkar): Move this to PackageTask
		})

		return nil
	}

	// This setup mirrors a real run. We call engine.execute() with
	// a visitor function and some hardcoded execOpts.
	// Note: we do not currently attempt to parallelize the graph walking
	// (as we do in real execution)
	getArgs := func(taskID string) []string {
		return rs.ArgsForTask(taskID)
	}
	visitorFn := g.GetPackageTaskVisitor(ctx, engine.TaskGraph, getArgs, base.Logger, dryRunExecFunc)
	execOpts := core.EngineExecutionOptions{
		Concurrency: 1,
		Parallel:    false,
	}
	errs := engine.Execute(visitorFn, execOpts)

	if len(errs) > 0 {
		for _, err := range errs {
			base.UI.Error(err.Error())
		}
		return nil, errors.New("errors occurred during dry-run graph traversal")
	}

	return taskIDs, nil
}

<<<<<<< HEAD
func renderDryRunSinglePackageJSON(summary *runsummary.DryRunSummary) (string, error) {
	singlePackageTasks := make([]runsummary.SinglePackageTaskSummary, len(summary.Tasks))

	for i, ht := range summary.Tasks {
		singlePackageTasks[i] = ht.ToSinglePackageTask()
	}

	dryRun := &runsummary.SinglePackageDryRunSummary{singlePackageTasks}

	bytes, err := json.MarshalIndent(dryRun, "", "  ")
	if err != nil {
		return "", errors.Wrap(err, "failed to render JSON")
	}
	return string(bytes), nil
}

func renderDryRunFullJSON(summary *runsummary.DryRunSummary, singlePackage bool) (string, error) {
	if singlePackage {
		return renderDryRunSinglePackageJSON(summary)
	}

	bytes, err := json.MarshalIndent(summary, "", "  ")
	if err != nil {
		return "", errors.Wrap(err, "failed to render JSON")
	}
	return string(bytes), nil
}

func displayDryTextRun(ui cli.Ui, summary *runsummary.DryRunSummary, workspaceInfos workspace.Catalog, isSinglePackage bool) error {
	if !isSinglePackage {
		ui.Output("")
		ui.Info(util.Sprintf("${CYAN}${BOLD}Packages in Scope${RESET}"))
		p := tabwriter.NewWriter(os.Stdout, 0, 0, 1, ' ', 0)
		fmt.Fprintln(p, "Name\tPath\t")
		for _, pkg := range summary.Packages {
			fmt.Fprintf(p, "%s\t%s\t\n", pkg, workspaceInfos.PackageJSONs[pkg].Dir)
		}
		if err := p.Flush(); err != nil {
			return err
		}
	}

	fileCount := 0
	for range summary.GlobalHashSummary.GlobalFileHashMap {
		fileCount = fileCount + 1
	}
	w1 := tabwriter.NewWriter(os.Stdout, 0, 0, 1, ' ', 0)
	ui.Output("")
	ui.Info(util.Sprintf("${CYAN}${BOLD}Global Hash Inputs${RESET}"))
	fmt.Fprintln(w1, util.Sprintf("  ${GREY}Global Files\t=\t%d${RESET}", fileCount))
	fmt.Fprintln(w1, util.Sprintf("  ${GREY}External Dependencies Hash\t=\t%s${RESET}", summary.GlobalHashSummary.RootExternalDepsHash))
	fmt.Fprintln(w1, util.Sprintf("  ${GREY}Global Cache Key\t=\t%s${RESET}", summary.GlobalHashSummary.GlobalCacheKey))
	if bytes, err := json.Marshal(summary.GlobalHashSummary.Pipeline); err == nil {
		fmt.Fprintln(w1, util.Sprintf("  ${GREY}Root pipeline\t=\t%s${RESET}", bytes))
	}
	if err := w1.Flush(); err != nil {
		return err
	}

	ui.Output("")
	ui.Info(util.Sprintf("${CYAN}${BOLD}Tasks to Run${RESET}"))

	for _, task := range summary.Tasks {
		taskName := task.TaskID

		if isSinglePackage {
			taskName = util.RootTaskTaskName(taskName)
		}

		ui.Info(util.Sprintf("${BOLD}%s${RESET}", taskName))
		w := tabwriter.NewWriter(os.Stdout, 0, 0, 1, ' ', 0)
		fmt.Fprintln(w, util.Sprintf("  ${GREY}Task\t=\t%s\t${RESET}", task.Task))

		var dependencies []string
		var dependents []string

		if !isSinglePackage {
			fmt.Fprintln(w, util.Sprintf("  ${GREY}Package\t=\t%s\t${RESET}", task.Package))
			dependencies = task.Dependencies
			dependents = task.Dependents
		} else {
			dependencies = make([]string, len(task.Dependencies))
			for i, dependency := range task.Dependencies {
				dependencies[i] = util.StripPackageName(dependency)
			}
			dependents = make([]string, len(task.Dependents))
			for i, dependent := range task.Dependents {
				dependents[i] = util.StripPackageName(dependent)
			}
		}

		fmt.Fprintln(w, util.Sprintf("  ${GREY}Hash\t=\t%s\t${RESET}", task.Hash))
		fmt.Fprintln(w, util.Sprintf("  ${GREY}Cached (Local)\t=\t%s\t${RESET}", strconv.FormatBool(task.CacheState.Local)))
		fmt.Fprintln(w, util.Sprintf("  ${GREY}Cached (Remote)\t=\t%s\t${RESET}", strconv.FormatBool(task.CacheState.Remote)))

		if !isSinglePackage {
			fmt.Fprintln(w, util.Sprintf("  ${GREY}Directory\t=\t%s\t${RESET}", task.Dir))
		}

		fmt.Fprintln(w, util.Sprintf("  ${GREY}Command\t=\t%s\t${RESET}", task.Command))
		fmt.Fprintln(w, util.Sprintf("  ${GREY}Outputs\t=\t%s\t${RESET}", strings.Join(task.Outputs, ", ")))
		fmt.Fprintln(w, util.Sprintf("  ${GREY}Log File\t=\t%s\t${RESET}", task.LogFile))
		fmt.Fprintln(w, util.Sprintf("  ${GREY}Dependencies\t=\t%s\t${RESET}", strings.Join(dependencies, ", ")))
		fmt.Fprintln(w, util.Sprintf("  ${GREY}Dependendents\t=\t%s\t${RESET}", strings.Join(dependents, ", ")))
		fmt.Fprintln(w, util.Sprintf("  ${GREY}Inputs Files Considered\t=\t%d\t${RESET}", len(task.ExpandedInputs)))

		fmt.Fprintln(w, util.Sprintf("  ${GREY}Configured Environment Variables\t=\t%s\t${RESET}", strings.Join(task.EnvVars.Configured, ", ")))
		fmt.Fprintln(w, util.Sprintf("  ${GREY}Inferred Environment Variables\t=\t%s\t${RESET}", strings.Join(task.EnvVars.Inferred, ", ")))

		bytes, err := json.Marshal(task.ResolvedTaskDefinition)
		// If there's an error, we can silently ignore it, we don't need to block the entire print.
		if err == nil {
			fmt.Fprintln(w, util.Sprintf("  ${GREY}ResolvedTaskDefinition\t=\t%s\t${RESET}", string(bytes)))
		}

		fmt.Fprintln(w, util.Sprintf("  ${GREY}Framework\t=\t%s\t${RESET}", task.Framework))
		if err := w.Flush(); err != nil {
			return err
		}
	}
	return nil
}

=======
>>>>>>> bf20fab0
var _isTurbo = regexp.MustCompile(fmt.Sprintf("(?:^|%v|\\s)turbo(?:$|\\s)", regexp.QuoteMeta(string(filepath.Separator))))

func commandLooksLikeTurbo(command string) bool {
	return _isTurbo.MatchString(command)
}<|MERGE_RESOLUTION|>--- conflicted
+++ resolved
@@ -34,11 +34,7 @@
 	taskHashTracker *taskhash.Tracker,
 	turboCache cache.Cache,
 	base *cmdutil.CmdBase,
-<<<<<<< HEAD
-	summary *runsummary.DryRunSummary,
-=======
 	summary *runsummary.RunSummary,
->>>>>>> bf20fab0
 ) error {
 	defer turboCache.Shutdown()
 
@@ -79,28 +75,14 @@
 	taskIDs := []runsummary.TaskSummary{}
 
 	dryRunExecFunc := func(ctx gocontext.Context, packageTask *nodes.PackageTask) error {
-<<<<<<< HEAD
-		hash := packageTask.Hash
-		envVars := runsummary.TaskEnvVarSummary{
-			Configured: packageTask.HashedEnvVars.BySource.Explicit.ToSecretHashable(),
-			Inferred:   packageTask.HashedEnvVars.BySource.Prefixed.ToSecretHashable(),
-		}
-
-=======
->>>>>>> bf20fab0
 		command := missingTaskLabel
 		if packageTask.Command != "" {
 			command = packageTask.Command
 		}
 
 		framework := runsummary.MissingFrameworkLabel
-<<<<<<< HEAD
 		if packageTask.Framework != "" {
 			framework = packageTask.Framework
-=======
-		if taskHashTracker.PackageTaskFramework[packageTask.TaskID] != "" {
-			framework = taskHashTracker.PackageTaskFramework[packageTask.TaskID]
->>>>>>> bf20fab0
 		}
 
 		isRootTask := packageTask.PackageName == util.RootPkgName
@@ -174,132 +156,6 @@
 	return taskIDs, nil
 }
 
-<<<<<<< HEAD
-func renderDryRunSinglePackageJSON(summary *runsummary.DryRunSummary) (string, error) {
-	singlePackageTasks := make([]runsummary.SinglePackageTaskSummary, len(summary.Tasks))
-
-	for i, ht := range summary.Tasks {
-		singlePackageTasks[i] = ht.ToSinglePackageTask()
-	}
-
-	dryRun := &runsummary.SinglePackageDryRunSummary{singlePackageTasks}
-
-	bytes, err := json.MarshalIndent(dryRun, "", "  ")
-	if err != nil {
-		return "", errors.Wrap(err, "failed to render JSON")
-	}
-	return string(bytes), nil
-}
-
-func renderDryRunFullJSON(summary *runsummary.DryRunSummary, singlePackage bool) (string, error) {
-	if singlePackage {
-		return renderDryRunSinglePackageJSON(summary)
-	}
-
-	bytes, err := json.MarshalIndent(summary, "", "  ")
-	if err != nil {
-		return "", errors.Wrap(err, "failed to render JSON")
-	}
-	return string(bytes), nil
-}
-
-func displayDryTextRun(ui cli.Ui, summary *runsummary.DryRunSummary, workspaceInfos workspace.Catalog, isSinglePackage bool) error {
-	if !isSinglePackage {
-		ui.Output("")
-		ui.Info(util.Sprintf("${CYAN}${BOLD}Packages in Scope${RESET}"))
-		p := tabwriter.NewWriter(os.Stdout, 0, 0, 1, ' ', 0)
-		fmt.Fprintln(p, "Name\tPath\t")
-		for _, pkg := range summary.Packages {
-			fmt.Fprintf(p, "%s\t%s\t\n", pkg, workspaceInfos.PackageJSONs[pkg].Dir)
-		}
-		if err := p.Flush(); err != nil {
-			return err
-		}
-	}
-
-	fileCount := 0
-	for range summary.GlobalHashSummary.GlobalFileHashMap {
-		fileCount = fileCount + 1
-	}
-	w1 := tabwriter.NewWriter(os.Stdout, 0, 0, 1, ' ', 0)
-	ui.Output("")
-	ui.Info(util.Sprintf("${CYAN}${BOLD}Global Hash Inputs${RESET}"))
-	fmt.Fprintln(w1, util.Sprintf("  ${GREY}Global Files\t=\t%d${RESET}", fileCount))
-	fmt.Fprintln(w1, util.Sprintf("  ${GREY}External Dependencies Hash\t=\t%s${RESET}", summary.GlobalHashSummary.RootExternalDepsHash))
-	fmt.Fprintln(w1, util.Sprintf("  ${GREY}Global Cache Key\t=\t%s${RESET}", summary.GlobalHashSummary.GlobalCacheKey))
-	if bytes, err := json.Marshal(summary.GlobalHashSummary.Pipeline); err == nil {
-		fmt.Fprintln(w1, util.Sprintf("  ${GREY}Root pipeline\t=\t%s${RESET}", bytes))
-	}
-	if err := w1.Flush(); err != nil {
-		return err
-	}
-
-	ui.Output("")
-	ui.Info(util.Sprintf("${CYAN}${BOLD}Tasks to Run${RESET}"))
-
-	for _, task := range summary.Tasks {
-		taskName := task.TaskID
-
-		if isSinglePackage {
-			taskName = util.RootTaskTaskName(taskName)
-		}
-
-		ui.Info(util.Sprintf("${BOLD}%s${RESET}", taskName))
-		w := tabwriter.NewWriter(os.Stdout, 0, 0, 1, ' ', 0)
-		fmt.Fprintln(w, util.Sprintf("  ${GREY}Task\t=\t%s\t${RESET}", task.Task))
-
-		var dependencies []string
-		var dependents []string
-
-		if !isSinglePackage {
-			fmt.Fprintln(w, util.Sprintf("  ${GREY}Package\t=\t%s\t${RESET}", task.Package))
-			dependencies = task.Dependencies
-			dependents = task.Dependents
-		} else {
-			dependencies = make([]string, len(task.Dependencies))
-			for i, dependency := range task.Dependencies {
-				dependencies[i] = util.StripPackageName(dependency)
-			}
-			dependents = make([]string, len(task.Dependents))
-			for i, dependent := range task.Dependents {
-				dependents[i] = util.StripPackageName(dependent)
-			}
-		}
-
-		fmt.Fprintln(w, util.Sprintf("  ${GREY}Hash\t=\t%s\t${RESET}", task.Hash))
-		fmt.Fprintln(w, util.Sprintf("  ${GREY}Cached (Local)\t=\t%s\t${RESET}", strconv.FormatBool(task.CacheState.Local)))
-		fmt.Fprintln(w, util.Sprintf("  ${GREY}Cached (Remote)\t=\t%s\t${RESET}", strconv.FormatBool(task.CacheState.Remote)))
-
-		if !isSinglePackage {
-			fmt.Fprintln(w, util.Sprintf("  ${GREY}Directory\t=\t%s\t${RESET}", task.Dir))
-		}
-
-		fmt.Fprintln(w, util.Sprintf("  ${GREY}Command\t=\t%s\t${RESET}", task.Command))
-		fmt.Fprintln(w, util.Sprintf("  ${GREY}Outputs\t=\t%s\t${RESET}", strings.Join(task.Outputs, ", ")))
-		fmt.Fprintln(w, util.Sprintf("  ${GREY}Log File\t=\t%s\t${RESET}", task.LogFile))
-		fmt.Fprintln(w, util.Sprintf("  ${GREY}Dependencies\t=\t%s\t${RESET}", strings.Join(dependencies, ", ")))
-		fmt.Fprintln(w, util.Sprintf("  ${GREY}Dependendents\t=\t%s\t${RESET}", strings.Join(dependents, ", ")))
-		fmt.Fprintln(w, util.Sprintf("  ${GREY}Inputs Files Considered\t=\t%d\t${RESET}", len(task.ExpandedInputs)))
-
-		fmt.Fprintln(w, util.Sprintf("  ${GREY}Configured Environment Variables\t=\t%s\t${RESET}", strings.Join(task.EnvVars.Configured, ", ")))
-		fmt.Fprintln(w, util.Sprintf("  ${GREY}Inferred Environment Variables\t=\t%s\t${RESET}", strings.Join(task.EnvVars.Inferred, ", ")))
-
-		bytes, err := json.Marshal(task.ResolvedTaskDefinition)
-		// If there's an error, we can silently ignore it, we don't need to block the entire print.
-		if err == nil {
-			fmt.Fprintln(w, util.Sprintf("  ${GREY}ResolvedTaskDefinition\t=\t%s\t${RESET}", string(bytes)))
-		}
-
-		fmt.Fprintln(w, util.Sprintf("  ${GREY}Framework\t=\t%s\t${RESET}", task.Framework))
-		if err := w.Flush(); err != nil {
-			return err
-		}
-	}
-	return nil
-}
-
-=======
->>>>>>> bf20fab0
 var _isTurbo = regexp.MustCompile(fmt.Sprintf("(?:^|%v|\\s)turbo(?:$|\\s)", regexp.QuoteMeta(string(filepath.Separator))))
 
 func commandLooksLikeTurbo(command string) bool {
