// Package run implements `turbo run`
// This file implements the logic for `turbo run --dry`
package run

import (
	gocontext "context"
	"fmt"
	"path/filepath"
	"regexp"
<<<<<<< HEAD
	"strconv"
	"strings"
	"sync"
	"text/tabwriter"
=======
>>>>>>> 9d49e677

	"github.com/pkg/errors"
	"github.com/vercel/turbo/cli/internal/cache"
	"github.com/vercel/turbo/cli/internal/cmdutil"
	"github.com/vercel/turbo/cli/internal/core"
	"github.com/vercel/turbo/cli/internal/graph"
	"github.com/vercel/turbo/cli/internal/nodes"
	"github.com/vercel/turbo/cli/internal/runsummary"
	"github.com/vercel/turbo/cli/internal/taskhash"
	"github.com/vercel/turbo/cli/internal/util"
)

<<<<<<< HEAD
// missingTaskLabel is printed when a package is missing a definition for a task that is supposed to run
// E.g. if `turbo run build --dry` is run, and package-a doesn't define a `build` script in package.json,
// the DryRunSummary will print this, instead of the script (e.g. `next build`).
const missingTaskLabel = "<NONEXISTENT>"

// DryRunSummary contains a summary of the packages and tasks that would run
// if the --dry flag had not been passed
type dryRunSummary struct {
	GlobalHashSummary *globalHashSummary `json:"globalHashSummary"`
	Packages          []string           `json:"packages"`
	Tasks             []*taskSummary     `json:"tasks"`
}

type globalHashSummary struct {
	GlobalFileHashMap    map[turbopath.AnchoredUnixPath]string `json:"globalFileHashMap"`
	RootExternalDepsHash string                                `json:"rootExternalDepsHash"`
	GlobalCacheKey       string                                `json:"globalCacheKey"`
	Pipeline             fs.PristinePipeline                   `json:"pipeline"`
}

func newGlobalHashSummary(ghInputs struct {
	globalFileHashMap    map[turbopath.AnchoredUnixPath]string
	rootExternalDepsHash string
	hashedSortedEnvPairs []string
	globalCacheKey       string
	pipeline             fs.PristinePipeline
}) *globalHashSummary {
	// TODO(mehulkar): Add ghInputs.hashedSortedEnvPairs in here, but redact the values
	return &globalHashSummary{
		GlobalFileHashMap:    ghInputs.globalFileHashMap,
		RootExternalDepsHash: ghInputs.rootExternalDepsHash,
		GlobalCacheKey:       ghInputs.globalCacheKey,
		Pipeline:             ghInputs.pipeline,
	}
}

// DryRunSummarySinglePackage is the same as DryRunSummary with some adjustments
// to the internal struct for a single package. It's likely that we can use the
// same struct for Single Package repos in the future.
type singlePackageDryRunSummary struct {
	Tasks []singlePackageTaskSummary `json:"tasks"`
}

=======
>>>>>>> 9d49e677
// DryRun gets all the info needed from tasks and prints out a summary, but doesn't actually
// execute the task.
func DryRun(
	ctx gocontext.Context,
	g *graph.CompleteGraph,
	rs *runSpec,
	engine *core.Engine,
	taskHashTracker *taskhash.Tracker,
	turboCache cache.Cache,
	base *cmdutil.CmdBase,
	summary *runsummary.RunSummary,
) error {
	defer turboCache.Shutdown()

	dryRunJSON := rs.Opts.runOpts.dryRunJSON
	singlePackage := rs.Opts.runOpts.singlePackage

	taskSummaries, err := executeDryRun(
		ctx,
		engine,
		g,
		taskHashTracker,
		rs,
		base,
	)

	if err != nil {
		return err
	}

	// We walk the graph with no concurrency.
	// Populating the cache state is parallelizable.
	// Do this _after_ walking the graph.
	populateCacheState(turboCache, taskSummaries)

	// Assign the Task Summaries to the main summary
	summary.Tasks = taskSummaries

	// Render the dry run as json
	if dryRunJSON {
		rendered, err := summary.FormatJSON(singlePackage)
		if err != nil {
			return err
		}
		base.UI.Output(string(rendered))
		return nil
	}

	return summary.FormatAndPrintText(base.UI, g.WorkspaceInfos, singlePackage)
}

<<<<<<< HEAD
func executeDryRun(ctx gocontext.Context, engine *core.Engine, g *graph.CompleteGraph, taskHashes *taskhash.Tracker, rs *runSpec, base *cmdutil.CmdBase) ([]*taskSummary, error) {
	taskIDs := []*taskSummary{}

	dryRunExecFunc := func(ctx gocontext.Context, packageTask *nodes.PackageTask) error {
		deps := engine.TaskGraph.DownEdges(packageTask.TaskID)
		passThroughArgs := rs.ArgsForTask(packageTask.Task)
		hash, err := taskHashes.CalculateTaskHash(packageTask, deps, base.Logger, passThroughArgs)
		if err != nil {
			return err
		}

		command := missingTaskLabel
		if packageTask.Command != "" {
			command = packageTask.Command
		}
=======
func executeDryRun(ctx gocontext.Context, engine *core.Engine, g *graph.CompleteGraph, taskHashTracker *taskhash.Tracker, rs *runSpec, base *cmdutil.CmdBase, turboCache cache.Cache) ([]*runsummary.TaskSummary, error) {
	taskIDs := []*runsummary.TaskSummary{}
>>>>>>> 9d49e677

	dryRunExecFunc := func(ctx gocontext.Context, packageTask *nodes.PackageTask, taskSummary *runsummary.TaskSummary) error {
		isRootTask := packageTask.PackageName == util.RootPkgName
		if isRootTask && commandLooksLikeTurbo(taskSummary.Command) {
			return fmt.Errorf("root task %v (%v) looks like it invokes turbo and might cause a loop", packageTask.Task, taskSummary.Command)
		}

		ancestors, err := engine.GetTaskGraphAncestors(packageTask.TaskID)
		if err != nil {
			return err
		}

		descendents, err := engine.GetTaskGraphDescendants(packageTask.TaskID)
		if err != nil {
			return err
		}

<<<<<<< HEAD
		taskIDs = append(taskIDs, &taskSummary{
			TaskID:                 packageTask.TaskID,
			Task:                   packageTask.Task,
			Package:                packageTask.PackageName,
			Dir:                    packageTask.Dir,
			Outputs:                packageTask.Outputs,
			ExcludedOutputs:        packageTask.ExcludedOutputs,
			LogFile:                packageTask.LogFile,
			ResolvedTaskDefinition: packageTask.TaskDefinition,
			Command:                command,

			Hash:         hash,        // TODO(mehulkar): Move this to PackageTask
			Dependencies: ancestors,   // TODO(mehulkar): Move this to PackageTask
			Dependents:   descendents, // TODO(mehulkar): Move this to PackageTask
		})
=======
		itemStatus, err := turboCache.Exists(packageTask.Hash)
		if err != nil {
			return err
		}

		// Assign some fallbacks if they were missing
		if taskSummary.Command == "" {
			taskSummary.Command = runsummary.MissingTaskLabel
		}

		if taskSummary.Framework == "" {
			taskSummary.Framework = runsummary.MissingFrameworkLabel
		}

		taskSummary.CacheState = itemStatus  // TODO(mehulkar): Move this to PackageTask
		taskSummary.Dependencies = ancestors // TODO(mehulkar): Move this to PackageTask
		taskSummary.Dependents = descendents // TODO(mehulkar): Move this to PackageTask

		taskIDs = append(taskIDs, taskSummary)
>>>>>>> 9d49e677

		return nil
	}

	// This setup mirrors a real run. We call engine.execute() with
	// a visitor function and some hardcoded execOpts.
	// Note: we do not currently attempt to parallelize the graph walking
	// (as we do in real execution)
	getArgs := func(taskID string) []string {
		return rs.ArgsForTask(taskID)
	}
	visitorFn := g.GetPackageTaskVisitor(ctx, engine.TaskGraph, getArgs, base.Logger, dryRunExecFunc)
	execOpts := core.EngineExecutionOptions{
		Concurrency: 1,
		Parallel:    false,
	}
	errs := engine.Execute(visitorFn, execOpts)

	if len(errs) > 0 {
		for _, err := range errs {
			base.UI.Error(err.Error())
		}
		return nil, errors.New("errors occurred during dry-run graph traversal")
	}

	return taskIDs, nil
}

<<<<<<< HEAD
func populateCacheState(turboCache cache.Cache, taskSummaries []*taskSummary) {
	// We make at most 8 requests at a time for cache state.
	maxParallelRequests := 8
	taskCount := len(taskSummaries)

	parallelRequestCount := maxParallelRequests
	if taskCount < maxParallelRequests {
		parallelRequestCount = taskCount
	}

	queue := make(chan int, taskCount)

	wg := &sync.WaitGroup{}
	for i := 0; i < parallelRequestCount; i++ {
		wg.Add(1)
		go func() {
			defer wg.Done()
			for index := range queue {
				task := taskSummaries[index]
				itemStatus := turboCache.Exists(task.Hash)
				task.CacheState = itemStatus
			}
		}()
	}

	for index := range taskSummaries {
		queue <- index
	}
	close(queue)
	wg.Wait()
}

func renderDryRunSinglePackageJSON(summary *dryRunSummary) (string, error) {
	singlePackageTasks := make([]singlePackageTaskSummary, len(summary.Tasks))

	for i, ht := range summary.Tasks {
		singlePackageTasks[i] = ht.toSinglePackageTask()
	}

	dryRun := &singlePackageDryRunSummary{singlePackageTasks}

	bytes, err := json.MarshalIndent(dryRun, "", "  ")
	if err != nil {
		return "", errors.Wrap(err, "failed to render JSON")
	}
	return string(bytes), nil
}

func renderDryRunFullJSON(summary *dryRunSummary, singlePackage bool) (string, error) {
	if singlePackage {
		return renderDryRunSinglePackageJSON(summary)
	}

	bytes, err := json.MarshalIndent(summary, "", "  ")
	if err != nil {
		return "", errors.Wrap(err, "failed to render JSON")
	}
	return string(bytes), nil
}

func displayDryTextRun(ui cli.Ui, summary *dryRunSummary, workspaceInfos graph.WorkspaceInfos, isSinglePackage bool) error {
	if !isSinglePackage {
		ui.Output("")
		ui.Info(util.Sprintf("${CYAN}${BOLD}Packages in Scope${RESET}"))
		p := tabwriter.NewWriter(os.Stdout, 0, 0, 1, ' ', 0)
		fmt.Fprintln(p, "Name\tPath\t")
		for _, pkg := range summary.Packages {
			fmt.Fprintf(p, "%s\t%s\t\n", pkg, workspaceInfos.PackageJSONs[pkg].Dir)
		}
		if err := p.Flush(); err != nil {
			return err
		}
	}

	fileCount := 0
	for range summary.GlobalHashSummary.GlobalFileHashMap {
		fileCount = fileCount + 1
	}
	w1 := tabwriter.NewWriter(os.Stdout, 0, 0, 1, ' ', 0)
	ui.Output("")
	ui.Info(util.Sprintf("${CYAN}${BOLD}Global Hash Inputs${RESET}"))
	fmt.Fprintln(w1, util.Sprintf("  ${GREY}Global Files\t=\t%d${RESET}", fileCount))
	fmt.Fprintln(w1, util.Sprintf("  ${GREY}External Dependencies Hash\t=\t%s${RESET}", summary.GlobalHashSummary.RootExternalDepsHash))
	fmt.Fprintln(w1, util.Sprintf("  ${GREY}Global Cache Key\t=\t%s${RESET}", summary.GlobalHashSummary.GlobalCacheKey))
	if bytes, err := json.Marshal(summary.GlobalHashSummary.Pipeline); err == nil {
		fmt.Fprintln(w1, util.Sprintf("  ${GREY}Root pipeline\t=\t%s${RESET}", bytes))
	}
	if err := w1.Flush(); err != nil {
		return err
	}

	ui.Output("")
	ui.Info(util.Sprintf("${CYAN}${BOLD}Tasks to Run${RESET}"))

	for _, task := range summary.Tasks {
		taskName := task.TaskID

		if isSinglePackage {
			taskName = util.RootTaskTaskName(taskName)
		}

		ui.Info(util.Sprintf("${BOLD}%s${RESET}", taskName))
		w := tabwriter.NewWriter(os.Stdout, 0, 0, 1, ' ', 0)
		fmt.Fprintln(w, util.Sprintf("  ${GREY}Task\t=\t%s\t${RESET}", task.Task))

		var dependencies []string
		var dependents []string

		if !isSinglePackage {
			fmt.Fprintln(w, util.Sprintf("  ${GREY}Package\t=\t%s\t${RESET}", task.Package))
			dependencies = task.Dependencies
			dependents = task.Dependents
		} else {
			dependencies = make([]string, len(task.Dependencies))
			for i, dependency := range task.Dependencies {
				dependencies[i] = util.StripPackageName(dependency)
			}
			dependents = make([]string, len(task.Dependents))
			for i, dependent := range task.Dependents {
				dependents[i] = util.StripPackageName(dependent)
			}
		}

		fmt.Fprintln(w, util.Sprintf("  ${GREY}Hash\t=\t%s\t${RESET}", task.Hash))
		fmt.Fprintln(w, util.Sprintf("  ${GREY}Cached (Local)\t=\t%s\t${RESET}", strconv.FormatBool(task.CacheState.Local)))
		fmt.Fprintln(w, util.Sprintf("  ${GREY}Cached (Remote)\t=\t%s\t${RESET}", strconv.FormatBool(task.CacheState.Remote)))

		if !isSinglePackage {
			fmt.Fprintln(w, util.Sprintf("  ${GREY}Directory\t=\t%s\t${RESET}", task.Dir))
		}

		fmt.Fprintln(w, util.Sprintf("  ${GREY}Command\t=\t%s\t${RESET}", task.Command))
		fmt.Fprintln(w, util.Sprintf("  ${GREY}Outputs\t=\t%s\t${RESET}", strings.Join(task.Outputs, ", ")))
		fmt.Fprintln(w, util.Sprintf("  ${GREY}Log File\t=\t%s\t${RESET}", task.LogFile))
		fmt.Fprintln(w, util.Sprintf("  ${GREY}Dependencies\t=\t%s\t${RESET}", strings.Join(dependencies, ", ")))
		fmt.Fprintln(w, util.Sprintf("  ${GREY}Dependendents\t=\t%s\t${RESET}", strings.Join(dependents, ", ")))
		bytes, err := json.Marshal(task.ResolvedTaskDefinition)
		// If there's an error, we can silently ignore it, we don't need to block the entire print.
		if err == nil {
			fmt.Fprintln(w, util.Sprintf("  ${GREY}ResolvedTaskDefinition\t=\t%s\t${RESET}", string(bytes)))
		}

		if err := w.Flush(); err != nil {
			return err
		}
	}
	return nil
}

=======
>>>>>>> 9d49e677
var _isTurbo = regexp.MustCompile(fmt.Sprintf("(?:^|%v|\\s)turbo(?:$|\\s)", regexp.QuoteMeta(string(filepath.Separator))))

func commandLooksLikeTurbo(command string) bool {
	return _isTurbo.MatchString(command)
}<|MERGE_RESOLUTION|>--- conflicted
+++ resolved
@@ -7,13 +7,7 @@
 	"fmt"
 	"path/filepath"
 	"regexp"
-<<<<<<< HEAD
-	"strconv"
-	"strings"
 	"sync"
-	"text/tabwriter"
-=======
->>>>>>> 9d49e677
 
 	"github.com/pkg/errors"
 	"github.com/vercel/turbo/cli/internal/cache"
@@ -26,52 +20,6 @@
 	"github.com/vercel/turbo/cli/internal/util"
 )
 
-<<<<<<< HEAD
-// missingTaskLabel is printed when a package is missing a definition for a task that is supposed to run
-// E.g. if `turbo run build --dry` is run, and package-a doesn't define a `build` script in package.json,
-// the DryRunSummary will print this, instead of the script (e.g. `next build`).
-const missingTaskLabel = "<NONEXISTENT>"
-
-// DryRunSummary contains a summary of the packages and tasks that would run
-// if the --dry flag had not been passed
-type dryRunSummary struct {
-	GlobalHashSummary *globalHashSummary `json:"globalHashSummary"`
-	Packages          []string           `json:"packages"`
-	Tasks             []*taskSummary     `json:"tasks"`
-}
-
-type globalHashSummary struct {
-	GlobalFileHashMap    map[turbopath.AnchoredUnixPath]string `json:"globalFileHashMap"`
-	RootExternalDepsHash string                                `json:"rootExternalDepsHash"`
-	GlobalCacheKey       string                                `json:"globalCacheKey"`
-	Pipeline             fs.PristinePipeline                   `json:"pipeline"`
-}
-
-func newGlobalHashSummary(ghInputs struct {
-	globalFileHashMap    map[turbopath.AnchoredUnixPath]string
-	rootExternalDepsHash string
-	hashedSortedEnvPairs []string
-	globalCacheKey       string
-	pipeline             fs.PristinePipeline
-}) *globalHashSummary {
-	// TODO(mehulkar): Add ghInputs.hashedSortedEnvPairs in here, but redact the values
-	return &globalHashSummary{
-		GlobalFileHashMap:    ghInputs.globalFileHashMap,
-		RootExternalDepsHash: ghInputs.rootExternalDepsHash,
-		GlobalCacheKey:       ghInputs.globalCacheKey,
-		Pipeline:             ghInputs.pipeline,
-	}
-}
-
-// DryRunSummarySinglePackage is the same as DryRunSummary with some adjustments
-// to the internal struct for a single package. It's likely that we can use the
-// same struct for Single Package repos in the future.
-type singlePackageDryRunSummary struct {
-	Tasks []singlePackageTaskSummary `json:"tasks"`
-}
-
-=======
->>>>>>> 9d49e677
 // DryRun gets all the info needed from tasks and prints out a summary, but doesn't actually
 // execute the task.
 func DryRun(
@@ -123,26 +71,8 @@
 	return summary.FormatAndPrintText(base.UI, g.WorkspaceInfos, singlePackage)
 }
 
-<<<<<<< HEAD
-func executeDryRun(ctx gocontext.Context, engine *core.Engine, g *graph.CompleteGraph, taskHashes *taskhash.Tracker, rs *runSpec, base *cmdutil.CmdBase) ([]*taskSummary, error) {
-	taskIDs := []*taskSummary{}
-
-	dryRunExecFunc := func(ctx gocontext.Context, packageTask *nodes.PackageTask) error {
-		deps := engine.TaskGraph.DownEdges(packageTask.TaskID)
-		passThroughArgs := rs.ArgsForTask(packageTask.Task)
-		hash, err := taskHashes.CalculateTaskHash(packageTask, deps, base.Logger, passThroughArgs)
-		if err != nil {
-			return err
-		}
-
-		command := missingTaskLabel
-		if packageTask.Command != "" {
-			command = packageTask.Command
-		}
-=======
-func executeDryRun(ctx gocontext.Context, engine *core.Engine, g *graph.CompleteGraph, taskHashTracker *taskhash.Tracker, rs *runSpec, base *cmdutil.CmdBase, turboCache cache.Cache) ([]*runsummary.TaskSummary, error) {
+func executeDryRun(ctx gocontext.Context, engine *core.Engine, g *graph.CompleteGraph, taskHashTracker *taskhash.Tracker, rs *runSpec, base *cmdutil.CmdBase) ([]*runsummary.TaskSummary, error) {
 	taskIDs := []*runsummary.TaskSummary{}
->>>>>>> 9d49e677
 
 	dryRunExecFunc := func(ctx gocontext.Context, packageTask *nodes.PackageTask, taskSummary *runsummary.TaskSummary) error {
 		isRootTask := packageTask.PackageName == util.RootPkgName
@@ -156,28 +86,6 @@
 		}
 
 		descendents, err := engine.GetTaskGraphDescendants(packageTask.TaskID)
-		if err != nil {
-			return err
-		}
-
-<<<<<<< HEAD
-		taskIDs = append(taskIDs, &taskSummary{
-			TaskID:                 packageTask.TaskID,
-			Task:                   packageTask.Task,
-			Package:                packageTask.PackageName,
-			Dir:                    packageTask.Dir,
-			Outputs:                packageTask.Outputs,
-			ExcludedOutputs:        packageTask.ExcludedOutputs,
-			LogFile:                packageTask.LogFile,
-			ResolvedTaskDefinition: packageTask.TaskDefinition,
-			Command:                command,
-
-			Hash:         hash,        // TODO(mehulkar): Move this to PackageTask
-			Dependencies: ancestors,   // TODO(mehulkar): Move this to PackageTask
-			Dependents:   descendents, // TODO(mehulkar): Move this to PackageTask
-		})
-=======
-		itemStatus, err := turboCache.Exists(packageTask.Hash)
 		if err != nil {
 			return err
 		}
@@ -196,7 +104,6 @@
 		taskSummary.Dependents = descendents // TODO(mehulkar): Move this to PackageTask
 
 		taskIDs = append(taskIDs, taskSummary)
->>>>>>> 9d49e677
 
 		return nil
 	}
@@ -225,7 +132,6 @@
 	return taskIDs, nil
 }
 
-<<<<<<< HEAD
 func populateCacheState(turboCache cache.Cache, taskSummaries []*taskSummary) {
 	// We make at most 8 requests at a time for cache state.
 	maxParallelRequests := 8
@@ -258,125 +164,6 @@
 	wg.Wait()
 }
 
-func renderDryRunSinglePackageJSON(summary *dryRunSummary) (string, error) {
-	singlePackageTasks := make([]singlePackageTaskSummary, len(summary.Tasks))
-
-	for i, ht := range summary.Tasks {
-		singlePackageTasks[i] = ht.toSinglePackageTask()
-	}
-
-	dryRun := &singlePackageDryRunSummary{singlePackageTasks}
-
-	bytes, err := json.MarshalIndent(dryRun, "", "  ")
-	if err != nil {
-		return "", errors.Wrap(err, "failed to render JSON")
-	}
-	return string(bytes), nil
-}
-
-func renderDryRunFullJSON(summary *dryRunSummary, singlePackage bool) (string, error) {
-	if singlePackage {
-		return renderDryRunSinglePackageJSON(summary)
-	}
-
-	bytes, err := json.MarshalIndent(summary, "", "  ")
-	if err != nil {
-		return "", errors.Wrap(err, "failed to render JSON")
-	}
-	return string(bytes), nil
-}
-
-func displayDryTextRun(ui cli.Ui, summary *dryRunSummary, workspaceInfos graph.WorkspaceInfos, isSinglePackage bool) error {
-	if !isSinglePackage {
-		ui.Output("")
-		ui.Info(util.Sprintf("${CYAN}${BOLD}Packages in Scope${RESET}"))
-		p := tabwriter.NewWriter(os.Stdout, 0, 0, 1, ' ', 0)
-		fmt.Fprintln(p, "Name\tPath\t")
-		for _, pkg := range summary.Packages {
-			fmt.Fprintf(p, "%s\t%s\t\n", pkg, workspaceInfos.PackageJSONs[pkg].Dir)
-		}
-		if err := p.Flush(); err != nil {
-			return err
-		}
-	}
-
-	fileCount := 0
-	for range summary.GlobalHashSummary.GlobalFileHashMap {
-		fileCount = fileCount + 1
-	}
-	w1 := tabwriter.NewWriter(os.Stdout, 0, 0, 1, ' ', 0)
-	ui.Output("")
-	ui.Info(util.Sprintf("${CYAN}${BOLD}Global Hash Inputs${RESET}"))
-	fmt.Fprintln(w1, util.Sprintf("  ${GREY}Global Files\t=\t%d${RESET}", fileCount))
-	fmt.Fprintln(w1, util.Sprintf("  ${GREY}External Dependencies Hash\t=\t%s${RESET}", summary.GlobalHashSummary.RootExternalDepsHash))
-	fmt.Fprintln(w1, util.Sprintf("  ${GREY}Global Cache Key\t=\t%s${RESET}", summary.GlobalHashSummary.GlobalCacheKey))
-	if bytes, err := json.Marshal(summary.GlobalHashSummary.Pipeline); err == nil {
-		fmt.Fprintln(w1, util.Sprintf("  ${GREY}Root pipeline\t=\t%s${RESET}", bytes))
-	}
-	if err := w1.Flush(); err != nil {
-		return err
-	}
-
-	ui.Output("")
-	ui.Info(util.Sprintf("${CYAN}${BOLD}Tasks to Run${RESET}"))
-
-	for _, task := range summary.Tasks {
-		taskName := task.TaskID
-
-		if isSinglePackage {
-			taskName = util.RootTaskTaskName(taskName)
-		}
-
-		ui.Info(util.Sprintf("${BOLD}%s${RESET}", taskName))
-		w := tabwriter.NewWriter(os.Stdout, 0, 0, 1, ' ', 0)
-		fmt.Fprintln(w, util.Sprintf("  ${GREY}Task\t=\t%s\t${RESET}", task.Task))
-
-		var dependencies []string
-		var dependents []string
-
-		if !isSinglePackage {
-			fmt.Fprintln(w, util.Sprintf("  ${GREY}Package\t=\t%s\t${RESET}", task.Package))
-			dependencies = task.Dependencies
-			dependents = task.Dependents
-		} else {
-			dependencies = make([]string, len(task.Dependencies))
-			for i, dependency := range task.Dependencies {
-				dependencies[i] = util.StripPackageName(dependency)
-			}
-			dependents = make([]string, len(task.Dependents))
-			for i, dependent := range task.Dependents {
-				dependents[i] = util.StripPackageName(dependent)
-			}
-		}
-
-		fmt.Fprintln(w, util.Sprintf("  ${GREY}Hash\t=\t%s\t${RESET}", task.Hash))
-		fmt.Fprintln(w, util.Sprintf("  ${GREY}Cached (Local)\t=\t%s\t${RESET}", strconv.FormatBool(task.CacheState.Local)))
-		fmt.Fprintln(w, util.Sprintf("  ${GREY}Cached (Remote)\t=\t%s\t${RESET}", strconv.FormatBool(task.CacheState.Remote)))
-
-		if !isSinglePackage {
-			fmt.Fprintln(w, util.Sprintf("  ${GREY}Directory\t=\t%s\t${RESET}", task.Dir))
-		}
-
-		fmt.Fprintln(w, util.Sprintf("  ${GREY}Command\t=\t%s\t${RESET}", task.Command))
-		fmt.Fprintln(w, util.Sprintf("  ${GREY}Outputs\t=\t%s\t${RESET}", strings.Join(task.Outputs, ", ")))
-		fmt.Fprintln(w, util.Sprintf("  ${GREY}Log File\t=\t%s\t${RESET}", task.LogFile))
-		fmt.Fprintln(w, util.Sprintf("  ${GREY}Dependencies\t=\t%s\t${RESET}", strings.Join(dependencies, ", ")))
-		fmt.Fprintln(w, util.Sprintf("  ${GREY}Dependendents\t=\t%s\t${RESET}", strings.Join(dependents, ", ")))
-		bytes, err := json.Marshal(task.ResolvedTaskDefinition)
-		// If there's an error, we can silently ignore it, we don't need to block the entire print.
-		if err == nil {
-			fmt.Fprintln(w, util.Sprintf("  ${GREY}ResolvedTaskDefinition\t=\t%s\t${RESET}", string(bytes)))
-		}
-
-		if err := w.Flush(); err != nil {
-			return err
-		}
-	}
-	return nil
-}
-
-=======
->>>>>>> 9d49e677
 var _isTurbo = regexp.MustCompile(fmt.Sprintf("(?:^|%v|\\s)turbo(?:$|\\s)", regexp.QuoteMeta(string(filepath.Separator))))
 
 func commandLooksLikeTurbo(command string) bool {
