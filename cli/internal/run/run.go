--- conflicted
+++ resolved
@@ -562,17 +562,10 @@
 	})
 	if err != nil {
 		if errors.Is(err, cache.ErrNoCachesEnabled) {
-<<<<<<< HEAD
-			return errors.New("No caches are enabled. You can try \"turbo login\", \"turbo link\", or ensuring you are not passing --remote-only to enable caching")
-		}
-		return errors.Wrap(err, "failed to set up caching")
-=======
-			c.logWarning(c.Config.Logger, "No caches are enabled. You can try \"turbo login\", \"turbo link\", or ensuring you are not passing --remote-only to enable caching", nil)
+			r.logWarning("No caches are enabled. You can try \"turbo login\", \"turbo link\", or ensuring you are not passing --remote-only to enable caching", nil)
 		} else {
-			c.logError(c.Config.Logger, "Failed to set up caching", err)
-			return 1
-		}
->>>>>>> 2d73616a
+			return errors.Wrap(err, "failed to set up caching")
+		}
 	}
 	defer turboCache.Shutdown()
 	runState := NewRunState(startAt, rs.Opts.runOpts.profile)
