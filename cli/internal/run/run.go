--- conflicted
+++ resolved
@@ -103,22 +103,14 @@
 		}
 		opts.runOpts.Concurrency = concurrency
 	}
-<<<<<<< HEAD
-	opts.runOpts.parallel = runPayload.Parallel
-	opts.runOpts.profile = runPayload.Profile
-	opts.runOpts.continueOnError = runPayload.ContinueExecution
-	opts.runOpts.only = runPayload.Only
-	opts.runOpts.noDaemon = runPayload.NoDaemon
-	opts.runOpts.singlePackage = args.Command.Run.SinglePackage
-	opts.runOpts.logOrder = args.Command.Run.LogOrder
-=======
+
 	opts.runOpts.Parallel = runPayload.Parallel
 	opts.runOpts.Profile = runPayload.Profile
 	opts.runOpts.ContinueOnError = runPayload.ContinueExecution
 	opts.runOpts.Only = runPayload.Only
 	opts.runOpts.NoDaemon = runPayload.NoDaemon
 	opts.runOpts.SinglePackage = args.Command.Run.SinglePackage
->>>>>>> 5f233f7c
+	opts.runOpts.LogOrder = args.Command.Run.LogOrder
 
 	// See comment on Graph in turbostate.go for an explanation on Graph's representation.
 	// If flag is passed...
