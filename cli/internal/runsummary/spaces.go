package runsummary

import (
	"github.com/vercel/turbo/cli/internal/ci"
)

// spacesRunResponse deserialized the response from POST Run endpoint
type spacesRunResponse struct {
	ID  string
	URL string
}

type spacesClientSummary struct {
	ID      string `json:"id"`
	Name    string `json:"name"`
	Version string `json:"version"`
}

type spacesRunPayload struct {
<<<<<<< HEAD
	StartTime      int64  `json:"startTime,omitempty"`      // when the run was started
	EndTime        int64  `json:"endTime,omitempty"`        // when the run ended. we should never submit start and end at the same time.
	Status         string `json:"status,omitempty"`         // Status is "running" or "completed"
	Type           string `json:"type,omitempty"`           // hardcoded to "TURBO"
	ExitCode       int    `json:"exitCode,omitempty"`       // exit code for the full run
	Command        string `json:"command,omitempty"`        // the thing that kicked off the turbo run
	RepositoryPath string `json:"repositoryPath,omitempty"` // where the command was invoked from
	Context        string `json:"context,omitempty"`        // the host on which this Run was executed (e.g. Github Action, Vercel, etc)
	GitBranch      string `json:"gitBranch"`
	GitSha         string `json:"gitSha"`
=======
	StartTime      int64               `json:"startTime,omitempty"`      // when the run was started
	EndTime        int64               `json:"endTime,omitempty"`        // when the run ended. we should never submit start and end at the same time.
	Status         string              `json:"status,omitempty"`         // Status is "running" or "completed"
	Type           string              `json:"type,omitempty"`           // hardcoded to "TURBO"
	ExitCode       int                 `json:"exitCode,omitempty"`       // exit code for the full run
	Command        string              `json:"command,omitempty"`        // the thing that kicked off the turbo run
	RepositoryPath string              `json:"repositoryPath,omitempty"` // where the command was invoked from
	Context        string              `json:"context,omitempty"`        // the host on which this Run was executed (e.g. Github Action, Vercel, etc)
	Client         spacesClientSummary `json:"client"`                   // Details about the turbo client
>>>>>>> 85cfc59b

	// TODO: we need to add these in
	// originationUser string
}

// spacesCacheStatus is the same as TaskCacheSummary so we can convert
// spacesCacheStatus(cacheSummary), but change the json tags, to omit local and remote fields
type spacesCacheStatus struct {
	// omitted fields, but here so we can convert from TaskCacheSummary easily
	Local     bool   `json:"-"`
	Remote    bool   `json:"-"`
	Status    string `json:"status"` // should always be there
	Source    string `json:"source,omitempty"`
	TimeSaved int    `json:"timeSaved"`
}

type spacesTask struct {
	Key          string            `json:"key,omitempty"`
	Name         string            `json:"name,omitempty"`
	Workspace    string            `json:"workspace,omitempty"`
	Hash         string            `json:"hash,omitempty"`
	StartTime    int64             `json:"startTime,omitempty"`
	EndTime      int64             `json:"endTime,omitempty"`
	Cache        spacesCacheStatus `json:"cache,omitempty"`
	ExitCode     int               `json:"exitCode,omitempty"`
	Dependencies []string          `json:"dependencies,omitempty"`
	Dependents   []string          `json:"dependents,omitempty"`
	Logs         string            `json:"log"`
}

func (rsm *Meta) newSpacesRunCreatePayload() *spacesRunPayload {
	startTime := rsm.RunSummary.ExecutionSummary.startedAt.UnixMilli()
	context := "LOCAL"
	if name := ci.Constant(); name != "" {
		context = name
	}

	return &spacesRunPayload{
		StartTime:      startTime,
		Status:         "running",
		Command:        rsm.synthesizedCommand,
		RepositoryPath: rsm.repoPath.ToString(),
		Type:           "TURBO",
		Context:        context,
<<<<<<< HEAD
		GitBranch:      rsm.RunSummary.SCM.Branch,
		GitSha:         rsm.RunSummary.SCM.Sha,
=======
		Client: spacesClientSummary{
			ID:      "turbo",
			Name:    "Turbo",
			Version: rsm.RunSummary.TurboVersion,
		},
>>>>>>> 85cfc59b
	}
}

func newSpacesDonePayload(runsummary *RunSummary) *spacesRunPayload {
	endTime := runsummary.ExecutionSummary.endedAt.UnixMilli()
	return &spacesRunPayload{
		Status:   "completed",
		EndTime:  endTime,
		ExitCode: runsummary.ExecutionSummary.exitCode,
	}
}

func newSpacesTaskPayload(taskSummary *TaskSummary) *spacesTask {
	startTime := taskSummary.Execution.startAt.UnixMilli()
	endTime := taskSummary.Execution.endTime().UnixMilli()

	return &spacesTask{
		Key:          taskSummary.TaskID,
		Name:         taskSummary.Task,
		Workspace:    taskSummary.Package,
		Hash:         taskSummary.Hash,
		StartTime:    startTime,
		EndTime:      endTime,
		Cache:        spacesCacheStatus(taskSummary.CacheSummary), // wrapped so we can remove fields
		ExitCode:     *taskSummary.Execution.exitCode,
		Dependencies: taskSummary.Dependencies,
		Dependents:   taskSummary.Dependents,
		Logs:         string(taskSummary.GetLogs()),
	}
}<|MERGE_RESOLUTION|>--- conflicted
+++ resolved
@@ -17,18 +17,6 @@
 }
 
 type spacesRunPayload struct {
-<<<<<<< HEAD
-	StartTime      int64  `json:"startTime,omitempty"`      // when the run was started
-	EndTime        int64  `json:"endTime,omitempty"`        // when the run ended. we should never submit start and end at the same time.
-	Status         string `json:"status,omitempty"`         // Status is "running" or "completed"
-	Type           string `json:"type,omitempty"`           // hardcoded to "TURBO"
-	ExitCode       int    `json:"exitCode,omitempty"`       // exit code for the full run
-	Command        string `json:"command,omitempty"`        // the thing that kicked off the turbo run
-	RepositoryPath string `json:"repositoryPath,omitempty"` // where the command was invoked from
-	Context        string `json:"context,omitempty"`        // the host on which this Run was executed (e.g. Github Action, Vercel, etc)
-	GitBranch      string `json:"gitBranch"`
-	GitSha         string `json:"gitSha"`
-=======
 	StartTime      int64               `json:"startTime,omitempty"`      // when the run was started
 	EndTime        int64               `json:"endTime,omitempty"`        // when the run ended. we should never submit start and end at the same time.
 	Status         string              `json:"status,omitempty"`         // Status is "running" or "completed"
@@ -38,7 +26,8 @@
 	RepositoryPath string              `json:"repositoryPath,omitempty"` // where the command was invoked from
 	Context        string              `json:"context,omitempty"`        // the host on which this Run was executed (e.g. Github Action, Vercel, etc)
 	Client         spacesClientSummary `json:"client"`                   // Details about the turbo client
->>>>>>> 85cfc59b
+	GitBranch      string              `json:"gitBranch"`
+	GitSha         string              `json:"gitSha"`
 
 	// TODO: we need to add these in
 	// originationUser string
@@ -83,16 +72,13 @@
 		RepositoryPath: rsm.repoPath.ToString(),
 		Type:           "TURBO",
 		Context:        context,
-<<<<<<< HEAD
 		GitBranch:      rsm.RunSummary.SCM.Branch,
 		GitSha:         rsm.RunSummary.SCM.Sha,
-=======
 		Client: spacesClientSummary{
 			ID:      "turbo",
 			Name:    "Turbo",
 			Version: rsm.RunSummary.TurboVersion,
 		},
->>>>>>> 85cfc59b
 	}
 }
 
