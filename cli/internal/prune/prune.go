package prune

import (
	"bufio"
	"fmt"
	"github.com/vercel/turbo/cli/internal/config"

	"github.com/vercel/turbo/cli/internal/cmdutil"
	"github.com/vercel/turbo/cli/internal/context"
	"github.com/vercel/turbo/cli/internal/fs"
	"github.com/vercel/turbo/cli/internal/turbopath"
	"github.com/vercel/turbo/cli/internal/turbostate"
	"github.com/vercel/turbo/cli/internal/ui"

	"github.com/fatih/color"
	"github.com/hashicorp/go-hclog"
	"github.com/mitchellh/cli"
	"github.com/pkg/errors"
)

type opts struct {
	scope     string
	docker    bool
	outputDir string
}

// RunPrune executes the `prune` command.
func RunPrune(helper *cmdutil.Helper, args *turbostate.ParsedArgsFromRust) error {
	base, err := helper.GetCmdBase(args)
	if err != nil {
		return err
	}
<<<<<<< HEAD
	if args.Command.Prune.Scope == "" {
		err := errors.New("at least one target must be specified")
		base.LogError(err.Error())
		return err
	}
	p := &prune{
		base,
=======
}

// GetCmd returns the prune subcommand for use with cobra
func GetCmd(helper *cmdutil.Helper) *cobra.Command {
	opts := &opts{}
	cmd := &cobra.Command{
		Use:                   "prune --scope=<package name> [<flags>]",
		Short:                 "Prepare a subset of your monorepo.",
		SilenceUsage:          true,
		SilenceErrors:         true,
		DisableFlagsInUseLine: true,
		RunE: func(cmd *cobra.Command, args []string) error {
			flags := config.FlagSet{FlagSet: cmd.Flags()}
			base, err := helper.GetCmdBase(flags)
			if err != nil {
				return err
			}
			if opts.scope == "" {
				err := errors.New("at least one target must be specified")
				base.LogError(err.Error())
				return err
			}
			p := &prune{
				base,
			}
			if err := p.prune(opts); err != nil {
				logError(p.base.Logger, p.base.UI, err)
				return err
			}
			return nil
		},
>>>>>>> 658dcadc
	}
	if err := p.prune(args.Command.Prune); err != nil {
		logError(p.base.Logger, p.base.UI, err)
		return err
	}
	return nil
}

func logError(logger hclog.Logger, ui cli.Ui, err error) {
	logger.Error(fmt.Sprintf("error: %v", err))
	pref := color.New(color.Bold, color.FgRed, color.ReverseVideo).Sprint(" ERROR ")
	ui.Error(fmt.Sprintf("%s%s", pref, color.RedString(" %v", err)))
}

type prune struct {
	base *cmdutil.CmdBase
}

// Prune creates a smaller monorepo with only the required workspaces
func (p *prune) prune(opts *turbostate.PrunePayload) error {
	rootPackageJSONPath := p.base.RepoRoot.UntypedJoin("package.json")
	rootPackageJSON, err := fs.ReadPackageJSON(rootPackageJSONPath)
	if err != nil {
		return fmt.Errorf("failed to read package.json: %w", err)
	}
	ctx, err := context.BuildPackageGraph(p.base.RepoRoot, rootPackageJSON)
	if err != nil {
		return errors.Wrap(err, "could not construct graph")
	}
	p.base.Logger.Trace("scope", "value", opts.Scope)
	target, scopeIsValid := ctx.PackageInfos[opts.Scope]
	if !scopeIsValid {
		return errors.Errorf("invalid scope: package %v not found", opts.Scope)
	}
	outDir := p.base.RepoRoot.UntypedJoin(opts.OutputDir)
	fullDir := outDir
	if opts.Docker {
		fullDir = fullDir.UntypedJoin("full")
	}

	p.base.Logger.Trace("target", "value", target.Name)
	p.base.Logger.Trace("directory", "value", target.Dir)
	p.base.Logger.Trace("external deps", "value", target.UnresolvedExternalDeps)
	p.base.Logger.Trace("internal deps", "value", target.InternalDeps)
	p.base.Logger.Trace("docker", "value", opts.Docker)
	p.base.Logger.Trace("out dir", "value", outDir.ToString())

	canPrune, err := ctx.PackageManager.CanPrune(p.base.RepoRoot)
	if err != nil {
		return err
	}
	if !canPrune {
		return errors.Errorf("this command is not yet implemented for %s", ctx.PackageManager.Name)
	}
	if ctx.Lockfile == nil {
		return errors.New("Cannot prune without parsed lockfile")
	}

	p.base.UI.Output(fmt.Sprintf("Generating pruned monorepo for %v in %v", ui.Bold(opts.Scope), ui.Bold(outDir.ToString())))

	packageJSONPath := outDir.UntypedJoin("package.json")
	if err := packageJSONPath.EnsureDir(); err != nil {
		return errors.Wrap(err, "could not create output directory")
	}
	if workspacePath := ctx.PackageManager.WorkspaceConfigurationPath; workspacePath != "" && p.base.RepoRoot.UntypedJoin(workspacePath).FileExists() {
		workspaceFile := fs.LstatCachedFile{Path: p.base.RepoRoot.UntypedJoin(workspacePath)}
		if err := fs.CopyFile(&workspaceFile, outDir.UntypedJoin(ctx.PackageManager.WorkspaceConfigurationPath).ToStringDuringMigration()); err != nil {
			return errors.Wrapf(err, "could not copy %s", ctx.PackageManager.WorkspaceConfigurationPath)
		}
		if err := fs.CopyFile(&workspaceFile, fullDir.UntypedJoin(ctx.PackageManager.WorkspaceConfigurationPath).ToStringDuringMigration()); err != nil {
			return errors.Wrapf(err, "could not copy %s", ctx.PackageManager.WorkspaceConfigurationPath)
		}
		if opts.Docker {
			if err := fs.CopyFile(&workspaceFile, outDir.UntypedJoin("json", ctx.PackageManager.WorkspaceConfigurationPath).ToStringDuringMigration()); err != nil {
				return errors.Wrapf(err, "could not copy %s", ctx.PackageManager.WorkspaceConfigurationPath)
			}
		}
	}
	workspaces := []turbopath.AnchoredSystemPath{}
	targets := []interface{}{opts.Scope}
	internalDeps, err := ctx.TopologicalGraph.Ancestors(opts.Scope)
	if err != nil {
		return errors.Wrap(err, "could find traverse the dependency graph to find topological dependencies")
	}
	targets = append(targets, internalDeps.List()...)

	lockfileKeys := make([]string, 0, len(rootPackageJSON.TransitiveDeps))
	lockfileKeys = append(lockfileKeys, rootPackageJSON.TransitiveDeps...)

	for _, internalDep := range targets {
		if internalDep == ctx.RootNode {
			continue
		}
		workspaces = append(workspaces, ctx.PackageInfos[internalDep].Dir)
		originalDir := ctx.PackageInfos[internalDep].Dir.RestoreAnchor(p.base.RepoRoot)
		info, err := originalDir.Lstat()
		if err != nil {
			return errors.Wrapf(err, "failed to lstat %s", originalDir)
		}
		targetDir := ctx.PackageInfos[internalDep].Dir.RestoreAnchor(fullDir)
		if err := targetDir.MkdirAllMode(info.Mode()); err != nil {
			return errors.Wrapf(err, "failed to create folder %s for %v", targetDir, internalDep)
		}

		if err := fs.RecursiveCopy(ctx.PackageInfos[internalDep].Dir.ToStringDuringMigration(), targetDir.ToStringDuringMigration()); err != nil {
			return errors.Wrapf(err, "failed to copy %v into %v", internalDep, targetDir)
		}
		if opts.Docker {
			jsonDir := outDir.UntypedJoin("json", ctx.PackageInfos[internalDep].PackageJSONPath.ToStringDuringMigration())
			if err := jsonDir.EnsureDir(); err != nil {
				return errors.Wrapf(err, "failed to create folder %v for %v", jsonDir, internalDep)
			}
			if err := fs.RecursiveCopy(ctx.PackageInfos[internalDep].PackageJSONPath.ToStringDuringMigration(), jsonDir.ToStringDuringMigration()); err != nil {
				return errors.Wrapf(err, "failed to copy %v into %v", internalDep, jsonDir)
			}
		}

		lockfileKeys = append(lockfileKeys, ctx.PackageInfos[internalDep].TransitiveDeps...)

		p.base.UI.Output(fmt.Sprintf(" - Added %v", ctx.PackageInfos[internalDep].Name))
	}
	p.base.Logger.Trace("new workspaces", "value", workspaces)

	lockfile, err := ctx.Lockfile.Subgraph(workspaces, lockfileKeys)
	if err != nil {
		return errors.Wrap(err, "Failed creating pruned lockfile")
	}

	lockfilePath := outDir.UntypedJoin(ctx.PackageManager.Lockfile)
	lockfileFile, err := lockfilePath.Create()
	if err != nil {
		return errors.Wrap(err, "Failed to create lockfile")
	}

	lockfileWriter := bufio.NewWriter(lockfileFile)
	if err := lockfile.Encode(lockfileWriter); err != nil {
		return errors.Wrap(err, "Failed to encode pruned lockfile")
	}

	if err := lockfileWriter.Flush(); err != nil {
		return errors.Wrap(err, "Failed to flush pruned lockfile")
	}

	if fs.FileExists(".gitignore") {
		if err := fs.CopyFile(&fs.LstatCachedFile{Path: p.base.RepoRoot.UntypedJoin(".gitignore")}, fullDir.UntypedJoin(".gitignore").ToStringDuringMigration()); err != nil {
			return errors.Wrap(err, "failed to copy root .gitignore")
		}
	}

	if fs.FileExists("turbo.json") {
		if err := fs.CopyFile(&fs.LstatCachedFile{Path: p.base.RepoRoot.UntypedJoin("turbo.json")}, fullDir.UntypedJoin("turbo.json").ToStringDuringMigration()); err != nil {
			return errors.Wrap(err, "failed to copy root turbo.json")
		}
	}

	originalPackageJSON := fs.LstatCachedFile{Path: p.base.RepoRoot.UntypedJoin("package.json")}
	newPackageJSONPath := fullDir.UntypedJoin("package.json")
	// If the original lockfile uses any patches we rewrite the package.json to make sure it doesn't
	// include any patches that might have been pruned.
	if originalPatches := ctx.Lockfile.Patches(); originalPatches != nil {
		patches := lockfile.Patches()
		if err := ctx.PackageManager.PrunePatchedPackages(rootPackageJSON, patches); err != nil {
			return errors.Wrapf(err, "Unable to prune patches section of %s", rootPackageJSONPath)
		}
		packageJSONContent, err := fs.MarshalPackageJSON(rootPackageJSON)
		if err != nil {
			return err
		}

		info, err := originalPackageJSON.GetInfo()
		if err != nil {
			return err
		}
		newPackageJSON, err := newPackageJSONPath.Create()
		if err != nil {
			return err
		}
		if _, err := newPackageJSON.Write(packageJSONContent); err != nil {
			return err
		}
		if err := newPackageJSON.Chmod(info.Mode()); err != nil {
			return err
		}
		if err := newPackageJSON.Close(); err != nil {
			return err
		}

		for _, patch := range patches {
			if err := fs.CopyFile(
				&fs.LstatCachedFile{Path: p.base.RepoRoot.UntypedJoin(patch.ToString())},
				fullDir.UntypedJoin(patch.ToString()).ToStringDuringMigration(),
			); err != nil {
				return errors.Wrap(err, "Failed copying patch file")
			}
		}
	} else {
		if err := fs.CopyFile(
			&originalPackageJSON,
			fullDir.UntypedJoin("package.json").ToStringDuringMigration(),
		); err != nil {
			return errors.Wrap(err, "failed to copy root package.json")
		}
	}

	if opts.Docker {
		// Copy from the package.json in the full directory so we get the pruned version if needed
		if err := fs.CopyFile(
			&fs.LstatCachedFile{Path: newPackageJSONPath},
			outDir.Join(turbopath.RelativeUnixPath("json/package.json").ToSystemPath()).ToString(),
		); err != nil {
			return errors.Wrap(err, "failed to copy root package.json")
		}
	}

	return nil
}<|MERGE_RESOLUTION|>--- conflicted
+++ resolved
@@ -3,7 +3,6 @@
 import (
 	"bufio"
 	"fmt"
-	"github.com/vercel/turbo/cli/internal/config"
 
 	"github.com/vercel/turbo/cli/internal/cmdutil"
 	"github.com/vercel/turbo/cli/internal/context"
@@ -24,13 +23,12 @@
 	outputDir string
 }
 
-// RunPrune executes the `prune` command.
-func RunPrune(helper *cmdutil.Helper, args *turbostate.ParsedArgsFromRust) error {
+// ExecutePrune executes the `prune` command.
+func ExecutePrune(helper *cmdutil.Helper, args *turbostate.ParsedArgsFromRust) error {
 	base, err := helper.GetCmdBase(args)
 	if err != nil {
 		return err
 	}
-<<<<<<< HEAD
 	if args.Command.Prune.Scope == "" {
 		err := errors.New("at least one target must be specified")
 		base.LogError(err.Error())
@@ -38,39 +36,6 @@
 	}
 	p := &prune{
 		base,
-=======
-}
-
-// GetCmd returns the prune subcommand for use with cobra
-func GetCmd(helper *cmdutil.Helper) *cobra.Command {
-	opts := &opts{}
-	cmd := &cobra.Command{
-		Use:                   "prune --scope=<package name> [<flags>]",
-		Short:                 "Prepare a subset of your monorepo.",
-		SilenceUsage:          true,
-		SilenceErrors:         true,
-		DisableFlagsInUseLine: true,
-		RunE: func(cmd *cobra.Command, args []string) error {
-			flags := config.FlagSet{FlagSet: cmd.Flags()}
-			base, err := helper.GetCmdBase(flags)
-			if err != nil {
-				return err
-			}
-			if opts.scope == "" {
-				err := errors.New("at least one target must be specified")
-				base.LogError(err.Error())
-				return err
-			}
-			p := &prune{
-				base,
-			}
-			if err := p.prune(opts); err != nil {
-				logError(p.base.Logger, p.base.UI, err)
-				return err
-			}
-			return nil
-		},
->>>>>>> 658dcadc
 	}
 	if err := p.prune(args.Command.Prune); err != nil {
 		logError(p.base.Logger, p.base.UI, err)
