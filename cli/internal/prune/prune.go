package prune

import (
	"bufio"
	"fmt"
<<<<<<< HEAD
=======
	"strings"

	"github.com/vercel/turbo/cli/internal/config"
>>>>>>> 2ee0b494

	"github.com/vercel/turbo/cli/internal/cmdutil"
	"github.com/vercel/turbo/cli/internal/context"
	"github.com/vercel/turbo/cli/internal/fs"
	"github.com/vercel/turbo/cli/internal/turbopath"
	"github.com/vercel/turbo/cli/internal/turbostate"
	"github.com/vercel/turbo/cli/internal/ui"

	"github.com/fatih/color"
	"github.com/hashicorp/go-hclog"
	"github.com/mitchellh/cli"
	"github.com/pkg/errors"
)

type opts struct {
	scope     []string
	docker    bool
	outputDir string
}

<<<<<<< HEAD
// ExecutePrune executes the `prune` command.
func ExecutePrune(helper *cmdutil.Helper, args *turbostate.ParsedArgsFromRust) error {
	base, err := helper.GetCmdBase(args)
	if err != nil {
		return err
	}
	if args.Command.Prune.Scope == "" {
		err := errors.New("at least one target must be specified")
		base.LogError(err.Error())
		return err
	}
	p := &prune{
		base,
=======
func addPruneFlags(opts *opts, flags *pflag.FlagSet) {
	flags.StringArrayVar(&opts.scope, "scope", nil, "Specify package(s) to act as entry points for pruned monorepo (required).")
	flags.BoolVar(&opts.docker, "docker", false, "Output pruned workspace into 'full' and 'json' directories optimized for Docker layer caching.")
	flags.StringVar(&opts.outputDir, "out-dir", "out", "Set the root directory for files output by this command")
	// No-op the cwd flag while the root level command is not yet cobra
	_ = flags.String("cwd", "", "")
	if err := flags.MarkHidden("cwd"); err != nil {
		// Fail fast if we have misconfigured our flags
		panic(err)
	}
}

// GetCmd returns the prune subcommand for use with cobra
func GetCmd(helper *cmdutil.Helper) *cobra.Command {
	opts := &opts{}
	cmd := &cobra.Command{
		Use:                   "prune --scope=<package name> [<flags>]",
		Short:                 "Prepare a subset of your monorepo.",
		SilenceUsage:          true,
		SilenceErrors:         true,
		DisableFlagsInUseLine: true,
		RunE: func(cmd *cobra.Command, args []string) error {
			flags := config.FlagSet{FlagSet: cmd.Flags()}
			base, err := helper.GetCmdBase(flags)
			if err != nil {
				return err
			}
			if len(opts.scope) == 0 {
				err := errors.New("at least one target must be specified")
				base.LogError(err.Error())
				return err
			}
			p := &prune{
				base,
			}
			if err := p.prune(opts); err != nil {
				logError(p.base.Logger, p.base.UI, err)
				return err
			}
			return nil
		},
>>>>>>> 2ee0b494
	}
	if err := p.prune(args.Command.Prune); err != nil {
		logError(p.base.Logger, p.base.UI, err)
		return err
	}
	return nil
}

func logError(logger hclog.Logger, ui cli.Ui, err error) {
	logger.Error(fmt.Sprintf("error: %v", err))
	pref := color.New(color.Bold, color.FgRed, color.ReverseVideo).Sprint(" ERROR ")
	ui.Error(fmt.Sprintf("%s%s", pref, color.RedString(" %v", err)))
}

type prune struct {
	base *cmdutil.CmdBase
}

// Prune creates a smaller monorepo with only the required workspaces
func (p *prune) prune(opts *turbostate.PrunePayload) error {
	rootPackageJSONPath := p.base.RepoRoot.UntypedJoin("package.json")
	rootPackageJSON, err := fs.ReadPackageJSON(rootPackageJSONPath)
	if err != nil {
		return fmt.Errorf("failed to read package.json: %w", err)
	}
	ctx, err := context.BuildPackageGraph(p.base.RepoRoot, rootPackageJSON)
	if err != nil {
		return errors.Wrap(err, "could not construct graph")
	}
<<<<<<< HEAD
	p.base.Logger.Trace("scope", "value", opts.Scope)
	target, scopeIsValid := ctx.PackageInfos[opts.Scope]
	if !scopeIsValid {
		return errors.Errorf("invalid scope: package %v not found", opts.Scope)
	}
	outDir := p.base.RepoRoot.UntypedJoin(opts.OutputDir)
=======
	outDir := p.base.RepoRoot.UntypedJoin(opts.outputDir)
>>>>>>> 2ee0b494
	fullDir := outDir
	if opts.Docker {
		fullDir = fullDir.UntypedJoin("full")
	}

<<<<<<< HEAD
	p.base.Logger.Trace("target", "value", target.Name)
	p.base.Logger.Trace("directory", "value", target.Dir)
	p.base.Logger.Trace("external deps", "value", target.UnresolvedExternalDeps)
	p.base.Logger.Trace("internal deps", "value", target.InternalDeps)
	p.base.Logger.Trace("docker", "value", opts.Docker)
=======
	p.base.Logger.Trace("scope", "value", strings.Join(opts.scope, ", "))
	p.base.Logger.Trace("docker", "value", opts.docker)
>>>>>>> 2ee0b494
	p.base.Logger.Trace("out dir", "value", outDir.ToString())

	for _, scope := range opts.scope {
		p.base.Logger.Trace("scope", "value", scope)
		target, scopeIsValid := ctx.WorkspaceInfos[scope]
		if !scopeIsValid {
			return errors.Errorf("invalid scope: package %v not found", scope)
		}
		p.base.Logger.Trace("target", "value", target.Name)
		p.base.Logger.Trace("directory", "value", target.Dir)
		p.base.Logger.Trace("external deps", "value", target.UnresolvedExternalDeps)
		p.base.Logger.Trace("internal deps", "value", target.InternalDeps)
	}

	canPrune, err := ctx.PackageManager.CanPrune(p.base.RepoRoot)
	if err != nil {
		return err
	}
	if !canPrune {
		return errors.Errorf("this command is not yet implemented for %s", ctx.PackageManager.Name)
	}
	if ctx.Lockfile == nil {
		return errors.New("Cannot prune without parsed lockfile")
	}

<<<<<<< HEAD
	p.base.UI.Output(fmt.Sprintf("Generating pruned monorepo for %v in %v", ui.Bold(opts.Scope), ui.Bold(outDir.ToString())))
=======
	p.base.UI.Output(fmt.Sprintf("Generating pruned monorepo for %v in %v", ui.Bold(strings.Join(opts.scope, ", ")), ui.Bold(outDir.ToString())))
>>>>>>> 2ee0b494

	packageJSONPath := outDir.UntypedJoin("package.json")
	if err := packageJSONPath.EnsureDir(); err != nil {
		return errors.Wrap(err, "could not create output directory")
	}
	if workspacePath := ctx.PackageManager.WorkspaceConfigurationPath; workspacePath != "" && p.base.RepoRoot.UntypedJoin(workspacePath).FileExists() {
		workspaceFile := fs.LstatCachedFile{Path: p.base.RepoRoot.UntypedJoin(workspacePath)}
		if err := fs.CopyFile(&workspaceFile, outDir.UntypedJoin(ctx.PackageManager.WorkspaceConfigurationPath).ToStringDuringMigration()); err != nil {
			return errors.Wrapf(err, "could not copy %s", ctx.PackageManager.WorkspaceConfigurationPath)
		}
		if err := fs.CopyFile(&workspaceFile, fullDir.UntypedJoin(ctx.PackageManager.WorkspaceConfigurationPath).ToStringDuringMigration()); err != nil {
			return errors.Wrapf(err, "could not copy %s", ctx.PackageManager.WorkspaceConfigurationPath)
		}
		if opts.Docker {
			if err := fs.CopyFile(&workspaceFile, outDir.UntypedJoin("json", ctx.PackageManager.WorkspaceConfigurationPath).ToStringDuringMigration()); err != nil {
				return errors.Wrapf(err, "could not copy %s", ctx.PackageManager.WorkspaceConfigurationPath)
			}
		}
	}
	workspaces := []turbopath.AnchoredSystemPath{}
<<<<<<< HEAD
	targets := []interface{}{opts.Scope}
	internalDeps, err := ctx.TopologicalGraph.Ancestors(opts.Scope)
=======
	targets, err := ctx.InternalDependencies(opts.scope)
>>>>>>> 2ee0b494
	if err != nil {
		return errors.Wrap(err, "could not traverse the dependency graph to find topological dependencies")
	}
	p.base.Logger.Trace("targets", "value", targets)

	lockfileKeys := make([]string, 0, len(rootPackageJSON.TransitiveDeps))
	lockfileKeys = append(lockfileKeys, rootPackageJSON.TransitiveDeps...)

	for _, internalDep := range targets {
		if internalDep == ctx.RootNode {
			continue
		}

		workspaces = append(workspaces, ctx.WorkspaceInfos[internalDep].Dir)
		originalDir := ctx.WorkspaceInfos[internalDep].Dir.RestoreAnchor(p.base.RepoRoot)
		info, err := originalDir.Lstat()
		if err != nil {
			return errors.Wrapf(err, "failed to lstat %s", originalDir)
		}
		targetDir := ctx.WorkspaceInfos[internalDep].Dir.RestoreAnchor(fullDir)
		if err := targetDir.MkdirAllMode(info.Mode()); err != nil {
			return errors.Wrapf(err, "failed to create folder %s for %v", targetDir, internalDep)
		}

		if err := fs.RecursiveCopy(ctx.WorkspaceInfos[internalDep].Dir.ToStringDuringMigration(), targetDir.ToStringDuringMigration()); err != nil {
			return errors.Wrapf(err, "failed to copy %v into %v", internalDep, targetDir)
		}
<<<<<<< HEAD
		if opts.Docker {
			jsonDir := outDir.UntypedJoin("json", ctx.PackageInfos[internalDep].PackageJSONPath.ToStringDuringMigration())
=======
		if opts.docker {
			jsonDir := outDir.UntypedJoin("json", ctx.WorkspaceInfos[internalDep].PackageJSONPath.ToStringDuringMigration())
>>>>>>> 2ee0b494
			if err := jsonDir.EnsureDir(); err != nil {
				return errors.Wrapf(err, "failed to create folder %v for %v", jsonDir, internalDep)
			}
			if err := fs.RecursiveCopy(ctx.WorkspaceInfos[internalDep].PackageJSONPath.ToStringDuringMigration(), jsonDir.ToStringDuringMigration()); err != nil {
				return errors.Wrapf(err, "failed to copy %v into %v", internalDep, jsonDir)
			}
		}

		lockfileKeys = append(lockfileKeys, ctx.WorkspaceInfos[internalDep].TransitiveDeps...)

		p.base.UI.Output(fmt.Sprintf(" - Added %v", ctx.WorkspaceInfos[internalDep].Name))
	}
	p.base.Logger.Trace("new workspaces", "value", workspaces)

	lockfile, err := ctx.Lockfile.Subgraph(workspaces, lockfileKeys)
	if err != nil {
		return errors.Wrap(err, "Failed creating pruned lockfile")
	}

	lockfilePath := outDir.UntypedJoin(ctx.PackageManager.Lockfile)
	lockfileFile, err := lockfilePath.Create()
	if err != nil {
		return errors.Wrap(err, "Failed to create lockfile")
	}

	lockfileWriter := bufio.NewWriter(lockfileFile)
	if err := lockfile.Encode(lockfileWriter); err != nil {
		return errors.Wrap(err, "Failed to encode pruned lockfile")
	}

	if err := lockfileWriter.Flush(); err != nil {
		return errors.Wrap(err, "Failed to flush pruned lockfile")
	}

	if fs.FileExists(".gitignore") {
		if err := fs.CopyFile(&fs.LstatCachedFile{Path: p.base.RepoRoot.UntypedJoin(".gitignore")}, fullDir.UntypedJoin(".gitignore").ToStringDuringMigration()); err != nil {
			return errors.Wrap(err, "failed to copy root .gitignore")
		}
	}

	if fs.FileExists("turbo.json") {
		if err := fs.CopyFile(&fs.LstatCachedFile{Path: p.base.RepoRoot.UntypedJoin("turbo.json")}, fullDir.UntypedJoin("turbo.json").ToStringDuringMigration()); err != nil {
			return errors.Wrap(err, "failed to copy root turbo.json")
		}
	}

	originalPackageJSON := fs.LstatCachedFile{Path: p.base.RepoRoot.UntypedJoin("package.json")}
	newPackageJSONPath := fullDir.UntypedJoin("package.json")
	// If the original lockfile uses any patches we rewrite the package.json to make sure it doesn't
	// include any patches that might have been pruned.
	if originalPatches := ctx.Lockfile.Patches(); originalPatches != nil {
		patches := lockfile.Patches()
		if err := ctx.PackageManager.PrunePatchedPackages(rootPackageJSON, patches); err != nil {
			return errors.Wrapf(err, "Unable to prune patches section of %s", rootPackageJSONPath)
		}
		packageJSONContent, err := fs.MarshalPackageJSON(rootPackageJSON)
		if err != nil {
			return err
		}

		info, err := originalPackageJSON.GetInfo()
		if err != nil {
			return err
		}
		newPackageJSON, err := newPackageJSONPath.Create()
		if err != nil {
			return err
		}
		if _, err := newPackageJSON.Write(packageJSONContent); err != nil {
			return err
		}
		if err := newPackageJSON.Chmod(info.Mode()); err != nil {
			return err
		}
		if err := newPackageJSON.Close(); err != nil {
			return err
		}

		for _, patch := range patches {
			if err := fs.CopyFile(
				&fs.LstatCachedFile{Path: p.base.RepoRoot.UntypedJoin(patch.ToString())},
				fullDir.UntypedJoin(patch.ToString()).ToStringDuringMigration(),
			); err != nil {
				return errors.Wrap(err, "Failed copying patch file")
			}
		}
	} else {
		if err := fs.CopyFile(
			&originalPackageJSON,
			fullDir.UntypedJoin("package.json").ToStringDuringMigration(),
		); err != nil {
			return errors.Wrap(err, "failed to copy root package.json")
		}
	}

	if opts.Docker {
		// Copy from the package.json in the full directory so we get the pruned version if needed
		if err := fs.CopyFile(
			&fs.LstatCachedFile{Path: newPackageJSONPath},
			outDir.Join(turbopath.RelativeUnixPath("json/package.json").ToSystemPath()).ToString(),
		); err != nil {
			return errors.Wrap(err, "failed to copy root package.json")
		}
	}

	return nil
}<|MERGE_RESOLUTION|>--- conflicted
+++ resolved
@@ -3,12 +3,7 @@
 import (
 	"bufio"
 	"fmt"
-<<<<<<< HEAD
-=======
 	"strings"
-
-	"github.com/vercel/turbo/cli/internal/config"
->>>>>>> 2ee0b494
 
 	"github.com/vercel/turbo/cli/internal/cmdutil"
 	"github.com/vercel/turbo/cli/internal/context"
@@ -29,63 +24,19 @@
 	outputDir string
 }
 
-<<<<<<< HEAD
 // ExecutePrune executes the `prune` command.
 func ExecutePrune(helper *cmdutil.Helper, args *turbostate.ParsedArgsFromRust) error {
 	base, err := helper.GetCmdBase(args)
 	if err != nil {
 		return err
 	}
-	if args.Command.Prune.Scope == "" {
+	if len(args.Command.Prune.Scope) == 0 {
 		err := errors.New("at least one target must be specified")
 		base.LogError(err.Error())
 		return err
 	}
 	p := &prune{
 		base,
-=======
-func addPruneFlags(opts *opts, flags *pflag.FlagSet) {
-	flags.StringArrayVar(&opts.scope, "scope", nil, "Specify package(s) to act as entry points for pruned monorepo (required).")
-	flags.BoolVar(&opts.docker, "docker", false, "Output pruned workspace into 'full' and 'json' directories optimized for Docker layer caching.")
-	flags.StringVar(&opts.outputDir, "out-dir", "out", "Set the root directory for files output by this command")
-	// No-op the cwd flag while the root level command is not yet cobra
-	_ = flags.String("cwd", "", "")
-	if err := flags.MarkHidden("cwd"); err != nil {
-		// Fail fast if we have misconfigured our flags
-		panic(err)
-	}
-}
-
-// GetCmd returns the prune subcommand for use with cobra
-func GetCmd(helper *cmdutil.Helper) *cobra.Command {
-	opts := &opts{}
-	cmd := &cobra.Command{
-		Use:                   "prune --scope=<package name> [<flags>]",
-		Short:                 "Prepare a subset of your monorepo.",
-		SilenceUsage:          true,
-		SilenceErrors:         true,
-		DisableFlagsInUseLine: true,
-		RunE: func(cmd *cobra.Command, args []string) error {
-			flags := config.FlagSet{FlagSet: cmd.Flags()}
-			base, err := helper.GetCmdBase(flags)
-			if err != nil {
-				return err
-			}
-			if len(opts.scope) == 0 {
-				err := errors.New("at least one target must be specified")
-				base.LogError(err.Error())
-				return err
-			}
-			p := &prune{
-				base,
-			}
-			if err := p.prune(opts); err != nil {
-				logError(p.base.Logger, p.base.UI, err)
-				return err
-			}
-			return nil
-		},
->>>>>>> 2ee0b494
 	}
 	if err := p.prune(args.Command.Prune); err != nil {
 		logError(p.base.Logger, p.base.UI, err)
@@ -115,34 +66,17 @@
 	if err != nil {
 		return errors.Wrap(err, "could not construct graph")
 	}
-<<<<<<< HEAD
-	p.base.Logger.Trace("scope", "value", opts.Scope)
-	target, scopeIsValid := ctx.PackageInfos[opts.Scope]
-	if !scopeIsValid {
-		return errors.Errorf("invalid scope: package %v not found", opts.Scope)
-	}
 	outDir := p.base.RepoRoot.UntypedJoin(opts.OutputDir)
-=======
-	outDir := p.base.RepoRoot.UntypedJoin(opts.outputDir)
->>>>>>> 2ee0b494
 	fullDir := outDir
 	if opts.Docker {
 		fullDir = fullDir.UntypedJoin("full")
 	}
 
-<<<<<<< HEAD
-	p.base.Logger.Trace("target", "value", target.Name)
-	p.base.Logger.Trace("directory", "value", target.Dir)
-	p.base.Logger.Trace("external deps", "value", target.UnresolvedExternalDeps)
-	p.base.Logger.Trace("internal deps", "value", target.InternalDeps)
+	p.base.Logger.Trace("scope", "value", strings.Join(opts.Scope, ", "))
 	p.base.Logger.Trace("docker", "value", opts.Docker)
-=======
-	p.base.Logger.Trace("scope", "value", strings.Join(opts.scope, ", "))
-	p.base.Logger.Trace("docker", "value", opts.docker)
->>>>>>> 2ee0b494
 	p.base.Logger.Trace("out dir", "value", outDir.ToString())
 
-	for _, scope := range opts.scope {
+	for _, scope := range opts.Scope {
 		p.base.Logger.Trace("scope", "value", scope)
 		target, scopeIsValid := ctx.WorkspaceInfos[scope]
 		if !scopeIsValid {
@@ -165,11 +99,7 @@
 		return errors.New("Cannot prune without parsed lockfile")
 	}
 
-<<<<<<< HEAD
-	p.base.UI.Output(fmt.Sprintf("Generating pruned monorepo for %v in %v", ui.Bold(opts.Scope), ui.Bold(outDir.ToString())))
-=======
-	p.base.UI.Output(fmt.Sprintf("Generating pruned monorepo for %v in %v", ui.Bold(strings.Join(opts.scope, ", ")), ui.Bold(outDir.ToString())))
->>>>>>> 2ee0b494
+	p.base.UI.Output(fmt.Sprintf("Generating pruned monorepo for %v in %v", ui.Bold(strings.Join(opts.Scope, ", ")), ui.Bold(outDir.ToString())))
 
 	packageJSONPath := outDir.UntypedJoin("package.json")
 	if err := packageJSONPath.EnsureDir(); err != nil {
@@ -190,12 +120,7 @@
 		}
 	}
 	workspaces := []turbopath.AnchoredSystemPath{}
-<<<<<<< HEAD
-	targets := []interface{}{opts.Scope}
-	internalDeps, err := ctx.TopologicalGraph.Ancestors(opts.Scope)
-=======
-	targets, err := ctx.InternalDependencies(opts.scope)
->>>>>>> 2ee0b494
+	targets, err := ctx.InternalDependencies(opts.Scope)
 	if err != nil {
 		return errors.Wrap(err, "could not traverse the dependency graph to find topological dependencies")
 	}
@@ -223,13 +148,8 @@
 		if err := fs.RecursiveCopy(ctx.WorkspaceInfos[internalDep].Dir.ToStringDuringMigration(), targetDir.ToStringDuringMigration()); err != nil {
 			return errors.Wrapf(err, "failed to copy %v into %v", internalDep, targetDir)
 		}
-<<<<<<< HEAD
 		if opts.Docker {
-			jsonDir := outDir.UntypedJoin("json", ctx.PackageInfos[internalDep].PackageJSONPath.ToStringDuringMigration())
-=======
-		if opts.docker {
 			jsonDir := outDir.UntypedJoin("json", ctx.WorkspaceInfos[internalDep].PackageJSONPath.ToStringDuringMigration())
->>>>>>> 2ee0b494
 			if err := jsonDir.EnsureDir(); err != nil {
 				return errors.Wrapf(err, "failed to create folder %v for %v", jsonDir, internalDep)
 			}
