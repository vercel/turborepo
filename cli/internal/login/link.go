--- conflicted
+++ resolved
@@ -221,13 +221,8 @@
 	}
 
 	fs.EnsureDir(filepath.Join(".turbo", "config.json"))
-<<<<<<< HEAD
 	err = config.WriteRepoConfigFile(l.fsys, l.cwd, &config.TurborepoConfig{
-		TeamId: chosenTeam.ID,
-=======
-	err = config.WriteRepoConfigFile(&config.TurborepoConfig{
 		TeamId: teamID,
->>>>>>> cb835490
 		ApiUrl: l.apiURL,
 	})
 	if err != nil {
