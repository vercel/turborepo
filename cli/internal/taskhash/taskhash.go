--- conflicted
+++ resolved
@@ -364,11 +364,7 @@
 
 // GetFramework returns the inferred framework for a given taskID
 func (th *Tracker) GetFramework(taskID string) string {
-<<<<<<< HEAD
-	return th.PackageTaskFramework[taskID]
-=======
 	th.mu.RLock()
 	defer th.mu.RUnlock()
 	return th.packageTaskFramework[taskID]
->>>>>>> adcdb6ac
 }