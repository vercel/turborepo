{
  "name": "@turbo/workspaces",
  "version": "2.2.4-canary.8",
  "description": "Tools for working with package managers",
  "homepage": "https://turbo.build/repo",
  "license": "MIT",
  "repository": {
    "type": "git",
    "url": "https://github.com/vercel/turborepo",
    "directory": "packages/turbo-workspaces"
  },
  "bugs": {
    "url": "https://github.com/vercel/turborepo/issues"
  },
  "bin": "dist/cli.js",
  "module": "dist/index.mjs",
  "main": "dist/index.js",
  "types": "dist/index.d.ts",
  "scripts": {
    "build": "tsup",
    "dev": "tsup --watch",
    "test": "jest",
    "lint": "eslint src/",
    "check-types": "tsc --noEmit",
    "lint:prettier": "prettier -c . --cache --ignore-path=../../.prettierignore"
  },
  "dependencies": {
    "commander": "^10.0.0",
    "execa": "5.1.1",
    "fast-glob": "^3.2.12",
    "fs-extra": "^10.1.0",
    "gradient-string": "^2.0.0",
    "inquirer": "^8.0.0",
    "js-yaml": "^4.1.0",
    "ora": "4.1.1",
    "picocolors": "1.0.1",
    "rimraf": "^3.0.2",
    "semver": "7.6.2",
    "update-check": "^1.5.4"
  },
  "devDependencies": {
    "@jest/globals": "^29.7.0",
    "@turbo/eslint-config": "workspace:*",
    "@turbo/test-utils": "workspace:*",
    "@turbo/tsconfig": "workspace:*",
    "@turbo/utils": "workspace:*",
    "@types/fs-extra": "^9.0.13",
    "@types/gradient-string": "^1.1.2",
    "@types/inquirer": "^7.3.1",
    "@types/js-yaml": "^4.0.5",
    "@types/node": "^18.17.2",
    "@types/rimraf": "^3.0.2",
<<<<<<< HEAD
    "@types/semver": "7.5.8",
    "jest": "^27.4.3",
=======
    "@types/semver": "^7.3.9",
    "jest": "^29.7.0",
    "semver": "^7.3.5",
>>>>>>> f04e2a8e
    "strip-ansi": "^6.0.1",
    "ts-jest": "^29.2.5",
    "tsup": "^5.10.3",
    "typescript": "5.5.4"
  },
  "files": [
    "dist"
  ],
  "publishConfig": {
    "access": "public"
  }
}<|MERGE_RESOLUTION|>--- conflicted
+++ resolved
@@ -50,14 +50,8 @@
     "@types/js-yaml": "^4.0.5",
     "@types/node": "^18.17.2",
     "@types/rimraf": "^3.0.2",
-<<<<<<< HEAD
     "@types/semver": "7.5.8",
-    "jest": "^27.4.3",
-=======
-    "@types/semver": "^7.3.9",
     "jest": "^29.7.0",
-    "semver": "^7.3.5",
->>>>>>> f04e2a8e
     "strip-ansi": "^6.0.1",
     "ts-jest": "^29.2.5",
     "tsup": "^5.10.3",
