import path from "node:path";
import retry from "async-retry";
import { cyan, dim, red } from "picocolors";
import { mkdir, readJsonSync, existsSync } from "fs-extra";
import * as logger from "./logger";
import {
  downloadAndExtractExample,
  downloadAndExtractRepo,
  getRepoInfo,
  existsInRepo,
  hasRepo,
  type RepoInfo,
} from "./examples";
import { isWriteable } from "./isWriteable";
import { isFolderEmpty } from "./isFolderEmpty";
import type { PackageJson } from "./types";

function isErrorLike(err: unknown): err is { message: string } {
  return (
    typeof err === "object" &&
    err !== null &&
    typeof (err as { message?: unknown }).message === "string"
  );
}

export class DownloadError extends Error {}

export async function createProject({
  appPath,
  example,
  isDefaultExample,
  examplePath,
}: {
  appPath: string;
  example: string;
  isDefaultExample?: boolean;
  examplePath?: string;
}): Promise<{
  cdPath: string;
  hasPackageJson: boolean;
  availableScripts: Array<string>;
  repoInfo?: RepoInfo;
}> {
  let repoInfo: RepoInfo | undefined;
  let repoUrl: URL | undefined;

  if (isDefaultExample) {
    repoInfo = {
      username: "vercel",
      name: "turbo",
      branch: "main",
      filePath: "examples/basic",
    };
  } else {
    try {
      repoUrl = new URL(example);
    } catch (err: unknown) {
      const urlError = err as Error & { code?: string };
      if (urlError.code !== "ERR_INVALID_URL") {
        logger.error(err);
        process.exit(1);
      }
    }

    if (repoUrl) {
      if (repoUrl.origin !== "https://github.com") {
        logger.error(
          `Invalid URL: ${red(
            `"${example}"`
          )}. Only GitHub repositories are supported. Please use a GitHub URL and try again.`
        );
        process.exit(1);
      }

      repoInfo = await getRepoInfo(repoUrl, examplePath);

      if (!repoInfo) {
        logger.error(
          `Unable to fetch repository information from: ${red(
            `"${example}"`
          )}. Please fix the URL and try again.`
        );
        process.exit(1);
      }

      const found = await hasRepo(repoInfo);

      if (!found) {
        logger.error(
          `Could not locate the repository for ${red(
            `"${example}"`
          )}. Please check that the repository exists and try again.`
        );
        process.exit(1);
      }
    } else {
      const found = await existsInRepo(example);

      if (!found) {
        logger.error(
          `Could not locate an example named ${red(
            `"${example}"`
          )}. It could be due to the following:\n`,
          `1. Your spelling of example ${red(
            `"${example}"`
          )} might be incorrect.\n`,
          `2. You might not be connected to the internet or you are behind a proxy.`
        );
        process.exit(1);
      }
    }
  }

  const root = path.resolve(appPath);

  if (!(await isWriteable(path.dirname(root)))) {
    logger.error(
      "The application path is not writable, please check folder permissions and try again."
    );
    logger.error(
      "It is likely you do not have write permissions for this folder."
    );
    process.exit(1);
  }

  const appName = path.basename(root);
  try {
    await mkdir(root, { recursive: true });
  } catch (err) {
    logger.error("Unable to create project directory");
    logger.error(err);
    process.exit(1);
  }
  const { isEmpty, conflicts } = isFolderEmpty(root);
  if (!isEmpty) {
    logger.error(
      `${dim(root)} has ${conflicts.length} conflicting ${
        conflicts.length === 1 ? "file" : "files"
      } - please try a different location`
    );
    process.exit(1);
  }

  const originalDirectory = process.cwd();
  process.chdir(root);

  /**
   * clone the example repository
   */
  logger.log();
  const loader = logger.turboLoader(
    "Downloading files... (This might take a moment)"
  );
  try {
    if (!isDefaultExample && repoInfo) {
<<<<<<< HEAD
      logger.log(
        `\nDownloading files from repo ${cyan(
          example
        )}. This might take a moment.`
      );
      logger.log();
=======
>>>>>>> 00793fe3
      loader.start();
      // eslint-disable-next-line @typescript-eslint/no-non-null-assertion -- this is type guarded above (wtf TS)
      await retry(() => downloadAndExtractRepo(root, repoInfo!), {
        retries: 3,
      });
    } else {
<<<<<<< HEAD
      logger.log(
        `\nDownloading files${
          !isDefaultExample ? ` for example ${cyan(example)}` : ""
        }. This might take a moment.`
      );
      logger.log();
=======
>>>>>>> 00793fe3
      loader.start();
      await retry(() => downloadAndExtractExample(root, example), {
        retries: 3,
      });
    }
  } catch (reason) {
    throw new DownloadError(
      isErrorLike(reason) ? reason.message : String(reason)
    );
  } finally {
    loader.stop();
  }

  const rootPackageJsonPath = path.join(root, "package.json");
  const hasPackageJson = existsSync(rootPackageJsonPath);
  const availableScripts = [];

  if (hasPackageJson) {
    let packageJsonContent;
    try {
      packageJsonContent = readJsonSync(rootPackageJsonPath) as PackageJson;
    } catch {
      // ignore
    }

    if (packageJsonContent) {
      // read the scripts from the package.json
      availableScripts.push(...Object.keys(packageJsonContent.scripts || {}));
    }
  }

  let cdPath: string = appPath;
  if (path.join(originalDirectory, appName) === appPath) {
    cdPath = appName;
  }

  return { cdPath, hasPackageJson, availableScripts, repoInfo };
}<|MERGE_RESOLUTION|>--- conflicted
+++ resolved
@@ -153,30 +153,12 @@
   );
   try {
     if (!isDefaultExample && repoInfo) {
-<<<<<<< HEAD
-      logger.log(
-        `\nDownloading files from repo ${cyan(
-          example
-        )}. This might take a moment.`
-      );
-      logger.log();
-=======
->>>>>>> 00793fe3
       loader.start();
       // eslint-disable-next-line @typescript-eslint/no-non-null-assertion -- this is type guarded above (wtf TS)
       await retry(() => downloadAndExtractRepo(root, repoInfo!), {
         retries: 3,
       });
     } else {
-<<<<<<< HEAD
-      logger.log(
-        `\nDownloading files${
-          !isDefaultExample ? ` for example ${cyan(example)}` : ""
-        }. This might take a moment.`
-      );
-      logger.log();
-=======
->>>>>>> 00793fe3
       loader.start();
       await retry(() => downloadAndExtractExample(root, example), {
         retries: 3,
