import { readFileSync, writeFileSync, rmSync } from "node:fs";
import { randomUUID } from "node:crypto";
import { logger } from "@turbo/utils";
<<<<<<< HEAD
import { gray } from "picocolors";
import { v4 as uuidv4 } from "uuid";
=======
import chalk from "chalk";
>>>>>>> db5a8cc4
import { z } from "zod";
import utils from "./utils";

const DEBUG_ENV_VAR = "TURBO_TELEMETRY_DEBUG";
const DISABLED_ENV_VAR = "TURBO_TELEMETRY_DISABLED";
const DISABLED_MESSAGE_ENV_VAR = "TURBO_TELEMETRY_MESSAGE_DISABLED";
const DO_NOT_TRACK_ENV_VAR = "DO_NOT_TRACK";

const ConfigSchema = z.object({
  telemetry_enabled: z.boolean(),
  telemetry_id: z.string(),
  telemetry_salt: z.string(),
  telemetry_alerted: z.string().optional(),
});

type Config = z.infer<typeof ConfigSchema>;

/**
 * NOTE: This package is a direct port of the telemetry config struct from the turbo-telemetry crate. Any changes
 * made here should be reflected in the turbo-telemetry crate as well.
 *
 * https://github.com/vercel/turbo/blob/main/crates/turborepo-telemetry/src/config.rs
 */
export class TelemetryConfig {
  config: Config;
  private configPath: string;

  constructor({ configPath, config }: { configPath: string; config: Config }) {
    this.config = config;
    this.configPath = configPath;
  }

  static fromConfigPath(configPath: string): TelemetryConfig | undefined {
    try {
      const file = readFileSync(configPath, "utf-8");
      const rawConfig = JSON.parse(file) as unknown;
      const config = TelemetryConfig.validateConfig(rawConfig);
      return new TelemetryConfig({ configPath, config });
    } catch (e) {
      if (TelemetryConfig.tryRemove({ configPath })) {
        return TelemetryConfig.create({ configPath });
      }

      return undefined;
    }
  }

  static async fromDefaultConfig(): Promise<TelemetryConfig | undefined> {
    try {
      const configPath = await utils.defaultConfigPath();
      return TelemetryConfig.fromConfigPath(configPath);
    } catch (e) {
      return undefined;
    }
  }

  static validateConfig(config: unknown): Config {
    try {
      return ConfigSchema.parse(config);
    } catch (e) {
      throw new Error("Config is invalid.");
    }
  }

  static create({
    configPath,
  }: {
    configPath: string;
  }): TelemetryConfig | undefined {
    const RawTelemetryId = randomUUID();
    const telemetrySalt = randomUUID();
    const telemetryId = utils.oneWayHashWithSalt({
      input: RawTelemetryId,
      salt: telemetrySalt,
    });

    const config = new TelemetryConfig({
      configPath,
      config: {
        telemetry_enabled: true,
        telemetry_id: telemetryId,
        telemetry_salt: telemetrySalt,
      },
    });

    const saved = config.tryWrite();
    if (saved) {
      return config;
    }
    return undefined;
  }

  tryWrite(): boolean {
    try {
      const json = JSON.stringify(this.config, null, 2);
      writeFileSync(this.configPath, json);
      return true;
    } catch (e) {
      return false;
    }
  }

  static tryRemove({ configPath }: { configPath: string }): boolean {
    try {
      rmSync(configPath, {
        force: true,
      });
      return true;
    } catch (e) {
      return false;
    }
  }

  hasSeenAlert(): boolean {
    return this.config.telemetry_alerted !== undefined;
  }

  isEnabled(): boolean {
    const doNotTrack = process.env[DO_NOT_TRACK_ENV_VAR] || "0";
    const turboTelemetryDisabled = process.env[DISABLED_ENV_VAR] || "0";

    if (
      doNotTrack === "1" ||
      doNotTrack.toLowerCase() === "true" ||
      turboTelemetryDisabled === "1" ||
      turboTelemetryDisabled.toLowerCase() === "true"
    ) {
      return false;
    }

    return this.config.telemetry_enabled;
  }

  isTelemetryWarningEnabled(): boolean {
    const turboTelemetryMsgDisabled =
      process.env[DISABLED_MESSAGE_ENV_VAR] || "0";

    const isDisabled =
      turboTelemetryMsgDisabled === "1" ||
      turboTelemetryMsgDisabled.toLowerCase() === "true";

    return !isDisabled;
  }

  get id() {
    return this.config.telemetry_id;
  }

  showAlert(): void {
    if (
      !this.hasSeenAlert() &&
      this.isEnabled() &&
      this.isTelemetryWarningEnabled()
    ) {
      logger.log();
      logger.bold("Attention:");
      logger.grey(
        "Turborepo now collects completely anonymous telemetry regarding usage."
      );
      logger.grey(
        "This information is used to shape the Turborepo roadmap and prioritize features."
      );
      logger.grey(
        "You can learn more, including how to opt-out if you'd not like to participate in this anonymous program, by visiting the following URL:"
      );
      logger.underline(gray("https://turbo.build/repo/docs/telemetry"));
    }

    this.alertShown();
  }

  enable(): void {
    this.config.telemetry_enabled = true;
    this.tryWrite();
  }

  disable(): void {
    this.config.telemetry_enabled = false;
    this.tryWrite();
  }

  alertShown(): boolean {
    if (this.hasSeenAlert()) {
      return true;
    }

    this.config.telemetry_alerted = new Date().toISOString();
    this.tryWrite();
    return true;
  }

  oneWayHash(input: string): string {
    return utils.oneWayHashWithSalt({
      input,
      salt: this.config.telemetry_salt,
    });
  }

  static isDebug(): boolean {
    const debug = process.env[DEBUG_ENV_VAR] || "0";
    return debug === "1" || debug.toLowerCase() === "true";
  }
}<|MERGE_RESOLUTION|>--- conflicted
+++ resolved
@@ -1,12 +1,7 @@
 import { readFileSync, writeFileSync, rmSync } from "node:fs";
 import { randomUUID } from "node:crypto";
 import { logger } from "@turbo/utils";
-<<<<<<< HEAD
 import { gray } from "picocolors";
-import { v4 as uuidv4 } from "uuid";
-=======
-import chalk from "chalk";
->>>>>>> db5a8cc4
 import { z } from "zod";
 import utils from "./utils";
 
