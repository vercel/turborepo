--- conflicted
+++ resolved
@@ -1,16 +1,11 @@
 use std::{collections::BTreeMap, io::Write};
 
-<<<<<<< HEAD
 use ratatui::{
     style::Style,
     widgets::{Block, Borders, Widget},
 };
-use tui_term::{vt100, widget::PseudoTerminal};
-=======
-use ratatui::widgets::{Block, Borders, Widget};
 use tui_term::widget::PseudoTerminal;
 use turborepo_vt100 as vt100;
->>>>>>> 999e5d6a
 
 use super::Error;
 
