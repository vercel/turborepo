--- conflicted
+++ resolved
@@ -17,6 +17,7 @@
     Span {
         index: SpanIndex::MAX,
         parent: None,
+        depth: 0,
         start: 0,
         ignore_self_time: false,
         self_end: 0,
@@ -51,43 +52,7 @@
 impl Store {
     pub fn new() -> Self {
         Self {
-<<<<<<< HEAD
             spans: vec![new_root_span()],
-=======
-            spans: vec![Span {
-                index: SpanIndex::MAX,
-                parent: None,
-                depth: 0,
-                start: 0,
-                ignore_self_time: false,
-                self_end: 0,
-                category: "".into(),
-                name: "(root)".into(),
-                args: vec![],
-                events: vec![],
-                is_complete: true,
-                end: OnceLock::new(),
-                nice_name: OnceLock::new(),
-                group_name: OnceLock::new(),
-                max_depth: OnceLock::new(),
-                graph: OnceLock::new(),
-                bottom_up: OnceLock::new(),
-                self_time: 0,
-                self_allocations: 0,
-                self_allocation_count: 0,
-                self_deallocations: 0,
-                self_deallocation_count: 0,
-                total_time: OnceLock::new(),
-                total_allocations: OnceLock::new(),
-                total_deallocations: OnceLock::new(),
-                total_persistent_allocations: OnceLock::new(),
-                total_allocation_count: OnceLock::new(),
-                total_span_count: OnceLock::new(),
-                corrected_self_time: OnceLock::new(),
-                corrected_total_time: OnceLock::new(),
-                search_index: OnceLock::new(),
-            }],
->>>>>>> 043544ef
         }
     }
 
