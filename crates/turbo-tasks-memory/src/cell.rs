--- conflicted
+++ resolved
@@ -151,11 +151,7 @@
             CellState::Empty | CellState::Computing { .. } | CellState::TrackedValueless => {
                 CellContent(None)
             }
-<<<<<<< HEAD
-            Cell::Value { content, .. } => content.to_owned(),
-=======
-            CellState::Value { content } => content.clone(),
->>>>>>> f32ebe96
+            CellState::Value { content, .. } => content.to_owned(),
         }
     }
 
