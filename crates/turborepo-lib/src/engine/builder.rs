--- conflicted
+++ resolved
@@ -259,12 +259,7 @@
                 .task_id()
                 .unwrap_or_else(|| TaskId::new(workspace.as_ref(), task.task()));
 
-<<<<<<< HEAD
-            if Self::has_task_definition_in_run(&mut turbo_json_loader, workspace, task, &task_id)?
-            {
-=======
-            if Self::has_task_definition(turbo_json_loader, workspace, task, &task_id)? {
->>>>>>> 237b4b9e
+            if Self::has_task_definition_in_run(turbo_json_loader, workspace, task, &task_id)? {
                 missing_tasks.remove(task.as_inner());
 
                 // Even if a task definition was found, we _only_ want to add it as an entry
@@ -512,14 +507,9 @@
         Ok(false)
     }
 
-<<<<<<< HEAD
     /// Checks if there's a task definition in the current run
     fn has_task_definition_in_run(
-        loader: &mut TurboJsonLoader,
-=======
-    fn has_task_definition(
         loader: &TurboJsonLoader,
->>>>>>> 237b4b9e
         workspace: &PackageName,
         task_name: &TaskName<'static>,
         task_id: &TaskId,
@@ -846,18 +836,13 @@
         let task_name = TaskName::from(task_name);
         let task_id = TaskId::try_from(task_id).unwrap();
 
-<<<<<<< HEAD
         let has_def = EngineBuilder::has_task_definition_in_run(
-            &mut loader,
+            &loader,
             &workspace,
             &task_name,
             &task_id,
         )
         .unwrap();
-=======
-        let has_def =
-            EngineBuilder::has_task_definition(&loader, &workspace, &task_name, &task_id).unwrap();
->>>>>>> 237b4b9e
         assert_eq!(has_def, expected);
     }
 
