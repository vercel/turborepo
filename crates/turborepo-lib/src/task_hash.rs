use std::{
    collections::{HashMap, HashSet},
    sync::{Arc, Mutex},
};

use rayon::prelude::*;
use serde::Serialize;
use thiserror::Error;
use tracing::{debug, Span};
use turbopath::{AbsoluteSystemPath, AnchoredSystemPath, AnchoredSystemPathBuf};
use turborepo_cache::CacheHitMetadata;
use turborepo_env::{BySource, DetailedMap, EnvironmentVariableMap};
use turborepo_frameworks::{infer_framework, Slug as FrameworkSlug};
use turborepo_repository::package_graph::{PackageInfo, PackageName};
use turborepo_scm::SCM;
use turborepo_task_id::TaskId;
use turborepo_telemetry::events::{
    generic::GenericEventBuilder, task::PackageTaskEventBuilder, EventBuilder,
};

use crate::{
    cli::EnvMode,
    engine::TaskNode,
    hash::{FileHashes, LockFilePackages, TaskHashable, TurboHash},
    opts::RunOpts,
    task_graph::TaskDefinition,
    DaemonClient, DaemonConnector,
};

#[derive(Debug, Error)]
pub enum Error {
    #[error("Missing pipeline entry: {0}")]
    MissingPipelineEntry(TaskId<'static>),
    #[error("Missing package.json for {0}.")]
    MissingPackageJson(String),
    #[error("Cannot find package-file hash for {0}.")]
    MissingPackageFileHash(String),
    #[error("Missing hash for dependent task {0}.")]
    MissingDependencyTaskHash(String),
    #[error("Cannot acquire lock for task hash tracker.")]
    Mutex,
    #[error("Missing environment variables for {0}.")]
    MissingEnvVars(TaskId<'static>),
    #[error(transparent)]
    Scm(#[from] turborepo_scm::Error),
    #[error(transparent)]
    Env(#[from] turborepo_env::Error),
    #[error(transparent)]
    Regex(#[from] regex::Error),
    #[error(transparent)]
    Path(#[from] turbopath::PathError),
}

impl TaskHashable<'_> {
    fn calculate_task_hash(mut self) -> String {
        if matches!(self.env_mode, EnvMode::Loose) {
            self.pass_through_env = &[];
        }

        self.hash()
    }
}

#[derive(Debug, Default)]
pub struct PackageInputsHashes {
    hashes: HashMap<TaskId<'static>, String>,
    expanded_hashes: HashMap<TaskId<'static>, FileHashes>,
}

impl PackageInputsHashes {
    #[tracing::instrument(skip(all_tasks, workspaces, task_definitions, repo_root, scm))]
    pub fn calculate_file_hashes<'a>(
        scm: &SCM,
        all_tasks: impl ParallelIterator<Item = &'a TaskNode>,
        workspaces: HashMap<&PackageName, &PackageInfo>,
        task_definitions: &HashMap<TaskId<'static>, TaskDefinition>,
        repo_root: &AbsoluteSystemPath,
        telemetry: &GenericEventBuilder,
        daemon: &Option<DaemonClient<DaemonConnector>>,
    ) -> Result<PackageInputsHashes, Error> {
        tracing::trace!(scm_manual=%scm.is_manual(), "scm running in {} mode", if scm.is_manual() { "manual" } else { "git" });

        let span = Span::current();
        let (hashes, expanded_hashes): (HashMap<_, _>, HashMap<_, _>) = all_tasks
            .filter_map(|task| {
                let span = tracing::info_span!(parent: &span, "calculate_file_hash", ?task);
                let _enter = span.enter();
                let TaskNode::Task(task_id) = task else {
                    return None;
                };

                let task_definition = match task_definitions
                    .get(task_id)
                    .ok_or_else(|| Error::MissingPipelineEntry(task_id.clone()))
                {
                    Ok(def) => def,
                    Err(err) => return Some(Err(err)),
                };
                let package_task_event =
                    PackageTaskEventBuilder::new(task_id.package(), task_id.task())
                        .with_parent(telemetry);

                package_task_event.track_scm_mode(if scm.is_manual() { "manual" } else { "git" });
                let workspace_name = task_id.to_workspace_name();

                let pkg = match workspaces
                    .get(&workspace_name)
                    .ok_or_else(|| Error::MissingPackageJson(workspace_name.to_string()))
                {
                    Ok(pkg) => pkg,
                    Err(err) => return Some(Err(err)),
                };

                let package_path = pkg
                    .package_json_path
                    .parent()
                    .unwrap_or_else(|| AnchoredSystemPath::new("").unwrap());

                let scm_telemetry = package_task_event.child();
                // Try hashing with the daemon, if we have a connection. If we don't, or if we
                // timeout or get an error, fallback to local hashing
                let hash_object = if cfg!(feature = "daemon-file-hashing") {
                    let handle = tokio::runtime::Handle::current();
                    let mut daemon = daemon
                        .as_ref() // Option::ref
                        .cloned();

                    daemon
                        .as_mut()
                        .and_then(|daemon| {
                            let handle = handle.clone();
                            // We need an async block here because the timeout must be created with
                            // an active tokio context. Constructing it
                            // directly in the rayon thread doesn't
                            // provide one and will crash at runtime.
                            handle
                                .block_on(async {
                                    tokio::time::timeout(
                                        std::time::Duration::from_millis(100),
                                        daemon
                                            .get_file_hashes(package_path, &task_definition.inputs),
                                    )
                                    .await
                                })
                                .inspect_err(|_| {
                                    tracing::debug!(
                                        "daemon file hashing timed out for {}",
                                        package_path
                                    );
                                })
                                .ok() // If we timed out, we don't need to
                                      // error,
                                      // just return None so we can move on to
                                      // local
                        })
                        .and_then(|result| {
                            match result {
                                Ok(hashes_resp) => Some(
                                    hashes_resp
                                        .file_hashes
                                        .into_iter()
                                        .map(|(path, hash)| {
                                            (
                                                turbopath::RelativeUnixPathBuf::new(path)
                                                    .expect("daemon returns relative unix paths"),
                                                hash,
                                            )
                                        })
                                        .collect::<HashMap<_, _>>(),
                                ),
                                Err(e) => {
                                    // Daemon could've failed for various reasons. We can still try
                                    // local hashing.
                                    tracing::debug!(
                                        "daemon file hashing failed for {}: {}",
                                        package_path,
                                        e
                                    );
                                    None
                                }
                            }
                        })
                } else {
                    None
                };

                let hash_object = match hash_object {
                    Some(hash_object) => hash_object,
                    None => {
                        let local_hash_result = scm.get_package_file_hashes(
                            repo_root,
                            package_path,
                            &task_definition.inputs.globs,
                            task_definition.inputs.default,
                            Some(scm_telemetry),
                        );
                        match local_hash_result {
                            Ok(hash_object) => hash_object,
                            Err(err) => return Some(Err(err.into())),
                        }
                    }
                };

                let file_hashes = FileHashes(hash_object);
                let hash = file_hashes.clone().hash();

                Some(Ok((
                    (task_id.clone(), hash),
                    (task_id.clone(), file_hashes),
                )))
            })
            .collect::<Result<_, _>>()?;

        Ok(PackageInputsHashes {
            hashes,
            expanded_hashes,
        })
    }
}

#[derive(Default, Debug, Clone)]
pub struct TaskHashTracker {
    state: Arc<Mutex<TaskHashTrackerState>>,
}

#[derive(Default, Debug, Serialize)]
pub struct TaskHashTrackerState {
    #[serde(skip)]
    package_task_env_vars: HashMap<TaskId<'static>, DetailedMap>,
    package_task_hashes: HashMap<TaskId<'static>, String>,
    #[serde(skip)]
    package_task_framework: HashMap<TaskId<'static>, FrameworkSlug>,
    #[serde(skip)]
    package_task_outputs: HashMap<TaskId<'static>, Vec<AnchoredSystemPathBuf>>,
    #[serde(skip)]
    package_task_cache: HashMap<TaskId<'static>, CacheHitMetadata>,
    #[serde(skip)]
    package_task_inputs_expanded_hashes: HashMap<TaskId<'static>, FileHashes>,
}

/// Caches package-inputs hashes, and package-task hashes.
pub struct TaskHasher<'a> {
    hashes: HashMap<TaskId<'static>, String>,
    run_opts: &'a RunOpts,
    env_at_execution_start: &'a EnvironmentVariableMap,
    global_env: EnvironmentVariableMap,
    global_hash: &'a str,
    task_hash_tracker: TaskHashTracker,
}

impl<'a> TaskHasher<'a> {
    pub fn new(
        package_inputs_hashes: PackageInputsHashes,
        run_opts: &'a RunOpts,
        env_at_execution_start: &'a EnvironmentVariableMap,
        global_hash: &'a str,
        global_env: EnvironmentVariableMap,
    ) -> Self {
        let PackageInputsHashes {
            hashes,
            expanded_hashes,
        } = package_inputs_hashes;
        Self {
            hashes,
            run_opts,
            env_at_execution_start,
            global_hash,
            global_env,
            task_hash_tracker: TaskHashTracker::new(expanded_hashes),
        }
    }

    #[tracing::instrument(skip(self, task_definition, task_env_mode, workspace, dependency_set))]
    pub fn calculate_task_hash(
        &self,
        task_id: &TaskId<'static>,
        task_definition: &TaskDefinition,
        task_env_mode: EnvMode,
        workspace: &PackageInfo,
        dependency_set: HashSet<&TaskNode>,
        telemetry: PackageTaskEventBuilder,
    ) -> Result<String, Error> {
        let do_framework_inference = self.run_opts.framework_inference;
        let is_monorepo = !self.run_opts.single_package;

        let hash_of_files = self
            .hashes
            .get(task_id)
            .ok_or_else(|| Error::MissingPackageFileHash(task_id.to_string()))?;
        // See if we can infer a framework
        let framework = do_framework_inference
            .then(|| infer_framework(workspace, is_monorepo))
            .flatten()
            .inspect(|framework| {
                debug!("auto detected framework for {}", task_id.package());
                debug!(
                    "framework: {}, env_prefix: {:?}",
                    framework.slug(),
                    framework.env(self.env_at_execution_start)
                );
                telemetry.track_framework(framework.slug().to_string());
            });
        let framework_slug = framework.map(|f| f.slug());

        let env_vars = if let Some(framework) = framework {
            let mut computed_wildcards = framework.env(self.env_at_execution_start);

            if let Some(exclude_prefix) = self
                .env_at_execution_start
                .get("TURBO_CI_VENDOR_ENV_KEY")
                .filter(|prefix| !prefix.is_empty())
            {
                let computed_exclude = format!("!{exclude_prefix}*");
                debug!(
                    "excluding environment variables matching wildcard {}",
                    computed_exclude
                );
                computed_wildcards.push(computed_exclude);
            }

            self.env_at_execution_start
                .hashable_task_env(&computed_wildcards, &task_definition.env)?
        } else {
            let all_env_var_map = self
                .env_at_execution_start
                .from_wildcards(&task_definition.env)?;

            DetailedMap {
                all: all_env_var_map.clone(),
                by_source: BySource {
                    explicit: all_env_var_map,
                    matching: EnvironmentVariableMap::default(),
                },
            }
        };

        let hashable_env_pairs = env_vars.all.to_hashable();
        let outputs = task_definition.hashable_outputs(task_id);
        let task_dependency_hashes = self.calculate_dependency_hashes(dependency_set)?;
        let external_deps_hash =
            is_monorepo.then(|| get_external_deps_hash(&workspace.transitive_dependencies));

        if !hashable_env_pairs.is_empty() {
            debug!(
                "task hash env vars for {}:{}\n vars: {:?}",
                task_id.package(),
                task_id.task(),
                hashable_env_pairs
            );
        }

        let package_dir = workspace.package_path().to_unix();
        let is_root_package = package_dir.is_empty();
        // We wrap in an Option to mimic Go's serialization of nullable values
        let optional_package_dir = (!is_root_package).then_some(package_dir);

        let task_hashable = TaskHashable {
            global_hash: self.global_hash,
            task_dependency_hashes,
            package_dir: optional_package_dir,
            hash_of_files,
            external_deps_hash,
            task: task_id.task(),
            outputs,

            pass_through_args: &self.run_opts.pass_through_args,
            env: &task_definition.env,
            resolved_env_vars: hashable_env_pairs,
            pass_through_env: task_definition
                .pass_through_env
                .as_deref()
                .unwrap_or_default(),
            env_mode: task_env_mode,
        };

        let task_hash = task_hashable.calculate_task_hash();

        self.task_hash_tracker.insert_hash(
            task_id.clone(),
            env_vars,
            task_hash.clone(),
            framework_slug,
        );

        Ok(task_hash)
    }

    /// Gets the hashes of a task's dependencies. Because the visitor
    /// receives the nodes in topological order, we know that all of
    /// the dependencies have been processed before the current task.
    ///
    /// # Arguments
    ///
    /// * `dependency_set`: The dependencies of the current task
    ///
    /// returns: Result<Vec<String, Global>, Error>
    fn calculate_dependency_hashes(
        &self,
        dependency_set: HashSet<&TaskNode>,
    ) -> Result<Vec<String>, Error> {
        let mut dependency_hash_set = HashSet::new();

        for dependency_task in dependency_set {
            let TaskNode::Task(dependency_task_id) = dependency_task else {
                continue;
            };

            let dependency_hash = self
                .task_hash_tracker
                .hash(dependency_task_id)
                .ok_or_else(|| Error::MissingDependencyTaskHash(dependency_task.to_string()))?;
            dependency_hash_set.insert(dependency_hash.clone());
        }

        let mut dependency_hash_list = dependency_hash_set.into_iter().collect::<Vec<_>>();
        dependency_hash_list.sort();

        Ok(dependency_hash_list)
    }

    pub fn into_task_hash_tracker_state(self) -> TaskHashTrackerState {
        let mutex = Arc::into_inner(self.task_hash_tracker.state)
            .expect("multiple references to tracker state still exist");
        mutex.into_inner().unwrap()
    }

    pub fn task_hash_tracker(&self) -> TaskHashTracker {
        self.task_hash_tracker.clone()
    }

    pub fn env(
        &self,
        task_id: &TaskId,
        task_env_mode: EnvMode,
        task_definition: &TaskDefinition,
    ) -> Result<EnvironmentVariableMap, Error> {
        match task_env_mode {
            EnvMode::Strict => {
                let mut full_task_env = EnvironmentVariableMap::default();
                let builtin_pass_through = &[
                    "HOME",
                    "USER",
                    "TZ",
                    "LANG",
                    "SHELL",
                    "PWD",
                    "XDG_RUNTIME_DIR",
                    "XAUTHORITY",
                    "DBUS_SESSION_BUS_ADDRESS",
                    "CI",
                    "NODE_OPTIONS",
                    "COREPACK_HOME",
                    "LD_LIBRARY_PATH",
                    "DYLD_FALLBACK_LIBRARY_PATH",
                    "LIBPATH",
                    "LD_PRELOAD",
                    "DYLD_INSERT_LIBRARIES",
                    "COLORTERM",
                    "TERM",
                    "TERM_PROGRAM",
                    "DISPLAY",
                    "TMP",
                    "TEMP",
                    // Windows
                    "WINDIR",
                    "ProgramFiles(x86)",
                    // VSCode IDE - https://github.com/microsoft/vscode-js-debug/blob/5b0f41dbe845d693a541c1fae30cec04c878216f/src/targets/node/nodeLauncherBase.ts#L320
                    "VSCODE_*",
                    "ELECTRON_RUN_AS_NODE",
                    // Docker - https://docs.docker.com/engine/reference/commandline/cli/#environment-variables
                    "DOCKER_*",
                    "BUILDKIT_*",
                    // Docker compose - https://docs.docker.com/compose/environment-variables/envvars/
                    "COMPOSE_*",
                    // Jetbrains IDE
                    "JB_IDE_*",
                    "JB_INTERPRETER",
                    "_JETBRAINS_TEST_RUNNER_RUN_SCOPE_TYPE",
                    // Vercel specific
                    "VERCEL",
                    "VERCEL_*",
                    "NEXT_*",
                    "USE_OUTPUT_FOR_EDGE_FUNCTIONS",
                    "NOW_BUILDER",
<<<<<<< HEAD
                    // GitHub Actions - https://docs.github.com/en/actions/reference/workflows-and-actions/variables
                    "GITHUB_*",
                    "RUNNER_*",
=======
                    "VC_MICROFRONTENDS_CONFIG_FILE_NAME",
>>>>>>> a6742bbe
                    // Command Prompt casing of env variables
                    "APPDATA",
                    "PATH",
                    "PROGRAMDATA",
                    "SYSTEMROOT",
                    "SYSTEMDRIVE",
                    "USERPROFILE",
                    "HOMEDRIVE",
                    "HOMEPATH",
                    "PNPM_HOME",
                    "NPM_CONFIG_STORE_DIR",
                ];
                let pass_through_env_vars = self.env_at_execution_start.pass_through_env(
                    builtin_pass_through,
                    &self.global_env,
                    task_definition
                        .pass_through_env
                        .as_deref()
                        .unwrap_or_default(),
                )?;

                let tracker_env = self
                    .task_hash_tracker
                    .env_vars(task_id)
                    .ok_or_else(|| Error::MissingEnvVars(task_id.clone().into_owned()))?;

                full_task_env.union(&pass_through_env_vars);
                full_task_env.union(&tracker_env.all);

                Ok(full_task_env)
            }
            EnvMode::Loose => Ok(self.env_at_execution_start.clone()),
        }
    }
}

pub fn get_external_deps_hash(
    transitive_dependencies: &Option<HashSet<turborepo_lockfiles::Package>>,
) -> String {
    let Some(transitive_dependencies) = transitive_dependencies else {
        return "".into();
    };

    let mut transitive_deps = Vec::with_capacity(transitive_dependencies.len());

    for dependency in transitive_dependencies.iter() {
        transitive_deps.push(dependency.clone());
    }

    transitive_deps.sort_by(|a, b| match a.key.cmp(&b.key) {
        std::cmp::Ordering::Equal => a.version.cmp(&b.version),
        other => other,
    });

    LockFilePackages(transitive_deps).hash()
}

pub fn get_internal_deps_hash(
    scm: &SCM,
    root: &AbsoluteSystemPath,
    package_dirs: Vec<&AnchoredSystemPath>,
) -> Result<String, Error> {
    if package_dirs.is_empty() {
        return Ok("".into());
    }

    let file_hashes = package_dirs
        .into_par_iter()
        .map(|package_dir| scm.get_package_file_hashes::<&str>(root, package_dir, &[], false, None))
        .reduce(
            || Ok(HashMap::new()),
            |acc, hashes| {
                let mut acc = acc?;
                let hashes = hashes?;
                acc.extend(hashes.into_iter());
                Ok(acc)
            },
        )?;

    Ok(FileHashes(file_hashes).hash())
}

impl TaskHashTracker {
    pub fn new(input_expanded_hashes: HashMap<TaskId<'static>, FileHashes>) -> Self {
        Self {
            state: Arc::new(Mutex::new(TaskHashTrackerState {
                package_task_inputs_expanded_hashes: input_expanded_hashes,
                ..Default::default()
            })),
        }
    }

    pub fn hash(&self, task_id: &TaskId) -> Option<String> {
        let state = self.state.lock().expect("hash tracker mutex poisoned");
        state.package_task_hashes.get(task_id).cloned()
    }

    fn insert_hash(
        &self,
        task_id: TaskId<'static>,
        env_vars: DetailedMap,
        hash: String,
        framework_slug: Option<FrameworkSlug>,
    ) {
        let mut state = self.state.lock().expect("hash tracker mutex poisoned");
        state
            .package_task_env_vars
            .insert(task_id.clone(), env_vars);
        if let Some(framework) = framework_slug {
            state
                .package_task_framework
                .insert(task_id.clone(), framework);
        }
        state.package_task_hashes.insert(task_id, hash);
    }

    pub fn env_vars(&self, task_id: &TaskId) -> Option<DetailedMap> {
        let state = self.state.lock().expect("hash tracker mutex poisoned");
        state.package_task_env_vars.get(task_id).cloned()
    }

    pub fn framework(&self, task_id: &TaskId) -> Option<FrameworkSlug> {
        let state = self.state.lock().expect("hash tracker mutex poisoned");
        state.package_task_framework.get(task_id).cloned()
    }

    pub fn expanded_outputs(&self, task_id: &TaskId) -> Option<Vec<AnchoredSystemPathBuf>> {
        let state = self.state.lock().expect("hash tracker mutex poisoned");
        state.package_task_outputs.get(task_id).cloned()
    }

    pub fn insert_expanded_outputs(
        &self,
        task_id: TaskId<'static>,
        outputs: Vec<AnchoredSystemPathBuf>,
    ) {
        let mut state = self.state.lock().expect("hash tracker mutex poisoned");
        state.package_task_outputs.insert(task_id, outputs);
    }

    pub fn cache_status(&self, task_id: &TaskId) -> Option<CacheHitMetadata> {
        let state = self.state.lock().expect("hash tracker mutex poisoned");
        state.package_task_cache.get(task_id).copied()
    }

    pub fn insert_cache_status(&self, task_id: TaskId<'static>, cache_status: CacheHitMetadata) {
        let mut state = self.state.lock().expect("hash tracker mutex poisoned");
        state.package_task_cache.insert(task_id, cache_status);
    }

    pub fn get_expanded_inputs(&self, task_id: &TaskId) -> Option<FileHashes> {
        let state = self.state.lock().expect("hash tracker mutex poisoned");
        state
            .package_task_inputs_expanded_hashes
            .get(task_id)
            .cloned()
    }
}

#[cfg(test)]
mod test {
    use super::*;

    #[test]
    fn test_hash_tracker_is_send_and_sync() {
        // We need the tracker to implement these traits as multiple tasks will query
        // and write to it
        fn assert_send<T: Send>() {}
        fn assert_sync<T: Sync>() {}
        assert_send::<TaskHashTracker>();
        assert_sync::<TaskHashTracker>();
    }
}<|MERGE_RESOLUTION|>--- conflicted
+++ resolved
@@ -482,13 +482,10 @@
                     "NEXT_*",
                     "USE_OUTPUT_FOR_EDGE_FUNCTIONS",
                     "NOW_BUILDER",
-<<<<<<< HEAD
+                    "VC_MICROFRONTENDS_CONFIG_FILE_NAME",
                     // GitHub Actions - https://docs.github.com/en/actions/reference/workflows-and-actions/variables
                     "GITHUB_*",
                     "RUNNER_*",
-=======
-                    "VC_MICROFRONTENDS_CONFIG_FILE_NAME",
->>>>>>> a6742bbe
                     // Command Prompt casing of env variables
                     "APPDATA",
                     "PATH",
