use std::{
    borrow::Cow,
    collections::HashSet,
    io::Write,
    process::Stdio,
    sync::{Arc, Mutex, OnceLock},
    time::Duration,
};

use chrono::Local;
use console::{Style, StyledObject};
use futures::{stream::FuturesUnordered, StreamExt};
use regex::Regex;
use tokio::{process::Command, sync::mpsc};
use tracing::{debug, error, Span};
use turbopath::AbsoluteSystemPath;
use turborepo_ci::VendorBehavior;
use turborepo_env::{EnvironmentVariableMap, ResolvedEnvMode};
use turborepo_repository::package_graph::{PackageGraph, WorkspaceName, ROOT_PKG_NAME};
use turborepo_ui::{ColorSelector, OutputClient, OutputSink, OutputWriter, PrefixedUI, UI};
use which::which;

use crate::{
    cli::EnvMode,
    engine::{Engine, ExecutionOptions, StopExecution},
<<<<<<< HEAD
    opts::{Opts, ResolvedLogOrder},
    package_graph::{PackageGraph, WorkspaceName},
=======
    opts::Opts,
>>>>>>> 0332f3c5
    process::{ChildExit, ProcessManager},
    run::{
        global_hash::GlobalHashableInputs,
        summary,
        summary::{GlobalHashSummary, RunTracker},
        task_id::TaskId,
        RunCache,
    },
    task_hash::{self, PackageInputsHashes, TaskHashTrackerState, TaskHasher},
};

// This holds the whole world
pub struct Visitor<'a> {
    color_cache: ColorSelector,
    dry: bool,
    global_env: EnvironmentVariableMap,
    global_env_mode: EnvMode,
    manager: ProcessManager,
    opts: &'a Opts<'a>,
    package_graph: Arc<PackageGraph>,
    repo_root: &'a AbsoluteSystemPath,
    run_cache: Arc<RunCache>,
    run_tracker: RunTracker,
    sink: OutputSink<StdWriter>,
    task_hasher: TaskHasher<'a>,
    ui: UI,
}

#[derive(Debug, thiserror::Error)]
pub enum Error {
    #[error("cannot find package {package_name} for task {task_id}")]
    MissingPackage {
        package_name: WorkspaceName,
        task_id: TaskId<'static>,
    },
    #[error(
        "root task {task_name} ({command}) looks like it invokes turbo and might cause a loop"
    )]
    RecursiveTurbo { task_name: String, command: String },
    #[error("Could not find definition for task")]
    MissingDefinition,
    #[error("error while executing engine: {0}")]
    Engine(#[from] crate::engine::ExecuteError),
    #[error(transparent)]
    TaskHash(#[from] task_hash::Error),
    #[error(transparent)]
    RunSummary(#[from] summary::Error),
}

impl<'a> Visitor<'a> {
    // Disabling this lint until we stop adding state to the visitor.
    // Once we have the full picture we will go about grouping these pieces of data
    // together
    #[allow(clippy::too_many_arguments)]
    pub fn new(
        package_graph: Arc<PackageGraph>,
        run_cache: Arc<RunCache>,
        run_tracker: RunTracker,
        opts: &'a Opts,
        package_inputs_hashes: PackageInputsHashes,
        env_at_execution_start: &'a EnvironmentVariableMap,
        global_hash: &'a str,
        global_env_mode: EnvMode,
        ui: UI,
        silent: bool,
        manager: ProcessManager,
        repo_root: &'a AbsoluteSystemPath,
        global_env: EnvironmentVariableMap,
    ) -> Self {
        let task_hasher = TaskHasher::new(
            package_inputs_hashes,
            opts,
            env_at_execution_start,
            global_hash,
        );
        let sink = Self::sink(opts, silent);
        let color_cache = ColorSelector::default();

        Self {
            color_cache,
            dry: false,
            global_env_mode,
            manager,
            opts,
            package_graph,
            repo_root,
            run_cache,
            run_tracker,
            sink,
            task_hasher,
            ui,
            global_env,
        }
    }

    #[tracing::instrument(skip(self))]
    pub async fn visit(&self, engine: Arc<Engine>) -> Result<Vec<TaskError>, Error> {
        let concurrency = self.opts.run_opts.concurrency as usize;
        let (node_sender, mut node_stream) = mpsc::channel(concurrency);
        let engine_handle = {
            let engine = engine.clone();
            tokio::spawn(engine.execute(ExecutionOptions::new(false, concurrency), node_sender))
        };
        let mut tasks = FuturesUnordered::new();
        let errors = Arc::new(Mutex::new(Vec::new()));

        let span = Span::current();

        while let Some(message) = node_stream.recv().await {
            let span = tracing::debug_span!(parent: &span, "queue_task", task = %message.info);
            let _enter = span.enter();
            let crate::engine::Message { info, callback } = message;
            let is_github_actions = self.opts.run_opts.is_github_actions;
            let package_name = WorkspaceName::from(info.package());

            let workspace_info = self
                .package_graph
                .workspace_info(&package_name)
                .ok_or_else(|| Error::MissingPackage {
                    package_name: package_name.clone(),
                    task_id: info.clone(),
                })?;

            let command = workspace_info
                .package_json
                .scripts
                .get(info.task())
                .cloned();

            match command {
                Some(cmd) if info.package() == ROOT_PKG_NAME && turbo_regex().is_match(&cmd) => {
                    return Err(Error::RecursiveTurbo {
                        task_name: info.to_string(),
                        command: cmd.to_string(),
                    })
                }
                _ => (),
            }

            let task_definition = engine
                .task_definition(&info)
                .ok_or(Error::MissingDefinition)?;

            let task_env_mode = match self.global_env_mode {
                // Task env mode is only independent when global env mode is `infer`.
                EnvMode::Infer if task_definition.pass_through_env.is_some() => {
                    ResolvedEnvMode::Strict
                }
                // If we're in infer mode we have just detected non-usage of strict env vars.
                // But our behavior's actual meaning of this state is `loose`.
                EnvMode::Infer => ResolvedEnvMode::Loose,
                // Otherwise we just use the global env mode.
                EnvMode::Strict => ResolvedEnvMode::Strict,
                EnvMode::Loose => ResolvedEnvMode::Loose,
            };

            let dependency_set = engine.dependencies(&info).ok_or(Error::MissingDefinition)?;

            let task_hash = self.task_hasher.calculate_task_hash(
                &info,
                task_definition,
                task_env_mode,
                workspace_info,
                dependency_set,
            )?;

            debug!("task {} hash is {}", info, task_hash);
            if self.dry {
                self.run_tracker.track_task(info.clone()).dry_run().await;
                callback.send(Ok(())).ok();
                continue;
            }

            // We do this calculation earlier than we do in Go due to the `task_hasher`
            // being !Send. In the future we can look at doing this right before
            // task execution instead.
            let execution_env =
                self.task_hasher
                    .env(&info, task_env_mode, task_definition, &self.global_env)?;

            let task_cache = self.run_cache.task_cache(
                task_definition,
                workspace_info,
                info.clone(),
                &task_hash,
            );

            // TODO(gsoltis): if/when we fix https://github.com/vercel/turbo/issues/937
            // the following block should never get hit. In the meantime, keep it after
            // hashing so that downstream tasks can count on the hash existing
            //
            // bail if the script doesn't exist
            let Some(_command) = command else { continue };

            let output_client = self.output_client();
            let continue_on_error = self.opts.run_opts.continue_on_error;
            let prefix = self.prefix(&info).to_string();
            let pretty_prefix = self.color_cache.prefix_with_color(&task_hash, &prefix);
            let ui = self.ui;
            let manager = self.manager.clone();
            let package_manager = self.package_graph.package_manager().clone();
            let workspace_directory = self.repo_root.resolve(workspace_info.package_path());
            let errors = errors.clone();
            let task_id_for_display = self.display_task_id(&info);
            let hash_tracker = self.task_hasher.task_hash_tracker();
            let tracker = self.run_tracker.track_task(info.clone().into_owned());

            let log_order = self.opts.run_opts.log_order;
            let vendor_behavior = self
                .opts
                .run_opts
                .vendor
                .and_then(|vendor| vendor.behavior.as_ref());

            let parent_span = Span::current();
            tasks.push(tokio::spawn(async move {
                let task_start_time = Local::now();
                let span = tracing::debug_span!("execute_task", task = %info.task());
                span.follows_from(parent_span.id());
                let _enter = span.enter();
                let tracker = tracker.start().await;

                let task_id = info;
                let mut task_cache = task_cache;
                let mut prefixed_ui =
                    Self::prefixed_ui(ui, is_github_actions, &output_client, pretty_prefix.clone());

                // If the `log_order` is `ResolvedLogOrder::Grouped` and the current vendor
                // supports log grouping write the vendor's CI group prefix.
                if log_order == ResolvedLogOrder::Grouped {
                    let vendor_group_prefix = VendorBehavior::get_vendor_group_prefix(
                        vendor_behavior,
                        &prefix,
                        task_start_time,
                    );
                    if let Some(vendor_group_prefix) = vendor_group_prefix {
                        if let Err(err) =
                            writeln!(output_client.stdout(), "{}", vendor_group_prefix)
                        {
                            error!("cannot write CI vendor's group prefix: {:?}", err);
                        }
                    }
                }

                match task_cache.restore_outputs(&mut prefixed_ui).await {
                    Ok(Some(status)) => {
                        // we need to set expanded outputs
                        hash_tracker.insert_expanded_outputs(
                            task_id.clone(),
                            task_cache.expanded_outputs().to_vec(),
                        );
                        hash_tracker.insert_cache_status(task_id, status);
                        tracker.cached().await;
                        callback.send(Ok(())).ok();
                        return;
                    }
                    Ok(None) => (),
                    Err(e) => {
                        prefixed_ui.error(format!("error fetching from cache: {e}"));
                    }
                }

                let Ok(package_manager_binary) = which(package_manager.command()) else {
                    manager.stop().await;
                    tracker.cancel();
                    callback.send(Err(StopExecution)).ok();
                    return;
                };

                let mut cmd = Command::new(package_manager_binary);
                cmd.args(["run", task_id.task()]);
                cmd.current_dir(workspace_directory.as_path());
                cmd.stdout(Stdio::piped());
                cmd.stderr(Stdio::piped());

                // We clear the env before populating it with variables we expect
                cmd.env_clear();
                cmd.envs(execution_env.iter());
                // Always last to make sure it overwrites any user configured env var.
                cmd.env("TURBO_HASH", &task_hash);

                let mut stdout_writer =
                    match task_cache.output_writer(pretty_prefix.clone(), output_client.stdout()) {
                        Ok(w) => w,
                        Err(e) => {
                            error!("failed to capture outputs for \"{task_id}\": {e}");
                            manager.stop().await;
                            // If we have an internal failure of being unable setup log capture we
                            // mark it as cancelled.
                            tracker.cancel();
                            callback.send(Err(StopExecution)).ok();
                            return;
                        }
                    };

                let mut process = match manager.spawn(cmd, Duration::from_millis(500)) {
                    Some(Ok(child)) => child,
                    // Turbo was unable to spawn a process
                    Some(Err(e)) => {
                        // Note: we actually failed to spawn, but this matches the Go output
                        prefixed_ui.error(format!("command finished with error: {e}"));
                        let error_string = e.to_string();
                        errors
                            .lock()
                            .expect("lock poisoned")
                            .push(TaskError::from_spawn(task_id_for_display.clone(), e));
                        tracker.spawn_failed(error_string).await;
                        callback
                            .send(if continue_on_error {
                                Ok(())
                            } else {
                                manager.stop().await;
                                Err(StopExecution)
                            })
                            .ok();
                        return;
                    }
                    // Turbo is shutting down
                    None => {
                        callback.send(Ok(())).ok();
                        tracker.cancel();
                        return;
                    }
                };

                let exit_status = match process
                    .wait_with_piped_outputs(&mut stdout_writer, None)
                    .await
                {
                    Ok(Some(exit_status)) => exit_status,
                    Err(e) => {
                        error!("unable to pipe outputs from command: {e}");
                        tracker.cancel();
                        callback.send(Err(StopExecution)).ok();
                        manager.stop().await;
                        return;
                    }
                    Ok(None) => {
                        // TODO: how can this happen? we only update the
                        // exit status with Some and it is only initialized with
                        // None. Is it still running?
                        error!("unable to determine why child exited");
                        manager.stop().await;
                        tracker.cancel();
                        callback.send(Err(StopExecution)).ok();
                        return;
                    }
                };

                match exit_status {
                    // The task was successful, nothing special needs to happen.
                    ChildExit::Finished(Some(0)) => {
                        tracker.build_succeeded(0).await;
                    }
                    ChildExit::Finished(Some(code)) => {
                        // If there was an error, flush the buffered output
                        if let Err(e) = task_cache.on_error(&mut prefixed_ui) {
                            error!("error reading logs: {e}");
                        }
                        let error =
                            TaskErrorCause::from_execution(process.label().to_string(), code);
                        tracker.build_failed(code, error.to_string()).await;
                        if continue_on_error {
                            prefixed_ui.warn("command finished with error, but continuing...");
                            callback.send(Ok(())).ok();
                        } else {
                            prefixed_ui.error(format!("command finished with error: {error}"));
                            manager.stop().await;
                            callback.send(Err(StopExecution)).ok();
                        }
                        errors.lock().expect("lock poisoned").push(TaskError {
                            task_id: task_id_for_display.clone(),
                            cause: error,
                        });
                        return;
                    }
                    // All of these indicate a failure where we don't know how to recover
                    ChildExit::Finished(None)
                    | ChildExit::Killed
                    | ChildExit::KilledExternal
                    | ChildExit::Failed => {
                        manager.stop().await;
                        tracker.cancel();
                        callback.send(Err(StopExecution)).ok();
                        return;
                    }
                }

                let task_finish_time = Local::now();
                // If the `log_order` is `ResolvedLogOrder::Grouped` and the current vendor
                // supports log grouping write the vendor's CI group suffix.
                if log_order == ResolvedLogOrder::Grouped {
                    let vendor_group_suffix = VendorBehavior::get_vendor_group_prefix(
                        vendor_behavior,
                        &prefix,
                        task_finish_time,
                    );
                    if let Some(vendor_group_prefix) = vendor_group_suffix {
                        if let Err(err) =
                            writeln!(output_client.stdout(), "{}", vendor_group_prefix)
                        {
                            error!("cannot write CI vendor's group suffix: {:?}", err);
                        }
                    }
                }

                if let Err(e) = stdout_writer.flush() {
                    error!("{e}");
                } else if let Err(e) = task_cache
                    .save_outputs(&mut prefixed_ui, Duration::from_secs(1))
                    .await
                {
                    error!("error caching output: {e}");
                } else {
                    hash_tracker.insert_expanded_outputs(
                        task_id.clone(),
                        task_cache.expanded_outputs().to_vec(),
                    );
                }

                if let Err(e) = output_client.finish() {
                    error!("unable to flush output client: {e}");
                    callback.send(Err(StopExecution)).unwrap();
                    return;
                }

                callback.send(Ok(())).unwrap();
            }));
        }

        // Wait for the engine task to finish and for all of our tasks to finish
        engine_handle.await.expect("engine execution panicked")?;
        // This will poll the futures until they are all completed
        while let Some(result) = tasks.next().await {
            result.expect("task executor panicked");
        }

        let errors = Arc::into_inner(errors)
            .expect("only one strong reference to errors should remain")
            .into_inner()
            .expect("mutex poisoned");

        Ok(errors)
    }

    /// Finishes visiting the tasks, creates the run summary, and either
    /// prints, saves, or sends it to spaces.
    pub(crate) async fn finish(
        self,
        exit_code: i32,
        packages: HashSet<WorkspaceName>,
        global_hash_inputs: GlobalHashableInputs<'_>,
        engine: &Engine,
        env_at_execution_start: &EnvironmentVariableMap,
    ) -> Result<(), Error> {
        let Self {
            package_graph,
            ui,
            opts,
            repo_root,
            global_env_mode,
            task_hasher,
            ..
        } = self;

        let global_hash_summary = GlobalHashSummary::try_from(global_hash_inputs)?;

        Ok(self
            .run_tracker
            .finish(
                exit_code,
                &package_graph,
                ui,
                repo_root,
                opts.scope_opts.pkg_inference_root.as_deref(),
                &opts.run_opts,
                packages,
                global_hash_summary,
                global_env_mode,
                engine,
                task_hasher.task_hash_tracker(),
                env_at_execution_start,
            )
            .await?)
    }

    fn sink(opts: &Opts, silent: bool) -> OutputSink<StdWriter> {
        let (out, err) = if silent {
            (std::io::sink().into(), std::io::sink().into())
        } else if opts.run_opts.should_redirect_stderr_to_stdout() {
            (std::io::stdout().into(), std::io::stdout().into())
        } else {
            (std::io::stdout().into(), std::io::stderr().into())
        };
        OutputSink::new(out, err)
    }

    fn output_client(&self) -> OutputClient<impl std::io::Write> {
        let behavior = match self.opts.run_opts.log_order {
            // TODO once run summary is implemented, we can skip keeping an in memory buffer if it
            // is disabled
            crate::opts::ResolvedLogOrder::Stream => {
                turborepo_ui::OutputClientBehavior::InMemoryBuffer
            }
            crate::opts::ResolvedLogOrder::Grouped => turborepo_ui::OutputClientBehavior::Grouped,
        };
        self.sink.logger(behavior)
    }

    fn prefix<'b>(&self, task_id: &'b TaskId) -> Cow<'b, str> {
        match self.opts.run_opts.log_prefix {
            crate::opts::ResolvedLogPrefix::Task if self.opts.run_opts.single_package => {
                task_id.task().into()
            }
            crate::opts::ResolvedLogPrefix::Task => {
                format!("{}:{}", task_id.package(), task_id.task()).into()
            }
            crate::opts::ResolvedLogPrefix::None => "".into(),
        }
    }

    // Task ID as displayed in error messages
    fn display_task_id(&self, task_id: &TaskId) -> String {
        match self.opts.run_opts.single_package {
            true => task_id.task().to_string(),
            false => task_id.to_string(),
        }
    }

    fn prefixed_ui<W: Write>(
        ui: UI,
        is_github_actions: bool,
        client: &OutputClient<W>,
        prefix: StyledObject<String>,
    ) -> PrefixedUI<OutputWriter<'_, W>> {
        let mut prefixed_ui = PrefixedUI::new(ui, client.stdout(), client.stderr())
            .with_output_prefix(prefix.clone())
            // TODO: we can probably come up with a more ergonomic way to achieve this
            .with_error_prefix(
                Style::new().apply_to(format!("{}ERROR: ", ui.apply(prefix.clone()))),
            )
            .with_warn_prefix(prefix);
        if is_github_actions {
            prefixed_ui = prefixed_ui
                .with_error_prefix(Style::new().apply_to("[ERROR]".to_string()))
                .with_warn_prefix(Style::new().apply_to("[WARN]".to_string()));
        }
        prefixed_ui
    }

    /// Only used for the hashing comparison between Rust and Go. After port,
    /// should delete
    pub fn into_task_hash_tracker(self) -> TaskHashTrackerState {
        self.task_hasher.into_task_hash_tracker_state()
    }

    pub fn dry_run(&mut self) {
        self.dry = true;
    }
}

// A tiny enum that allows us to use the same type for stdout and stderr without
// the use of Box<dyn Write>
enum StdWriter {
    Out(std::io::Stdout),
    Err(std::io::Stderr),
    Null(std::io::Sink),
}

impl StdWriter {
    fn writer(&mut self) -> &mut dyn std::io::Write {
        match self {
            StdWriter::Out(out) => out,
            StdWriter::Err(err) => err,
            StdWriter::Null(null) => null,
        }
    }
}

impl From<std::io::Stdout> for StdWriter {
    fn from(value: std::io::Stdout) -> Self {
        Self::Out(value)
    }
}

impl From<std::io::Stderr> for StdWriter {
    fn from(value: std::io::Stderr) -> Self {
        Self::Err(value)
    }
}

impl From<std::io::Sink> for StdWriter {
    fn from(value: std::io::Sink) -> Self {
        Self::Null(value)
    }
}

impl std::io::Write for StdWriter {
    fn write(&mut self, buf: &[u8]) -> std::io::Result<usize> {
        self.writer().write(buf)
    }

    fn flush(&mut self) -> std::io::Result<()> {
        self.writer().flush()
    }
}

fn turbo_regex() -> &'static Regex {
    static RE: OnceLock<Regex> = OnceLock::new();
    RE.get_or_init(|| Regex::new(r"(?:^|\s)turbo(?:$|\s)").unwrap())
}

// Error that comes from the execution of the task
#[derive(Debug, thiserror::Error, Clone)]
#[error("{task_id}: {cause}")]
pub struct TaskError {
    task_id: String,
    cause: TaskErrorCause,
}

#[derive(Debug, thiserror::Error, Clone)]
enum TaskErrorCause {
    #[error("unable to spawn child process: {msg}")]
    // We eagerly serialize this in order to allow us to implement clone
    Spawn { msg: String },
    #[error("command {command} exited ({exit_code})")]
    Exit { command: String, exit_code: i32 },
}

impl TaskError {
    pub fn exit_code(&self) -> Option<i32> {
        match self.cause {
            TaskErrorCause::Exit { exit_code, .. } => Some(exit_code),
            _ => None,
        }
    }

    fn from_spawn(task_id: String, err: std::io::Error) -> Self {
        Self {
            task_id,
            cause: TaskErrorCause::Spawn {
                msg: err.to_string(),
            },
        }
    }

    fn from_execution(task_id: String, command: String, exit_code: i32) -> Self {
        Self {
            task_id,
            cause: TaskErrorCause::Exit { command, exit_code },
        }
    }
}

impl TaskErrorCause {
    fn from_spawn(err: std::io::Error) -> Self {
        TaskErrorCause::Spawn {
            msg: err.to_string(),
        }
    }

    fn from_execution(command: String, exit_code: i32) -> Self {
        TaskErrorCause::Exit { command, exit_code }
    }
}<|MERGE_RESOLUTION|>--- conflicted
+++ resolved
@@ -23,12 +23,8 @@
 use crate::{
     cli::EnvMode,
     engine::{Engine, ExecutionOptions, StopExecution},
-<<<<<<< HEAD
     opts::{Opts, ResolvedLogOrder},
     package_graph::{PackageGraph, WorkspaceName},
-=======
-    opts::Opts,
->>>>>>> 0332f3c5
     process::{ChildExit, ProcessManager},
     run::{
         global_hash::GlobalHashableInputs,
