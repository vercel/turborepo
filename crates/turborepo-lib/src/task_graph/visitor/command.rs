use std::{
    collections::{HashMap, HashSet},
    path::PathBuf,
};

use tracing::debug;
use turbopath::AbsoluteSystemPath;
use turborepo_env::EnvironmentVariableMap;
use turborepo_microfrontends::MICROFRONTENDS_PACKAGE;
use turborepo_process::Command;
use turborepo_repository::{
    package_graph::{PackageGraph, PackageInfo, PackageName},
    package_manager::PackageManager,
};
use turborepo_task_id::TaskId;

use super::Error;
use crate::{microfrontends::MicrofrontendsConfigs, opts::TaskArgs};

pub trait CommandProvider {
    fn command(
        &self,
        task_id: &TaskId,
        environment: EnvironmentVariableMap,
    ) -> Result<Option<Command>, Error>;
}

/// A collection of command providers.
///
/// Will attempt to find a command from any of the providers it contains.
/// Ordering of the providers matters as the first present command will be
/// returned. Any errors returned by the providers will be immediately returned.
pub struct CommandFactory<'a> {
    providers: Vec<Box<dyn CommandProvider + 'a + Send>>,
}

impl<'a> CommandFactory<'a> {
    pub fn new() -> Self {
        Self {
            providers: Vec::new(),
        }
    }

    pub fn add_provider(&mut self, provider: impl CommandProvider + 'a + Send) -> &mut Self {
        self.providers.push(Box::new(provider));
        self
    }

    pub fn command(
        &self,
        task_id: &TaskId,
        environment: EnvironmentVariableMap,
    ) -> Result<Option<Command>, Error> {
        for provider in self.providers.iter() {
            let cmd = provider.command(task_id, environment.clone())?;
            if cmd.is_some() {
                return Ok(cmd);
            }
        }
        Ok(None)
    }
}

#[derive(Debug)]
pub struct PackageGraphCommandProvider<'a> {
    repo_root: &'a AbsoluteSystemPath,
    package_graph: &'a PackageGraph,
    package_manager_binary: Result<PathBuf, which::Error>,
    task_args: TaskArgs<'a>,
    mfe_configs: Option<&'a MicrofrontendsConfigs>,
}

impl<'a> PackageGraphCommandProvider<'a> {
    pub fn new(
        repo_root: &'a AbsoluteSystemPath,
        package_graph: &'a PackageGraph,
        task_args: TaskArgs<'a>,
        mfe_configs: Option<&'a MicrofrontendsConfigs>,
    ) -> Self {
        let package_manager_binary = which::which(package_graph.package_manager().command());
        Self {
            repo_root,
            package_graph,
            package_manager_binary,
            task_args,
            mfe_configs,
        }
    }

    fn package_info(&self, task_id: &TaskId) -> Result<&PackageInfo, Error> {
        self.package_graph
            .package_info(&PackageName::from(task_id.package()))
            .ok_or_else(|| Error::MissingPackage {
                package_name: task_id.package().into(),
                task_id: task_id.clone().into_owned(),
            })
    }
}

impl<'a> CommandProvider for PackageGraphCommandProvider<'a> {
    fn command(
        &self,
        task_id: &TaskId,
        environment: EnvironmentVariableMap,
    ) -> Result<Option<Command>, Error> {
        let workspace_info = self.package_info(task_id)?;

        // bail if the script doesn't exist or is empty
        if workspace_info
            .package_json
            .scripts
            .get(task_id.task())
            .is_none_or(|script| script.is_empty())
        {
            return Ok(None);
        }
        let package_manager_binary = self.package_manager_binary.as_deref().map_err(|e| *e)?;
        let mut cmd = Command::new(package_manager_binary);
        let mut args = vec!["run".to_string(), task_id.task().to_string()];
        if let Some(pass_through_args) = self.task_args.args_for_task(task_id) {
            args.extend(
                self.package_graph
                    .package_manager()
                    .arg_separator(pass_through_args)
                    .map(|s| s.to_string()),
            );
            args.extend(pass_through_args.iter().cloned());
        }
        cmd.args(args);

        let package_dir = self.repo_root.resolve(workspace_info.package_path());
        cmd.current_dir(package_dir);

        // We clear the env before populating it with variables we expect
        cmd.env_clear();
        cmd.envs(environment.iter());

        // If the task has an associated proxy, then we indicate this to the underlying
        // task via an env var
        if self
            .mfe_configs
            .is_some_and(|mfe_configs| mfe_configs.task_has_mfe_proxy(task_id))
        {
            cmd.env("TURBO_TASK_HAS_MFE_PROXY", "true");
        }
        if let Some(port) = self
            .mfe_configs
            .and_then(|mfe_configs| mfe_configs.dev_task_port(task_id))
        {
            debug!("Found port {port} for {task_id}");
            cmd.env("TURBO_PORT", port.to_string());
        }

        // If this task is using the Turborepo proxy (not @vercel/microfrontends),
        // set the local port value in an env var
        if let Some(mfe_configs) = self.mfe_configs {
            if mfe_configs.task_uses_turborepo_proxy(task_id) {
                if let Some(port) = mfe_configs.dev_task_port(task_id) {
                    cmd.env("TURBO_MFE_PORT", port.to_string());
                }
            }
        }

        // We always open stdin and the visitor will close it depending on task
        // configuration
        cmd.open_stdin();

        Ok(Some(cmd))
    }
}

#[derive(Debug)]
pub struct MicroFrontendProxyProvider<'a, T> {
    repo_root: &'a AbsoluteSystemPath,
    package_graph: &'a T,
    tasks_in_graph: HashSet<TaskId<'a>>,
    mfe_configs: &'a MicrofrontendsConfigs,
}

impl<'a, T: PackageInfoProvider> MicroFrontendProxyProvider<'a, T> {
    pub fn new<'b>(
        repo_root: &'a AbsoluteSystemPath,
        package_graph: &'a T,
        tasks_in_graph: impl Iterator<Item = &'b TaskId<'static>>,
        micro_frontends_configs: &'a MicrofrontendsConfigs,
    ) -> Self {
        Self {
            repo_root,
            package_graph,
            tasks_in_graph: tasks_in_graph.cloned().collect(),
            mfe_configs: micro_frontends_configs,
        }
    }

    fn dev_tasks(&self, task_id: &TaskId) -> Option<&HashMap<TaskId<'static>, String>> {
        (task_id.task() == "proxy")
            .then(|| self.mfe_configs.get(task_id.package()))
            .flatten()
    }

    fn package_info(&self, task_id: &TaskId) -> Result<&PackageInfo, Error> {
        self.package_graph
            .package_info(&PackageName::from(task_id.package()))
            .ok_or_else(|| Error::MissingPackage {
                package_name: task_id.package().into(),
                task_id: task_id.clone().into_owned(),
            })
    }

    fn has_custom_proxy(&self, task_id: &TaskId) -> Result<bool, Error> {
        let package_info = self.package_info(task_id)?;
        Ok(package_info.package_json.scripts.contains_key("proxy"))
    }
}

impl<'a, T: PackageInfoProvider> CommandProvider for MicroFrontendProxyProvider<'a, T> {
    fn command(
        &self,
        task_id: &TaskId,
        _environment: EnvironmentVariableMap,
    ) -> Result<Option<Command>, Error> {
        let Some(dev_tasks) = self.dev_tasks(task_id) else {
            return Ok(None);
        };
        let has_custom_proxy = self.has_custom_proxy(task_id)?;
        let package_info = self.package_info(task_id)?;
        let has_mfe_dependency = package_info
            .package_json
            .all_dependencies()
            .any(|(package, _version)| package.as_str() == MICROFRONTENDS_PACKAGE);

        let local_apps = dev_tasks.iter().filter_map(|(task, app_name)| {
            self.tasks_in_graph
                .contains(task)
                .then_some(app_name.as_str())
        });
        let package_dir = self.repo_root.resolve(package_info.package_path());
        let mfe_config_filename = self
            .mfe_configs
            .config_filename(task_id.package())
            .expect("every microfrontends default application should have configuration path");
        let mfe_path = self.repo_root.join_unix_path(mfe_config_filename);

        let cmd = if has_custom_proxy {
            let package_manager = self.package_graph.package_manager();
            let mut proxy_args = vec![mfe_path.as_str(), "--names"];
            proxy_args.extend(local_apps);
            let mut args = vec!["run", "proxy"];
            if let Some(sep) = package_manager.arg_separator(&proxy_args) {
                args.push(sep);
            }
            args.extend(proxy_args);

            let program = which::which(package_manager.command())?;
            let mut cmd = Command::new(&program);
            cmd.current_dir(package_dir).args(args).open_stdin();
            Some(cmd)
        } else if has_mfe_dependency {
            let mut args = vec!["proxy", mfe_path.as_str(), "--names"];
            args.extend(local_apps);

<<<<<<< HEAD
            let program = package_dir.join_components(&["node_modules", ".bin", "microfrontends"]);
=======
            // On Windows, a package manager will rework the binary to be a .cmd extension
            // since that's what Windows needs
            let bin_name = if cfg!(windows) {
                "microfrontends.cmd"
            } else {
                "microfrontends"
            };

            // TODO: leverage package manager to find the local proxy
            let program = package_dir.join_components(&["node_modules", ".bin", bin_name]);
>>>>>>> d20b7f43
            let mut cmd = Command::new(program.as_std_path());
            cmd.current_dir(package_dir).args(args).open_stdin();
            Some(cmd)
        } else {
            // No custom proxy and no @vercel/microfrontends dependency.
            // The Turborepo proxy will be started separately.
            None
        };

        Ok(cmd)
    }
}

/// A trait for fetching package information required to execute commands
pub trait PackageInfoProvider {
    fn package_manager(&self) -> &PackageManager;

    fn package_info(&self, name: &PackageName) -> Option<&PackageInfo>;
}

impl PackageInfoProvider for PackageGraph {
    fn package_manager(&self) -> &PackageManager {
        PackageGraph::package_manager(self)
    }

    fn package_info(&self, name: &PackageName) -> Option<&PackageInfo> {
        PackageGraph::package_info(self, name)
    }
}

#[cfg(test)]
mod test {
    use std::ffi::OsStr;

    use insta::assert_snapshot;
    use turbopath::AnchoredSystemPath;
    use turborepo_microfrontends::Config;
    use turborepo_repository::package_json::PackageJson;

    use super::*;

    struct EchoCmdFactory;

    impl CommandProvider for EchoCmdFactory {
        fn command(
            &self,
            _task_id: &TaskId,
            _environment: EnvironmentVariableMap,
        ) -> Result<Option<Command>, Error> {
            Ok(Some(Command::new("echo")))
        }
    }

    struct ErrProvider;

    impl CommandProvider for ErrProvider {
        fn command(
            &self,
            _task_id: &TaskId,
            _environment: EnvironmentVariableMap,
        ) -> Result<Option<Command>, Error> {
            Err(Error::InternalErrors("oops!".into()))
        }
    }

    struct NoneProvider;

    impl CommandProvider for NoneProvider {
        fn command(
            &self,
            _task_id: &TaskId,
            _environment: EnvironmentVariableMap,
        ) -> Result<Option<Command>, Error> {
            Ok(None)
        }
    }

    #[test]
    fn test_first_present_cmd_returned() {
        let mut factory = CommandFactory::new();
        factory
            .add_provider(EchoCmdFactory)
            .add_provider(ErrProvider);
        let task_id = TaskId::new("foo", "build");
        let cmd = factory
            .command(&task_id, EnvironmentVariableMap::default())
            .unwrap()
            .unwrap();
        assert_eq!(cmd.program(), OsStr::new("echo"));
    }

    #[test]
    fn test_error_short_circuits_factory() {
        let mut factory = CommandFactory::new();
        factory
            .add_provider(ErrProvider)
            .add_provider(EchoCmdFactory);
        let task_id = TaskId::new("foo", "build");
        let cmd = factory
            .command(&task_id, EnvironmentVariableMap::default())
            .unwrap_err();
        assert_snapshot!(cmd.to_string(), @"Internal errors encountered: oops!");
    }

    #[test]
    fn test_none_values_filtered() {
        let mut factory = CommandFactory::new();
        factory
            .add_provider(EchoCmdFactory)
            .add_provider(NoneProvider);
        let task_id = TaskId::new("foo", "build");
        let cmd = factory
            .command(&task_id, EnvironmentVariableMap::default())
            .unwrap()
            .unwrap();
        assert_eq!(cmd.program(), OsStr::new("echo"));
    }

    #[test]
    fn test_none_returned_if_no_commands_found() {
        let factory = CommandFactory::new();
        let task_id = TaskId::new("foo", "build");
        let cmd = factory
            .command(&task_id, EnvironmentVariableMap::default())
            .unwrap();
        assert!(cmd.is_none(), "expected no cmd, got {cmd:?}");
    }

    #[test]
    fn test_mfe_application_passed() {
        let repo_root = AbsoluteSystemPath::new(if cfg!(windows) {
            "C:\\repo-root"
        } else {
            "/tmp/repo-root"
        })
        .unwrap();
        struct MockPackageInfo(PackageInfo);
        impl PackageInfoProvider for MockPackageInfo {
            fn package_manager(&self) -> &PackageManager {
                &PackageManager::Npm
            }

            fn package_info(&self, name: &PackageName) -> Option<&PackageInfo> {
                match name {
                    PackageName::Root => unimplemented!(),
                    PackageName::Other(name) => match name.as_str() {
                        "web" | "docs" => Some(&self.0),
                        _ => None,
                    },
                }
            }
        }
        let mut config = Config::from_str(
            r#"
        {
            "applications": {
                "web-app": {
                    "packageName": "web"
                },
                "docs-app": {
                    "packageName": "docs",
                    "routing": [{"paths": ["/docs"]}]
                }
            }
        }"#,
            "microfrontends.json",
        )
        .unwrap();
        config.set_path(AnchoredSystemPath::new("microfrontends.json").unwrap());
        let microfrontends_configs = MicrofrontendsConfigs::from_configs(
            ["web", "docs"].iter().copied().collect(),
            std::iter::once(("web", Ok(Some(config)))),
            std::collections::HashMap::new(),
        )
        .unwrap()
        .unwrap();

        let mock_package_info = MockPackageInfo(PackageInfo {
            package_json: PackageJson {
                dependencies: Some(
                    vec![(MICROFRONTENDS_PACKAGE.to_owned(), "1.0.0".to_owned())]
                        .into_iter()
                        .collect(),
                ),
                ..Default::default()
            },
            package_json_path: AnchoredSystemPath::new("package.json").unwrap().to_owned(),
            unresolved_external_dependencies: None,
            transitive_dependencies: None,
        });
        let mut factory = CommandFactory::new();
        factory.add_provider(MicroFrontendProxyProvider::new(
            repo_root,
            &mock_package_info,
            [TaskId::new("docs", "dev"), TaskId::new("web", "proxy")].iter(),
            &microfrontends_configs,
        ));
        let cmd = factory
            .command(
                &TaskId::new("web", "proxy"),
                EnvironmentVariableMap::default(),
            )
            .unwrap()
            .unwrap();
        assert!(
            cmd.label().ends_with("--names docs-app"),
            "Expected command to use application name instead of package name: {}",
            cmd.label(),
        );
    }
}<|MERGE_RESOLUTION|>--- conflicted
+++ resolved
@@ -259,9 +259,6 @@
             let mut args = vec!["proxy", mfe_path.as_str(), "--names"];
             args.extend(local_apps);
 
-<<<<<<< HEAD
-            let program = package_dir.join_components(&["node_modules", ".bin", "microfrontends"]);
-=======
             // On Windows, a package manager will rework the binary to be a .cmd extension
             // since that's what Windows needs
             let bin_name = if cfg!(windows) {
@@ -272,7 +269,6 @@
 
             // TODO: leverage package manager to find the local proxy
             let program = package_dir.join_components(&["node_modules", ".bin", bin_name]);
->>>>>>> d20b7f43
             let mut cmd = Command::new(program.as_std_path());
             cmd.current_dir(package_dir).args(args).open_stdin();
             Some(cmd)
