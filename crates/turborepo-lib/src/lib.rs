--- conflicted
+++ resolved
@@ -11,7 +11,7 @@
 use crate::package_manager::PackageManager;
 
 /// The payload from running main, if the program can complete without using Go
-/// the Rust variant will be returned. If Go is needed then the turbostate that
+/// the Rust variant will be returned. If Go is needed then the args that
 /// should be passed to Go will be returned.
 pub enum Payload {
     Rust(Result<i32>),
@@ -25,22 +25,6 @@
         .0
 }
 
-<<<<<<< HEAD
-=======
-/// Checks for `TURBO_BINARY_PATH` variable. If it is set,
-/// we do not do any inference, we simply run the command as
-/// the current binary. This is due to legacy behavior of `TURBO_BINARY_PATH`
-/// that lets users dynamically set the path of the turbo binary. Because
-/// inference involves finding a local turbo installation and executing that
-/// binary, these two features are fundamentally incompatible.
-fn is_turbo_binary_path_set() -> bool {
-    env::var("TURBO_BINARY_PATH").is_ok()
-}
-
-/// The payload from running main, if the program can complete without using Go
-/// the Rust variant will be returned. If Go is needed then the turbostate that
-/// should be passed to Go will be returned.
->>>>>>> 7dd754c6
 pub fn main() -> Result<Payload> {
     // custom footer for update message
     let footer = format!(
