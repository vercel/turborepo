use std::{
    collections::{HashMap, HashSet},
    fmt,
};

use anyhow::Result;
use petgraph::visit::EdgeRef;
use turbopath::{AbsoluteSystemPath, AnchoredSystemPathBuf};
use turborepo_lockfiles::Lockfile;

use crate::{package_json::PackageJson, package_manager::PackageManager};

mod builder;

pub use builder::{Error, PackageGraphBuilder};

pub struct PackageGraph {
    workspace_graph: petgraph::Graph<WorkspaceNode, ()>,
    #[allow(dead_code)]
    node_lookup: HashMap<WorkspaceNode, petgraph::graph::NodeIndex>,
    workspaces: HashMap<WorkspaceName, WorkspaceInfo>,
    package_manager: PackageManager,
    lockfile: Option<Box<dyn Lockfile>>,
}

#[derive(Debug, Clone, PartialEq, Eq, Default)]
pub struct WorkspaceInfo {
    pub package_json: PackageJson,
    pub package_json_path: AnchoredSystemPathBuf,
    pub unresolved_external_dependencies: Option<HashSet<Package>>,
    pub transitive_dependencies: Option<HashSet<turborepo_lockfiles::Package>>,
}

impl WorkspaceInfo {
    pub fn package_json_path(&self) -> &AnchoredSystemPathBuf {
        &self.package_json_path
    }
}

#[derive(Debug, Clone, PartialEq, Eq, Hash, Ord, PartialOrd)]
pub struct Package {
    name: String,
    version: String,
}

/// Name of workspaces with a special marker for the workspace root
#[derive(Debug, Clone, Hash, Eq, PartialEq, Ord, PartialOrd)]
pub enum WorkspaceName {
    Root,
    Other(String),
}

#[derive(Debug, Clone, Hash, Eq, PartialEq, Ord, PartialOrd)]
pub enum WorkspaceNode {
    Root,
    Workspace(WorkspaceName),
}

impl PackageGraph {
    pub fn builder(
        repo_root: &AbsoluteSystemPath,
        root_package_json: PackageJson,
    ) -> PackageGraphBuilder {
        PackageGraphBuilder::new(repo_root, root_package_json)
    }

    pub fn validate(&self) -> Result<(), builder::Error> {
        // This is equivalent to AcyclicGraph.Cycles from Go's dag library
        let cycles = petgraph::algo::tarjan_scc(&self.workspace_graph)
            .into_iter()
            .filter(|cycle| cycle.len() > 1)
            .collect::<Vec<_>>();

        if !cycles.is_empty() {
            let lines = cycles
                .into_iter()
                .map(|cycle| {
                    let cycle = cycle
                        .into_iter()
                        .map(|id| self.workspace_graph.node_weight(id).unwrap())
                        .collect::<Vec<_>>();
                    format!(
                        "\t{}",
                        cycle
                            .into_iter()
                            .map(|w| w.to_string())
                            .collect::<Vec<_>>()
                            .join(",")
                    )
                })
                .collect::<Vec<_>>();
            return Err(builder::Error::CyclicDependencies(lines.join("\n")));
        }

        for edge in self.workspace_graph.edge_references() {
            if edge.source() == edge.target() {
                let node = self
                    .workspace_graph
                    .node_weight(edge.source())
                    .expect("edge pointed to missing node");
                return Err(builder::Error::SelfDependency(node.clone()));
            }
        }

        Ok(())
    }

    /// Returns the number of workspaces in the repo
    /// *including* the root workspace.
    pub fn len(&self) -> usize {
        self.workspaces.len()
    }

    pub fn package_manager(&self) -> &PackageManager {
        &self.package_manager
    }

    pub fn lockfile(&self) -> Option<&dyn Lockfile> {
        self.lockfile.as_deref()
    }

    pub fn package_json(&self, workspace: &WorkspaceName) -> Option<&PackageJson> {
        let entry = self.workspaces.get(workspace)?;
        Some(&entry.package_json)
    }

    pub fn workspace_info(&self, workspace: &WorkspaceName) -> Option<&WorkspaceInfo> {
        self.workspaces.get(workspace)
    }

    pub fn workspaces(&self) -> impl Iterator<Item = (&WorkspaceName, &WorkspaceInfo)> {
        self.workspaces.iter()
    }

    pub fn root_package_json(&self) -> &PackageJson {
        self.package_json(&WorkspaceName::Root)
            .expect("package graph was built without root package.json")
    }

    pub fn transitive_closure<'a, I: IntoIterator<Item = &'a WorkspaceNode>>(
        &self,
        nodes: I,
    ) -> HashSet<&WorkspaceNode> {
        let indexes = nodes
            .into_iter()
            .filter_map(|node| self.node_lookup.get(node))
            .copied();
        let mut visited = HashSet::new();
        petgraph::visit::depth_first_search(&self.workspace_graph, indexes, |event| {
            if let petgraph::visit::DfsEvent::Discover(n, _) = event {
                visited.insert(
                    self.workspace_graph
                        .node_weight(n)
                        .expect("node index found during dfs doesn't exist"),
                );
            }
        });
        visited
    }

    pub fn transitive_external_dependencies<'a, I: IntoIterator<Item = &'a WorkspaceName>>(
        &self,
        workspaces: I,
    ) -> HashSet<&turborepo_lockfiles::Package> {
        workspaces
            .into_iter()
            .filter_map(|workspace| self.workspaces.get(workspace))
            .filter_map(|entry| entry.transitive_dependencies.as_ref())
            .flatten()
            .collect()
    }
}

impl fmt::Display for WorkspaceName {
    fn fmt(&self, f: &mut fmt::Formatter<'_>) -> fmt::Result {
        match self {
            WorkspaceName::Root => f.write_str("//"),
            WorkspaceName::Other(other) => f.write_str(other),
        }
    }
}

impl fmt::Display for WorkspaceNode {
    fn fmt(&self, f: &mut fmt::Formatter<'_>) -> fmt::Result {
        match self {
            WorkspaceNode::Root => f.write_str("ROOT_NODE"),
            WorkspaceNode::Workspace(workspace) => workspace.fmt(f),
        }
    }
}
impl From<String> for WorkspaceName {
    fn from(value: String) -> Self {
        Self::Other(value)
    }
}

impl<'a> From<&'a str> for WorkspaceName {
    fn from(value: &'a str) -> Self {
        Self::from(value.to_string())
    }
}

#[cfg(test)]
mod test {
    use std::assert_matches::assert_matches;

    use serde_json::json;
    use turbopath::AbsoluteSystemPathBuf;

    use super::*;

    #[test]
    fn test_single_package_is_depends_on_root() {
        let root =
            AbsoluteSystemPathBuf::new(if cfg!(windows) { r"C:\repo" } else { "/repo" }).unwrap();
        let pkg_graph = PackageGraph::builder(&root, PackageJson::default())
            .with_package_manger(Some(PackageManager::Npm))
            .with_single_package_mode(true)
            .build()
            .unwrap();

        let closure =
            pkg_graph.transitive_closure(Some(&WorkspaceNode::Workspace(WorkspaceName::Root)));
        assert!(closure.contains(&WorkspaceNode::Root));
        assert!(pkg_graph.validate().is_ok());
    }

    #[test]
    fn test_internal_dependencies_get_split_out() {
        let root =
            AbsoluteSystemPathBuf::new(if cfg!(windows) { r"C:\repo" } else { "/repo" }).unwrap();
        let pkg_graph = PackageGraph::builder(
            &root,
            PackageJson::from_value(json!({ "name": "root" })).unwrap(),
        )
        .with_package_manger(Some(PackageManager::Npm))
        .with_package_jsons(Some({
            let mut map = HashMap::new();
            map.insert(
                root.join_component("package_a"),
                PackageJson::from_value(json!({
                    "name": "a",
                    "dependencies": {
                        "b": "workspace:*"
                    }
                }))
                .unwrap(),
            );
            map.insert(
                root.join_component("package_b"),
                PackageJson::from_value(json!({
                    "name": "b",
                    "dependencies": {
                        "c": "1.2.3",
                    }
                }))
                .unwrap(),
            );
            map
        }))
        .build()
        .unwrap();

<<<<<<< HEAD
        assert!(pkg_graph.validate().is_ok());
        let closure = pkg_graph
            .transitive_closure(&WorkspaceNode::Workspace("a".into()))
            .unwrap();
        assert!(closure.contains(&WorkspaceNode::Workspace("b".into())));
=======
        let closure = pkg_graph.transitive_closure(Some(&WorkspaceNode::Workspace("a".into())));
        assert_eq!(
            closure,
            [
                WorkspaceNode::Root,
                WorkspaceNode::Workspace("a".into()),
                WorkspaceNode::Workspace("b".into())
            ]
            .iter()
            .collect::<HashSet<_>>()
        );
>>>>>>> f1c6d48c
        let b_external = pkg_graph
            .workspaces
            .get(&WorkspaceName::from("b"))
            .unwrap()
            .unresolved_external_dependencies
            .as_ref()
            .unwrap();
        assert!(b_external.contains(&Package {
            name: "c".into(),
            version: "1.2.3".into()
        }));
    }

    struct MockLockfile {}
    impl turborepo_lockfiles::Lockfile for MockLockfile {
        fn resolve_package(
            &self,
            _workspace_path: &str,
            name: &str,
            _version: &str,
        ) -> std::result::Result<Option<turborepo_lockfiles::Package>, turborepo_lockfiles::Error>
        {
            Ok(match name {
                "a" => Some(turborepo_lockfiles::Package::new("key:a", "1")),
                "b" => Some(turborepo_lockfiles::Package::new("key:b", "1")),
                "c" => Some(turborepo_lockfiles::Package::new("key:c", "1")),
                _ => None,
            })
        }

        fn all_dependencies(
            &self,
            key: &str,
        ) -> std::result::Result<Option<HashMap<String, String>>, turborepo_lockfiles::Error>
        {
            match key {
                "key:a" => Ok(Some(
                    [("c", "1")]
                        .iter()
                        .map(|(k, v)| (k.to_string(), v.to_string()))
                        .collect(),
                )),
                "key:b" => Ok(Some(
                    [("c", "1")]
                        .iter()
                        .map(|(k, v)| (k.to_string(), v.to_string()))
                        .collect(),
                )),
                "key:c" => Ok(None),
                _ => Ok(None),
            }
        }

        fn subgraph(
            &self,
            _workspace_packages: &[String],
            _packages: &[String],
        ) -> std::result::Result<Box<dyn Lockfile>, turborepo_lockfiles::Error> {
            unreachable!("lockfile pruning not necessary for package graph construction")
        }

        fn encode(&self) -> std::result::Result<Vec<u8>, turborepo_lockfiles::Error> {
            unreachable!("lockfile encoding not necessary for package graph construction")
        }
    }

    #[test]
    fn test_lockfile_traversal() {
        let root =
            AbsoluteSystemPathBuf::new(if cfg!(windows) { r"C:\repo" } else { "/repo" }).unwrap();
        let pkg_graph = PackageGraph::builder(
            &root,
            PackageJson::from_value(json!({ "name": "root" })).unwrap(),
        )
        .with_package_manger(Some(PackageManager::Npm))
        .with_package_jsons(Some({
            let mut map = HashMap::new();
            map.insert(
                root.join_components(&["package_a", "package.json"]),
                PackageJson::from_value(json!({
                    "name": "foo",
                    "dependencies": {
                        "a": "1"
                    }
                }))
                .unwrap(),
            );
            map.insert(
                root.join_components(&["package_b", "package.json"]),
                PackageJson::from_value(json!({
                    "name": "bar",
                    "dependencies": {
                        "b": "1",
                    }
                }))
                .unwrap(),
            );
            map
        }))
        .with_lockfile(Some(Box::new(MockLockfile {})))
        .build()
        .unwrap();

<<<<<<< HEAD
        assert!(pkg_graph.validate().is_ok());
=======
        let foo = WorkspaceName::from("foo");
        let bar = WorkspaceName::from("bar");
>>>>>>> f1c6d48c

        let foo_deps = pkg_graph
            .workspaces
            .get(&foo)
            .unwrap()
            .transitive_dependencies
            .as_ref()
            .unwrap();
        let bar_deps = pkg_graph
            .workspaces
            .get(&bar)
            .unwrap()
            .transitive_dependencies
            .as_ref()
            .unwrap();
        let a = turborepo_lockfiles::Package::new("key:a", "1");
        let b = turborepo_lockfiles::Package::new("key:b", "1");
        let c = turborepo_lockfiles::Package::new("key:c", "1");
        assert_eq!(foo_deps, &HashSet::from_iter(vec![a.clone(), c.clone(),]));
        assert_eq!(bar_deps, &HashSet::from_iter(vec![b.clone(), c.clone(),]));
        assert_eq!(
            pkg_graph.transitive_external_dependencies([&foo, &bar].iter().copied()),
            HashSet::from_iter(vec![&a, &b, &c,])
        );
    }

    #[test]
    fn test_circular_dependency() {
        let root =
            AbsoluteSystemPathBuf::new(if cfg!(windows) { r"C:\repo" } else { "/repo" }).unwrap();
        let pkg_graph = PackageGraph::builder(
            &root,
            PackageJson::from_value(json!({ "name": "root" })).unwrap(),
        )
        .with_package_manger(Some(PackageManager::Npm))
        .with_package_jsons(Some({
            let mut map = HashMap::new();
            map.insert(
                root.join_component("package_a"),
                PackageJson::from_value(json!({
                    "name": "foo",
                    "dependencies": {
                        "bar": "*"
                    }
                }))
                .unwrap(),
            );
            map.insert(
                root.join_component("package_b"),
                PackageJson::from_value(json!({
                    "name": "bar",
                    "dependencies": {
                        "baz": "*",
                    }
                }))
                .unwrap(),
            );
            map.insert(
                root.join_component("package_c"),
                PackageJson::from_value(json!({
                    "name": "baz",
                    "dependencies": {
                        "foo": "*",
                    }
                }))
                .unwrap(),
            );
            map
        }))
        .with_lockfile(Some(Box::new(MockLockfile {})))
        .build()
        .unwrap();

        assert_matches!(
            pkg_graph.validate(),
            Err(builder::Error::CyclicDependencies(_))
        );
    }

    #[test]
    fn test_self_dependency() {
        let root =
            AbsoluteSystemPathBuf::new(if cfg!(windows) { r"C:\repo" } else { "/repo" }).unwrap();
        let pkg_graph = PackageGraph::builder(
            &root,
            PackageJson::from_value(json!({ "name": "root" })).unwrap(),
        )
        .with_package_manger(Some(PackageManager::Npm))
        .with_package_jsons(Some({
            let mut map = HashMap::new();
            map.insert(
                root.join_component("package_a"),
                PackageJson::from_value(json!({
                    "name": "foo",
                    "dependencies": {
                        "foo": "*"
                    }
                }))
                .unwrap(),
            );
            map
        }))
        .with_lockfile(Some(Box::new(MockLockfile {})))
        .build()
        .unwrap();

        assert_matches!(pkg_graph.validate(), Err(builder::Error::SelfDependency(_)));
    }
}<|MERGE_RESOLUTION|>--- conflicted
+++ resolved
@@ -261,13 +261,7 @@
         .build()
         .unwrap();
 
-<<<<<<< HEAD
         assert!(pkg_graph.validate().is_ok());
-        let closure = pkg_graph
-            .transitive_closure(&WorkspaceNode::Workspace("a".into()))
-            .unwrap();
-        assert!(closure.contains(&WorkspaceNode::Workspace("b".into())));
-=======
         let closure = pkg_graph.transitive_closure(Some(&WorkspaceNode::Workspace("a".into())));
         assert_eq!(
             closure,
@@ -279,7 +273,6 @@
             .iter()
             .collect::<HashSet<_>>()
         );
->>>>>>> f1c6d48c
         let b_external = pkg_graph
             .workspaces
             .get(&WorkspaceName::from("b"))
@@ -383,12 +376,9 @@
         .build()
         .unwrap();
 
-<<<<<<< HEAD
         assert!(pkg_graph.validate().is_ok());
-=======
         let foo = WorkspaceName::from("foo");
         let bar = WorkspaceName::from("bar");
->>>>>>> f1c6d48c
 
         let foo_deps = pkg_graph
             .workspaces
