--- conflicted
+++ resolved
@@ -548,7 +548,6 @@
     }
 }
 
-<<<<<<< HEAD
 fn render_styled_string_to_ansi(styled_string: &StyledString) -> String {
     match styled_string {
         StyledString::Line(parts) => {
@@ -570,7 +569,9 @@
         StyledString::Text(string) => string.to_string(),
         StyledString::Code(string) => string.blue().to_string(),
         StyledString::Strong(string) => string.bold().to_string(),
-=======
+    }
+}
+
 fn style_issue_source(plain_issue: &PlainIssue, context_path: &str) -> String {
     let title = &plain_issue.title;
 
@@ -590,6 +591,5 @@
         styled_issue
     } else {
         format!("{}", title.bold())
->>>>>>> e9a4c62c
     }
 }