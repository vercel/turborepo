--- conflicted
+++ resolved
@@ -196,20 +196,13 @@
     transitions.insert(
         "next-layout-entry".to_string(),
         next_layout_entry_transition(
-<<<<<<< HEAD
-            project_root,
-=======
             project_path,
             execution_context,
->>>>>>> 8faea8ea
             app_dir,
             server_root,
             env,
             next_config,
-<<<<<<< HEAD
             server_addr,
-=======
->>>>>>> 8faea8ea
         ),
     );
     transitions.insert(
@@ -240,31 +233,22 @@
     );
     transitions.insert(
         "next-ssr-client-module".to_string(),
-<<<<<<< HEAD
-        next_ssr_client_module_transition(project_root, app_dir, env, next_config, server_addr),
-=======
         next_ssr_client_module_transition(
             project_path,
             execution_context,
             app_dir,
             env,
             next_config,
+            server_addr,
         ),
->>>>>>> 8faea8ea
     );
 
     let ssr_ty = Value::new(ServerContextType::AppSSR { app_dir });
     ModuleAssetContextVc::new(
         TransitionsByNameVc::cell(transitions),
-<<<<<<< HEAD
         get_server_environment(ssr_ty, env, server_addr),
-        get_server_module_options_context(ssr_ty),
-        get_server_resolve_options_context(project_root, ssr_ty, next_config),
-=======
-        get_server_environment(ssr_ty, env),
         get_server_module_options_context(project_path, execution_context, ssr_ty),
         get_server_resolve_options_context(project_path, ssr_ty, next_config),
->>>>>>> 8faea8ea
     )
     .into()
 }
