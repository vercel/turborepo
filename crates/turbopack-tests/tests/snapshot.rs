#![cfg(test)]

mod util;

use std::{
    collections::{HashMap, HashSet, VecDeque},
    fs,
    path::{Path, PathBuf},
};

use anyhow::{bail, Context, Result};
use dunce::canonicalize;
use serde::Deserialize;
use turbo_tasks::{unit, ReadRef, TryJoinIterExt, TurboTasks, Value, ValueToString, Vc};
use turbo_tasks_env::DotenvProcessEnv;
use turbo_tasks_fs::{
    json::parse_json_with_source_context, util::sys_to_unix, DiskFileSystem, FileSystem,
    FileSystemPath,
};
use turbo_tasks_memory::MemoryBackend;
use turbopack::{
    condition::ContextCondition,
    ecmascript::EcmascriptModuleAsset,
    module_options::{CustomEcmascriptTransformPlugins, JsxTransformOptions, ModuleOptionsContext},
    resolve_options_context::ResolveOptionsContext,
    ModuleAssetContext,
};
use turbopack_build::{BuildChunkingContext, MinifyType};
use turbopack_core::{
    asset::Asset,
    chunk::{ChunkableModule, ChunkingContext, EvaluatableAssetExt, EvaluatableAssets},
    compile_time_defines,
    compile_time_info::CompileTimeInfo,
    context::AssetContext,
    environment::{BrowserEnvironment, Environment, ExecutionEnvironment, NodeJsEnvironment},
    file_source::FileSource,
<<<<<<< HEAD
    issue::{Issue, IssueFilePathExt},
=======
    issue::{Issue, IssueDescriptionExt},
>>>>>>> 604a702f
    module::Module,
    output::OutputAsset,
    reference_type::{EntryReferenceSubType, ReferenceType},
    source::Source,
};
use turbopack_dev::DevChunkingContext;
use turbopack_ecmascript_plugins::transform::{
    emotion::{EmotionTransformConfig, EmotionTransformer},
    styled_components::{StyledComponentsTransformConfig, StyledComponentsTransformer},
};
use turbopack_ecmascript_runtime::RuntimeType;
use turbopack_env::ProcessEnvAsset;
use turbopack_test_utils::snapshot::{diff, expected, matches_expected, snapshot_issues};

use crate::util::REPO_ROOT;

fn register() {
    turbo_tasks::register();
    turbo_tasks_env::register();
    turbo_tasks_fs::register();
    turbopack::register();
    turbopack_build::register();
    turbopack_dev::register();
    turbopack_env::register();
    turbopack_ecmascript_plugins::register();
    turbopack_ecmascript_runtime::register();
    include!(concat!(env!("OUT_DIR"), "/register_test_snapshot.rs"));
}

#[derive(Debug, Deserialize)]
#[serde(rename_all = "camelCase")]
struct SnapshotOptions {
    #[serde(default = "default_browserslist")]
    browserslist: String,
    #[serde(default = "default_entry")]
    entry: String,
    #[serde(default)]
    minify_type: MinifyType,
    #[serde(default)]
    runtime: Runtime,
    #[serde(default = "default_runtime_type")]
    runtime_type: RuntimeType,
    #[serde(default)]
    environment: SnapshotEnvironment,
}

#[derive(Debug, Deserialize, Default)]
enum Runtime {
    #[default]
    Dev,
    Build,
}

#[derive(Debug, Deserialize, Default)]
enum SnapshotEnvironment {
    #[default]
    Browser,
    NodeJs,
}

impl Default for SnapshotOptions {
    fn default() -> Self {
        SnapshotOptions {
            browserslist: default_browserslist(),
            entry: default_entry(),
            minify_type: Default::default(),
            runtime: Default::default(),
            runtime_type: default_runtime_type(),
            environment: Default::default(),
        }
    }
}

fn default_browserslist() -> String {
    // Use a specific version to avoid churn in transform over time as the
    // preset_env crate data changes
    "Chrome 102".to_owned()
}

fn default_entry() -> String {
    "input/index.js".to_owned()
}

fn default_runtime_type() -> RuntimeType {
    // We don't want all snapshot tests to also include the runtime every time,
    // as this would be a lot of extra noise whenever we make a single change to
    // the runtime. Instead, we only include the runtime in snapshots that
    // specifically request it via "runtime": "Default".
    RuntimeType::Dummy
}

#[testing::fixture("tests/snapshot/*/*/", exclude("node_modules"))]
fn test(resource: PathBuf) {
    let resource = canonicalize(resource).unwrap();
    // Separating this into a different function fixes my IDE's types for some
    // reason...
    run(resource).unwrap();
}

#[tokio::main(flavor = "current_thread")]
async fn run(resource: PathBuf) -> Result<()> {
    register();

    let tt = TurboTasks::new(MemoryBackend::default());
    let task = tt.spawn_once_task(async move {
        let out = run_test(resource.to_str().unwrap().to_string());
        let captured_issues = out
            .peek_issues_with_path()
            .await?
            .strongly_consistent()
            .await?;

        let plain_issues = captured_issues
            .iter_with_shortest_path()
            .map(|(issue_vc, path)| async move { issue_vc.into_plain(path).await })
            .try_join()
            .await?;

        snapshot_issues(plain_issues, out.join("issues".to_string()), &REPO_ROOT)
            .await
            .context("Unable to handle issues")?;
        Ok(unit().node)
    });
    tt.wait_task_completion(task, true).await?;

    Ok(())
}

#[turbo_tasks::function]
async fn run_test(resource: String) -> Result<Vc<FileSystemPath>> {
    let test_path = canonicalize(Path::new(&resource))?;
    assert!(test_path.exists(), "{} does not exist", resource);
    assert!(
        test_path.is_dir(),
        "{} is not a directory. Snapshot tests must be directories.",
        test_path.to_str().unwrap()
    );

    let options_file = fs::read_to_string(test_path.join("options.json"));
    let options = match options_file {
        Err(_) => SnapshotOptions::default(),
        Ok(options_str) => parse_json_with_source_context(&options_str).unwrap(),
    };
    let root_fs = DiskFileSystem::new("workspace".to_string(), REPO_ROOT.clone());
    let project_fs = DiskFileSystem::new("project".to_string(), REPO_ROOT.clone());
    let project_root = project_fs.root();

    let relative_path = test_path.strip_prefix(&*REPO_ROOT)?;
    let relative_path = sys_to_unix(relative_path.to_str().unwrap());
    let path = root_fs.root().join(relative_path.to_string());
    let project_path = project_root.join(relative_path.to_string());

    let entry_asset = project_path.join(options.entry);

    let env = Environment::new(Value::new(match options.environment {
        SnapshotEnvironment::Browser => {
            ExecutionEnvironment::Browser(
                // TODO: load more from options.json
                BrowserEnvironment {
                    dom: true,
                    web_worker: false,
                    service_worker: false,
                    browserslist_query: options.browserslist.to_owned(),
                }
                .into(),
            )
        }
        SnapshotEnvironment::NodeJs => {
            ExecutionEnvironment::NodeJsBuildTime(
                // TODO: load more from options.json
                NodeJsEnvironment::default().into(),
            )
        }
    }));
    let compile_time_info = CompileTimeInfo::builder(env)
        .defines(
            compile_time_defines!(
                process.turbopack = true,
                process.env.NODE_ENV = "development",
                DEFINED_VALUE = "value",
                DEFINED_TRUE = true,
                A.VERY.LONG.DEFINED.VALUE = "value",
            )
            .cell(),
        )
        .cell();

    let custom_ecma_transform_plugins = Some(CustomEcmascriptTransformPlugins::cell(
        CustomEcmascriptTransformPlugins {
            source_transforms: vec![
                Vc::cell(Box::new(
                    EmotionTransformer::new(&EmotionTransformConfig {
                        sourcemap: Some(false),
                        ..Default::default()
                    })
                    .expect("Should be able to create emotion transformer"),
                ) as _),
                Vc::cell(Box::new(StyledComponentsTransformer::new(
                    &StyledComponentsTransformConfig::default(),
                )) as _),
            ],
            output_transforms: vec![],
        },
    ));
    let asset_context: Vc<Box<dyn AssetContext>> = Vc::upcast(ModuleAssetContext::new(
        Vc::cell(HashMap::new()),
        compile_time_info,
        ModuleOptionsContext {
            enable_jsx: Some(JsxTransformOptions::cell(JsxTransformOptions {
                development: true,
                ..Default::default()
            })),
            preset_env_versions: Some(env),
            rules: vec![(
                ContextCondition::InDirectory("node_modules".to_string()),
                ModuleOptionsContext {
                    ..Default::default()
                }
                .cell(),
            )],
            custom_ecma_transform_plugins,
            ..Default::default()
        }
        .into(),
        ResolveOptionsContext {
            enable_typescript: true,
            enable_react: true,
            enable_node_modules: Some(project_root),
            custom_conditions: vec!["development".to_string()],
            rules: vec![(
                ContextCondition::InDirectory("node_modules".to_string()),
                ResolveOptionsContext {
                    enable_node_modules: Some(project_root),
                    custom_conditions: vec!["development".to_string()],
                    ..Default::default()
                }
                .cell(),
            )],
            ..Default::default()
        }
        .cell(),
    ));

    let runtime_entries = maybe_load_env(asset_context, project_path)
        .await?
        .map(|asset| EvaluatableAssets::one(asset.to_evaluatable(asset_context)));

    let chunk_root_path = path.join("output".to_string());
    let static_root_path = path.join("static".to_string());

    let chunking_context: Vc<Box<dyn ChunkingContext>> = match options.runtime {
        Runtime::Dev => Vc::upcast(
            DevChunkingContext::builder(project_root, path, chunk_root_path, static_root_path, env)
                .runtime_type(options.runtime_type)
                .build(),
        ),
        Runtime::Build => Vc::upcast(
            BuildChunkingContext::builder(
                project_root,
                path,
                chunk_root_path,
                static_root_path,
                env,
            )
            .minify_type(options.minify_type.into())
            .runtime_type(options.runtime_type)
            .build(),
        ),
    };

    let expected_paths = expected(chunk_root_path)
        .await?
        .union(&expected(static_root_path).await?)
        .copied()
        .collect();

    let entry_module = asset_context.process(
        Vc::upcast(FileSource::new(entry_asset)),
        Value::new(ReferenceType::Entry(EntryReferenceSubType::Undefined)),
    );

    let chunks = if let Some(ecmascript) =
        Vc::try_resolve_downcast_type::<EcmascriptModuleAsset>(entry_module).await?
    {
        // TODO: Load runtime entries from snapshots
        match options.runtime {
            Runtime::Dev => chunking_context.evaluated_chunk_group(
                ecmascript.as_root_chunk(chunking_context),
                runtime_entries
                    .unwrap_or_else(EvaluatableAssets::empty)
                    .with_entry(Vc::upcast(ecmascript)),
            ),
            Runtime::Build => {
                Vc::cell(vec![Vc::try_resolve_downcast_type::<BuildChunkingContext>(
                    chunking_context,
                )
                .await?
                .unwrap()
                .entry_chunk(
                    // `expected` expects a completely flat output directory.
                    chunk_root_path
                        .join(
                            entry_module
                                .ident()
                                .path()
                                .file_stem()
                                .await?
                                .as_deref()
                                .unwrap()
                                .to_string(),
                        )
                        .with_extension("entry.js".to_string()),
                    Vc::upcast(ecmascript),
                    runtime_entries
                        .unwrap_or_else(EvaluatableAssets::empty)
                        .with_entry(Vc::upcast(ecmascript)),
                )])
            }
        }
    } else if let Some(chunkable) =
        Vc::try_resolve_sidecast::<Box<dyn ChunkableModule>>(entry_module).await?
    {
        chunking_context.chunk_group(chunkable.as_root_chunk(chunking_context))
    } else {
        // TODO convert into a serve-able asset
        bail!("Entry module is not chunkable, so it can't be used to bootstrap the application")
    };

    let mut seen = HashSet::new();
    let mut queue: VecDeque<_> = chunks.await?.iter().copied().collect();

    let output_path = path.await?;
    while let Some(asset) = queue.pop_front() {
        walk_asset(asset, &output_path, &mut seen, &mut queue)
            .await
            .context(format!(
                "Failed to walk asset {}",
                asset
                    .ident()
                    .to_string()
                    .await
                    .context("to_string failed")?
            ))?;
    }

    matches_expected(expected_paths, seen)
        .await
        .context("Actual assets doesn't match with expected assets")?;

    Ok(path)
}

async fn walk_asset(
    asset: Vc<Box<dyn OutputAsset>>,
    output_path: &ReadRef<FileSystemPath>,
    seen: &mut HashSet<Vc<FileSystemPath>>,
    queue: &mut VecDeque<Vc<Box<dyn OutputAsset>>>,
) -> Result<()> {
    let path = asset.ident().path().resolve().await?;

    if !seen.insert(path) {
        return Ok(());
    }

    if path.await?.is_inside_ref(output_path) {
        // Only consider assets that should be written to disk.
        diff(path, asset.content()).await?;
    }

    queue.extend(
        asset
            .references()
            .await?
            .iter()
            .copied()
            .map(|asset| async move {
                Ok(Vc::try_resolve_downcast::<Box<dyn OutputAsset>>(asset).await?)
            })
            .try_join()
            .await?
            .into_iter()
            .flatten(),
    );

    Ok(())
}

async fn maybe_load_env(
    _context: Vc<Box<dyn AssetContext>>,
    path: Vc<FileSystemPath>,
) -> Result<Option<Vc<Box<dyn Source>>>> {
    let dotenv_path = path.join("input/.env".to_string());

    if !dotenv_path.read().await?.is_content() {
        return Ok(None);
    }

    let env = DotenvProcessEnv::new(None, dotenv_path);
    let asset = ProcessEnvAsset::new(dotenv_path, Vc::upcast(env));
    Ok(Some(Vc::upcast(asset)))
}<|MERGE_RESOLUTION|>--- conflicted
+++ resolved
@@ -34,11 +34,7 @@
     context::AssetContext,
     environment::{BrowserEnvironment, Environment, ExecutionEnvironment, NodeJsEnvironment},
     file_source::FileSource,
-<<<<<<< HEAD
-    issue::{Issue, IssueFilePathExt},
-=======
     issue::{Issue, IssueDescriptionExt},
->>>>>>> 604a702f
     module::Module,
     output::OutputAsset,
     reference_type::{EntryReferenceSubType, ReferenceType},
