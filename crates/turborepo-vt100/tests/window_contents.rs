--- conflicted
+++ resolved
@@ -1,9 +1,6 @@
-<<<<<<< HEAD
+#![allow(unused_imports)]
 use turborepo_vt100 as vt100;
 
-=======
-#![allow(unused_imports)]
->>>>>>> 3cbe5c5d
 mod helpers;
 
 use std::io::Read as _;
