pub(crate) mod custom_module_type;
pub mod module_options_context;
pub mod module_rule;
pub mod rule_condition;

use anyhow::{Context, Result};
pub use custom_module_type::CustomModuleType;
pub use module_options_context::*;
pub use module_rule::*;
pub use rule_condition::*;
use turbo_tasks::{RcStr, Vc};
use turbo_tasks_fs::{glob::Glob, FileSystemPath};
use turbopack_core::{
    reference_type::{CssReferenceSubType, ReferenceType, UrlReferenceSubType},
    resolve::options::{ImportMap, ImportMapping},
};
use turbopack_css::CssModuleAssetType;
use turbopack_ecmascript::{EcmascriptInputTransform, EcmascriptOptions, SpecifiedModuleType};
use turbopack_node::transforms::{postcss::PostCssTransform, webpack::WebpackLoaders};
use turbopack_wasm::source::WebAssemblySourceType;

use crate::{
    evaluate_context::node_evaluate_asset_context, resolve_options_context::ResolveOptionsContext,
};

#[turbo_tasks::function]
async fn package_import_map_from_import_mapping(
    package_name: RcStr,
    package_mapping: Vc<ImportMapping>,
) -> Result<Vc<ImportMap>> {
    let mut import_map = ImportMap::default();
    import_map.insert_exact_alias(
        format!("@vercel/turbopack/{}", package_name),
        package_mapping,
    );
    Ok(import_map.cell())
}

#[turbo_tasks::function]
async fn package_import_map_from_context(
    package_name: RcStr,
    context_path: Vc<FileSystemPath>,
) -> Result<Vc<ImportMap>> {
    let mut import_map = ImportMap::default();
    import_map.insert_exact_alias(
        format!("@vercel/turbopack/{}", package_name),
        ImportMapping::PrimaryAlternative(package_name, Some(context_path)).cell(),
    );
    Ok(import_map.cell())
}

#[turbo_tasks::value(cell = "new", eq = "manual")]
pub struct ModuleOptions {
    pub rules: Vec<ModuleRule>,
}

#[turbo_tasks::value_impl]
impl ModuleOptions {
    #[turbo_tasks::function]
    pub async fn new(
        path: Vc<FileSystemPath>,
        module_options_context: Vc<ModuleOptionsContext>,
        resolve_options_context: Vc<ResolveOptionsContext>,
    ) -> Result<Vc<ModuleOptions>> {
        let ModuleOptionsContext {
            ecmascript:
                EcmascriptOptionsContext {
                    enable_jsx,
                    enable_types,
                    ref enable_typescript_transform,
                    ref enable_decorators,
                    ignore_dynamic_requests,
                    import_externals,
                    esm_url_rewrite_behavior,
                    ref enable_typeof_window_inlining,
                    ..
                },
            enable_mdx,
            enable_mdx_rs,
            css:
                CssOptionsContext {
                    enable_raw_css,
                    use_swc_css,
                    ..
                },
            ref enable_postcss_transform,
            ref enable_webpack_loaders,
            preset_env_versions,
            ref module_rules,
            execution_context,
            ref rules,
<<<<<<< HEAD
            tree_shaking_mode,
            special_exports,
=======
            esm_url_rewrite_behavior,
            import_externals,
            ignore_dynamic_requests,
            use_swc_css,
            ref enable_typeof_window_inlining,
>>>>>>> ab96fc65
            ..
        } = *module_options_context.await?;

        if !rules.is_empty() {
            let path_value = path.await?;

            for (condition, new_context) in rules.iter() {
                if condition.matches(&path_value).await? {
                    return Ok(ModuleOptions::new(
                        path,
                        *new_context,
                        resolve_options_context,
                    ));
                }
            }
        }

        let mut refresh = false;
        let mut transforms = vec![];

        // Order of transforms is important. e.g. if the React transform occurs before
        // Styled JSX, there won't be JSX nodes for Styled JSX to transform.
        // If a custom plugin requires specific order _before_ core transform kicks in,
        // should use `before_transform_plugins`.
        if let Some(enable_jsx) = enable_jsx {
            let jsx = enable_jsx.await?;
            refresh = jsx.react_refresh;

            transforms.push(EcmascriptInputTransform::React {
                development: jsx.development,
                refresh: jsx.react_refresh,
                import_source: Vc::cell(jsx.import_source.clone()),
                runtime: Vc::cell(jsx.runtime.clone()),
            });
        }

        let ecmascript_options = EcmascriptOptions {
            tree_shaking_mode,
            url_rewrite_behavior: esm_url_rewrite_behavior,
            import_externals,
            ignore_dynamic_requests,
            refresh,
            ..Default::default()
        };
        let ecmascript_options_vc = ecmascript_options.cell();

        if let Some(env) = preset_env_versions {
            transforms.push(EcmascriptInputTransform::PresetEnv(env));
        }

        if let Some(enable_typeof_window_inlining) = enable_typeof_window_inlining {
            transforms.push(EcmascriptInputTransform::GlobalTypeofs {
                window_value: match enable_typeof_window_inlining {
                    TypeofWindow::Object => "object".to_string(),
                    TypeofWindow::Undefined => "undefined".to_string(),
                },
            });
        }

        let ts_transform = if let Some(options) = enable_typescript_transform {
            let options = options.await?;
            Some(EcmascriptInputTransform::TypeScript {
                use_define_for_class_fields: options.use_define_for_class_fields,
            })
        } else {
            None
        };

        let decorators_transform = if let Some(options) = &enable_decorators {
            let options = options.await?;
            options
                .decorators_kind
                .as_ref()
                .map(|kind| EcmascriptInputTransform::Decorators {
                    is_legacy: kind == &DecoratorsKind::Legacy,
                    is_ecma: kind == &DecoratorsKind::Ecma,
                    emit_decorators_metadata: options.emit_decorators_metadata,
                    use_define_for_class_fields: options.use_define_for_class_fields,
                })
        } else {
            None
        };

        let vendor_transforms = Vc::cell(vec![]);
        let ts_app_transforms = if let Some(transform) = &ts_transform {
            let base_transforms = if let Some(decorators_transform) = &decorators_transform {
                vec![decorators_transform.clone(), transform.clone()]
            } else {
                vec![transform.clone()]
            };
            Vc::cell(
                base_transforms
                    .iter()
                    .cloned()
                    .chain(transforms.iter().cloned())
                    .collect(),
            )
        } else {
            Vc::cell(transforms.clone())
        };

        let mdx_transforms = Vc::cell(
            if let Some(transform) = &ts_transform {
                if let Some(decorators_transform) = &decorators_transform {
                    vec![decorators_transform.clone(), transform.clone()]
                } else {
                    vec![transform.clone()]
                }
            } else {
                vec![]
            }
            .iter()
            .cloned()
            .chain(transforms.iter().cloned())
            .collect(),
        );

        // Apply decorators transform for the ModuleType::Ecmascript as well after
        // constructing ts_app_transforms. Ecmascript can have decorators for
        // the cases of 1. using jsconfig, to enable ts-specific runtime
        // decorators (i.e legacy) 2. ecma spec decorators
        //
        // Since typescript transform (`ts_app_transforms`) needs to apply decorators
        // _before_ stripping types, we create ts_app_transforms first in a
        // specific order with typescript, then apply decorators to app_transforms.
        let app_transforms = Vc::cell(
            if let Some(decorators_transform) = &decorators_transform {
                vec![decorators_transform.clone()]
            } else {
                vec![]
            }
            .iter()
            .cloned()
            .chain(transforms.iter().cloned())
            .collect(),
        );

        let mut rules = vec![
            ModuleRule::new_all(
                ModuleRuleCondition::ResourcePathEndsWith(".json".to_string()),
                vec![ModuleRuleEffect::ModuleType(ModuleType::Json)],
            ),
            ModuleRule::new_all(
                ModuleRuleCondition::any(vec![
                    ModuleRuleCondition::ResourcePathEndsWith(".js".to_string()),
                    ModuleRuleCondition::ResourcePathEndsWith(".jsx".to_string()),
                ]),
                vec![ModuleRuleEffect::ModuleType(ModuleType::Ecmascript {
                    transforms: app_transforms,
                    options: ecmascript_options_vc,
                })],
            ),
            ModuleRule::new_all(
                ModuleRuleCondition::ResourcePathEndsWith(".mjs".to_string()),
                vec![ModuleRuleEffect::ModuleType(ModuleType::Ecmascript {
                    transforms: app_transforms,
                    options: EcmascriptOptions {
                        specified_module_type: SpecifiedModuleType::EcmaScript,
                        ..ecmascript_options
                    }
                    .into(),
                })],
            ),
            ModuleRule::new_all(
                ModuleRuleCondition::ResourcePathEndsWith(".cjs".to_string()),
                vec![ModuleRuleEffect::ModuleType(ModuleType::Ecmascript {
                    transforms: app_transforms,
                    options: EcmascriptOptions {
                        specified_module_type: SpecifiedModuleType::CommonJs,
                        ..ecmascript_options
                    }
                    .into(),
                })],
            ),
            ModuleRule::new_all(
                ModuleRuleCondition::ResourcePathEndsWith(".ts".to_string()),
                vec![ModuleRuleEffect::ModuleType(ModuleType::Typescript {
                    transforms: ts_app_transforms,
                    tsx: false,
                    analyze_types: enable_types,
                    options: ecmascript_options_vc,
                })],
            ),
            ModuleRule::new_all(
                ModuleRuleCondition::ResourcePathEndsWith(".tsx".to_string()),
                vec![ModuleRuleEffect::ModuleType(ModuleType::Typescript {
                    transforms: ts_app_transforms,
                    tsx: true,
                    analyze_types: enable_types,
                    options: ecmascript_options_vc,
                })],
            ),
            ModuleRule::new_all(
                ModuleRuleCondition::ResourcePathEndsWith(".mts".to_string()),
                vec![ModuleRuleEffect::ModuleType(ModuleType::Typescript {
                    transforms: ts_app_transforms,
                    tsx: false,
                    analyze_types: enable_types,
                    options: EcmascriptOptions {
                        specified_module_type: SpecifiedModuleType::EcmaScript,
                        ..ecmascript_options
                    }
                    .into(),
                })],
            ),
            ModuleRule::new_all(
                ModuleRuleCondition::ResourcePathEndsWith(".mtsx".to_string()),
                vec![ModuleRuleEffect::ModuleType(ModuleType::Typescript {
                    transforms: ts_app_transforms,
                    tsx: true,
                    analyze_types: enable_types,
                    options: EcmascriptOptions {
                        specified_module_type: SpecifiedModuleType::EcmaScript,
                        ..ecmascript_options
                    }
                    .into(),
                })],
            ),
            ModuleRule::new_all(
                ModuleRuleCondition::ResourcePathEndsWith(".cts".to_string()),
                vec![ModuleRuleEffect::ModuleType(ModuleType::Typescript {
                    transforms: ts_app_transforms,
                    tsx: false,
                    analyze_types: enable_types,
                    options: EcmascriptOptions {
                        specified_module_type: SpecifiedModuleType::CommonJs,
                        ..ecmascript_options
                    }
                    .into(),
                })],
            ),
            ModuleRule::new_all(
                ModuleRuleCondition::ResourcePathEndsWith(".ctsx".to_string()),
                vec![ModuleRuleEffect::ModuleType(ModuleType::Typescript {
                    transforms: ts_app_transforms,
                    tsx: true,
                    analyze_types: enable_types,
                    options: EcmascriptOptions {
                        specified_module_type: SpecifiedModuleType::CommonJs,
                        ..ecmascript_options
                    }
                    .into(),
                })],
            ),
            ModuleRule::new(
                ModuleRuleCondition::ResourcePathEndsWith(".d.ts".to_string()),
                vec![ModuleRuleEffect::ModuleType(
                    ModuleType::TypescriptDeclaration {
                        transforms: vendor_transforms,
                        options: ecmascript_options_vc,
                    },
                )],
            ),
            ModuleRule::new(
                ModuleRuleCondition::any(vec![
                    ModuleRuleCondition::ResourcePathEndsWith(".apng".to_string()),
                    ModuleRuleCondition::ResourcePathEndsWith(".avif".to_string()),
                    ModuleRuleCondition::ResourcePathEndsWith(".gif".to_string()),
                    ModuleRuleCondition::ResourcePathEndsWith(".ico".to_string()),
                    ModuleRuleCondition::ResourcePathEndsWith(".jpg".to_string()),
                    ModuleRuleCondition::ResourcePathEndsWith(".jpeg".to_string()),
                    ModuleRuleCondition::ResourcePathEndsWith(".png".to_string()),
                    ModuleRuleCondition::ResourcePathEndsWith(".svg".to_string()),
                    ModuleRuleCondition::ResourcePathEndsWith(".webp".to_string()),
                    ModuleRuleCondition::ResourcePathEndsWith(".woff2".to_string()),
                ]),
                vec![ModuleRuleEffect::ModuleType(ModuleType::Static)],
            ),
            ModuleRule::new(
                ModuleRuleCondition::any(vec![ModuleRuleCondition::ResourcePathEndsWith(
                    ".node".to_string(),
                )]),
                vec![ModuleRuleEffect::ModuleType(ModuleType::Raw)],
            ),
            ModuleRule::new(
                ModuleRuleCondition::any(vec![ModuleRuleCondition::ResourcePathEndsWith(
                    ".wasm".to_string(),
                )]),
                vec![ModuleRuleEffect::ModuleType(ModuleType::WebAssembly {
                    source_ty: WebAssemblySourceType::Binary,
                })],
            ),
            ModuleRule::new(
                ModuleRuleCondition::any(vec![ModuleRuleCondition::ResourcePathEndsWith(
                    ".wat".to_string(),
                )]),
                vec![ModuleRuleEffect::ModuleType(ModuleType::WebAssembly {
                    source_ty: WebAssemblySourceType::Text,
                })],
            ),
            ModuleRule::new(
                ModuleRuleCondition::ResourcePathHasNoExtension,
                vec![ModuleRuleEffect::ModuleType(ModuleType::Ecmascript {
                    transforms: vendor_transforms,
                    options: ecmascript_options_vc,
                })],
            ),
            ModuleRule::new(
                ModuleRuleCondition::ReferenceType(ReferenceType::Url(
                    UrlReferenceSubType::Undefined,
                )),
                vec![ModuleRuleEffect::ModuleType(ModuleType::Static)],
            ),
        ];

        if enable_raw_css {
            rules.extend([
                ModuleRule::new(
                    ModuleRuleCondition::all(vec![ModuleRuleCondition::ResourcePathEndsWith(
                        ".css".to_string(),
                    )]),
                    vec![ModuleRuleEffect::ModuleType(ModuleType::Css {
                        ty: CssModuleAssetType::Default,
                        use_swc_css,
                    })],
                ),
                ModuleRule::new(
                    ModuleRuleCondition::all(vec![ModuleRuleCondition::ResourcePathEndsWith(
                        ".module.css".to_string(),
                    )]),
                    vec![ModuleRuleEffect::ModuleType(ModuleType::Css {
                        ty: CssModuleAssetType::Module,
                        use_swc_css,
                    })],
                ),
            ]);
        } else {
            if let Some(options) = enable_postcss_transform {
                let options = options.await?;
                let execution_context = execution_context
                    .context("execution_context is required for the postcss_transform")?;

                let import_map = if let Some(postcss_package) = options.postcss_package {
                    package_import_map_from_import_mapping("postcss".into(), postcss_package)
                } else {
                    package_import_map_from_context("postcss".into(), path)
                };

                rules.push(ModuleRule::new(
                    ModuleRuleCondition::ResourcePathEndsWith(".css".to_string()),
                    vec![ModuleRuleEffect::SourceTransforms(Vc::cell(vec![
                        Vc::upcast(PostCssTransform::new(
                            node_evaluate_asset_context(
                                execution_context,
                                Some(import_map),
                                None,
                                "postcss".into(),
                            ),
                            execution_context,
                            options.config_location,
                        )),
                    ]))],
                ));
            }

            rules.extend([
                ModuleRule::new(
                    ModuleRuleCondition::all(vec![
                        ModuleRuleCondition::ResourcePathEndsWith(".css".to_string()),
                        // Only create a global CSS asset if not `@import`ed from CSS already.
                        ModuleRuleCondition::not(ModuleRuleCondition::ReferenceType(
                            ReferenceType::Css(CssReferenceSubType::AtImport(None)),
                        )),
                    ]),
                    vec![ModuleRuleEffect::ModuleType(ModuleType::CssGlobal)],
                ),
                ModuleRule::new(
                    ModuleRuleCondition::all(vec![
                        ModuleRuleCondition::ResourcePathEndsWith(".module.css".to_string()),
                        // Only create a module CSS asset if not `@import`ed from CSS already.
                        // NOTE: `composes` references should not be treated as `@import`s and
                        // should also create a module CSS asset.
                        ModuleRuleCondition::not(ModuleRuleCondition::ReferenceType(
                            ReferenceType::Css(CssReferenceSubType::AtImport(None)),
                        )),
                    ]),
                    vec![ModuleRuleEffect::ModuleType(ModuleType::CssModule)],
                ),
                ModuleRule::new(
                    ModuleRuleCondition::all(vec![
                        ModuleRuleCondition::ResourcePathEndsWith(".css".to_string()),
                        // Create a normal CSS asset if `@import`ed from CSS already.
                        ModuleRuleCondition::ReferenceType(ReferenceType::Css(
                            CssReferenceSubType::AtImport(None),
                        )),
                    ]),
                    vec![ModuleRuleEffect::ModuleType(ModuleType::Css {
                        ty: CssModuleAssetType::Default,
                        use_swc_css,
                    })],
                ),
                ModuleRule::new(
                    ModuleRuleCondition::all(vec![
                        ModuleRuleCondition::ResourcePathEndsWith(".module.css".to_string()),
                        // Create a normal CSS asset if `@import`ed from CSS already.
                        ModuleRuleCondition::ReferenceType(ReferenceType::Css(
                            CssReferenceSubType::AtImport(None),
                        )),
                    ]),
                    vec![ModuleRuleEffect::ModuleType(ModuleType::Css {
                        ty: CssModuleAssetType::Module,
                        use_swc_css,
                    })],
                ),
                ModuleRule::new_internal(
                    ModuleRuleCondition::ResourcePathEndsWith(".css".to_string()),
                    vec![ModuleRuleEffect::ModuleType(ModuleType::Css {
                        ty: CssModuleAssetType::Default,
                        use_swc_css,
                    })],
                ),
                ModuleRule::new_internal(
                    ModuleRuleCondition::ResourcePathEndsWith(".module.css".to_string()),
                    vec![ModuleRuleEffect::ModuleType(ModuleType::Css {
                        ty: CssModuleAssetType::Module,
                        use_swc_css,
                    })],
                ),
            ]);
        }

        if enable_mdx || enable_mdx_rs.is_some() {
            let (jsx_runtime, jsx_import_source, development) = if let Some(enable_jsx) = enable_jsx
            {
                let jsx = enable_jsx.await?;
                (
                    jsx.runtime.clone(),
                    jsx.import_source.clone(),
                    jsx.development,
                )
            } else {
                (None, None, false)
            };

            let mdx_options = &*enable_mdx_rs.unwrap_or(Default::default()).await?;

            let mdx_transform_options = (MdxTransformOptions {
                development: Some(development),
                jsx: Some(false),
                jsx_runtime,
                jsx_import_source,
                ..(mdx_options.clone())
            })
            .cell();

            rules.push(ModuleRule::new(
                ModuleRuleCondition::any(vec![
                    ModuleRuleCondition::ResourcePathEndsWith(".md".to_string()),
                    ModuleRuleCondition::ResourcePathEndsWith(".mdx".to_string()),
                ]),
                vec![ModuleRuleEffect::ModuleType(ModuleType::Mdx {
                    transforms: mdx_transforms,
                    options: mdx_transform_options,
                    ecmascript_options: ecmascript_options_vc,
                })],
            ));
        }

        if let Some(webpack_loaders_options) = enable_webpack_loaders {
            let webpack_loaders_options = webpack_loaders_options.await?;
            let execution_context =
                execution_context.context("execution_context is required for webpack_loaders")?;
            let import_map = if let Some(loader_runner_package) =
                webpack_loaders_options.loader_runner_package
            {
                package_import_map_from_import_mapping(
                    "loader-runner".into(),
                    loader_runner_package,
                )
            } else {
                package_import_map_from_context("loader-runner".into(), path)
            };
            for (glob, rule) in webpack_loaders_options.rules.await?.iter() {
                rules.push(ModuleRule::new(
                    ModuleRuleCondition::All(vec![
                        if !glob.contains('/') {
                            ModuleRuleCondition::ResourceBasePathGlob(
                                Glob::new(glob.clone()).await?,
                            )
                        } else {
                            ModuleRuleCondition::ResourcePathGlob {
                                base: execution_context.project_path().await?,
                                glob: Glob::new(glob.clone()).await?,
                            }
                        },
                        ModuleRuleCondition::not(ModuleRuleCondition::ResourceIsVirtualSource),
                    ]),
                    vec![
                        // By default, loaders are expected to return ecmascript code.
                        // This can be overriden by specifying e. g. `as: "*.css"` in the rule.
                        ModuleRuleEffect::ModuleType(ModuleType::Ecmascript {
                            transforms: app_transforms,
                            options: ecmascript_options_vc,
                        }),
                        ModuleRuleEffect::SourceTransforms(Vc::cell(vec![Vc::upcast(
                            WebpackLoaders::new(
                                node_evaluate_asset_context(
                                    execution_context,
                                    Some(import_map),
                                    None,
                                    "webpack_loaders".into(),
                                ),
                                execution_context,
                                rule.loaders,
                                rule.rename_as.clone(),
                                resolve_options_context,
                            ),
                        )])),
                    ],
                ));
            }
        }

        rules.extend(module_rules.iter().cloned());

        Ok(ModuleOptions::cell(ModuleOptions { rules }))
    }
}<|MERGE_RESOLUTION|>--- conflicted
+++ resolved
@@ -89,16 +89,7 @@
             ref module_rules,
             execution_context,
             ref rules,
-<<<<<<< HEAD
             tree_shaking_mode,
-            special_exports,
-=======
-            esm_url_rewrite_behavior,
-            import_externals,
-            ignore_dynamic_requests,
-            use_swc_css,
-            ref enable_typeof_window_inlining,
->>>>>>> ab96fc65
             ..
         } = *module_options_context.await?;
 
