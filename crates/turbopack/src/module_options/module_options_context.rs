--- conflicted
+++ resolved
@@ -19,12 +19,8 @@
 #[turbo_tasks::value(shared)]
 #[derive(Default, Clone, Debug)]
 pub struct WebpackLoadersOptions {
-<<<<<<< HEAD
     pub extension_to_loaders: IndexMap<String, WebpackLoaderConfigItemsVc>,
-=======
-    pub extension_to_loaders: IndexMap<String, WebpackLoaderConfigsVc>,
     pub loader_runner_package: Option<ImportMappingVc>,
->>>>>>> fdd1ef2d
     pub placeholder_for_future_extensions: (),
 }
 
