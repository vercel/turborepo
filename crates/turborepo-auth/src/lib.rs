<<<<<<< HEAD
mod auth;
mod error;
mod server;
mod ui;

pub use auth::*;
pub use error::Error;
pub use server::*;
=======
#![deny(clippy::all)]

#[cfg(not(test))]
use std::net::SocketAddr;
use std::sync::Arc;

use anyhow::{anyhow, Context, Result};
#[cfg(not(test))]
use axum::{extract::Query, response::Redirect, routing::get, Router};
use reqwest::Url;
use serde::Deserialize;
use thiserror::Error;
use tokio::sync::OnceCell;
use tracing::error;
#[cfg(not(test))]
use tracing::warn;
use turborepo_api_client::APIClient;
use turborepo_ui::{start_spinner, BOLD, CYAN, GREY, UI};

const DEFAULT_HOST_NAME: &str = "127.0.0.1";
const DEFAULT_PORT: u16 = 9789;
const DEFAULT_SSO_PROVIDER: &str = "SAML/OIDC Single Sign-On";

#[cfg(test)]
const EXPECTED_VERIFICATION_TOKEN: &str = "expected_verification_token";

#[derive(Debug, Error)]
pub enum Error {
    #[error(
        "loginUrl is configured to \"{value}\", but cannot be a base URL. This happens in \
         situations like using a `data:` URL."
    )]
    LoginUrlCannotBeABase { value: String },
}

pub fn logout<F>(ui: &UI, mut set_token: F) -> Result<()>
where
    F: FnMut() -> Result<()>,
{
    if let Err(err) = set_token() {
        error!("could not logout. Something went wrong: {}", err);
        return Err(err);
    }

    println!("{}", ui.apply(GREY.apply_to(">>> Logged out")));
    Ok(())
}

pub async fn login<F>(
    api_client: APIClient,
    ui: &UI,
    mut set_token: F,
    login_url_configuration: &str,
) -> Result<()>
where
    F: FnMut(&str) -> Result<()>,
{
    let redirect_url = format!("http://{DEFAULT_HOST_NAME}:{DEFAULT_PORT}");
    let mut login_url = Url::parse(login_url_configuration)?;

    login_url
        .path_segments_mut()
        .map_err(|_: ()| Error::LoginUrlCannotBeABase {
            value: login_url_configuration.to_string(),
        })?
        .extend(["turborepo", "token"]);

    login_url
        .query_pairs_mut()
        .append_pair("redirect_uri", &redirect_url);

    println!(">>> Opening browser to {login_url}");
    let spinner = start_spinner("Waiting for your authorization...");
    direct_user_to_url(login_url.as_str());

    let token_cell = Arc::new(OnceCell::new());
    run_login_one_shot_server(
        DEFAULT_PORT,
        login_url_configuration.to_string(),
        token_cell.clone(),
    )
    .await?;

    spinner.finish_and_clear();

    let token = token_cell
        .get()
        .ok_or_else(|| anyhow!("Failed to get token"))?;

    // This function is passed in from turborepo-lib
    // TODO: inline this here and only pass in the location to write the token as an
    // optional arg.
    set_token(token)?;

    // TODO: make this a request to /teams endpoint instead?
    let user_response = api_client.get_user(token.as_str()).await?;

    println!(
        "
{} Turborepo CLI authorized for {}

{}

{}

",
        ui.rainbow(">>> Success!"),
        user_response.user.email,
        ui.apply(
            CYAN.apply_to("To connect to your Remote Cache, run the following in any turborepo:")
        ),
        ui.apply(BOLD.apply_to("  npx turbo link"))
    );
    Ok(())
}

// TODO: Duplicated
#[cfg(test)]
fn direct_user_to_url(_: &str) {}
#[cfg(not(test))]
fn direct_user_to_url(url: &str) {
    if webbrowser::open(url).is_err() {
        warn!("Failed to open browser. Please visit {url} in your browser.");
    }
}

#[derive(Debug, Clone, Deserialize)]
struct LoginPayload {
    #[cfg(not(test))]
    token: String,
}

#[cfg(test)]
async fn run_login_one_shot_server(
    _: u16,
    _: String,
    login_token: Arc<OnceCell<String>>,
) -> Result<()> {
    login_token
        .set(turborepo_vercel_api_mock::EXPECTED_TOKEN.to_string())
        .unwrap();
    Ok(())
}

#[cfg(not(test))]
async fn run_login_one_shot_server(
    port: u16,
    login_url_base: String,
    login_token: Arc<OnceCell<String>>,
) -> Result<()> {
    let handle = axum_server::Handle::new();
    let route_handle = handle.clone();
    let app = Router::new()
        // `GET /` goes to `root`
        .route(
            "/",
            get(|login_payload: Query<LoginPayload>| async move {
                let _ = login_token.set(login_payload.0.token);
                route_handle.shutdown();
                Redirect::to(&format!("{login_url_base}/turborepo/success"))
            }),
        );
    let addr = SocketAddr::from(([127, 0, 0, 1], port));

    Ok(axum_server::bind(addr)
        .handle(handle)
        .serve(app.into_make_service())
        .await?)
}

#[derive(Debug, Default, Clone, Deserialize)]
#[allow(dead_code)]
struct SsoPayload {
    login_error: Option<String>,
    sso_email: Option<String>,
    team_name: Option<String>,
    sso_type: Option<String>,
    token: Option<String>,
    email: Option<String>,
}

pub async fn sso_login<F>(
    api_client: APIClient,
    ui: &UI,
    mut set_token: F,
    login_url_configuration: &str,
    sso_team: &str,
) -> Result<()>
where
    F: FnMut(&str) -> Result<()>,
{
    let redirect_url = format!("http://{DEFAULT_HOST_NAME}:{DEFAULT_PORT}");
    let mut login_url = Url::parse(login_url_configuration)?;

    login_url
        .path_segments_mut()
        .map_err(|_: ()| Error::LoginUrlCannotBeABase {
            value: login_url_configuration.to_string(),
        })?
        .extend(["api", "auth", "sso"]);

    login_url
        .query_pairs_mut()
        .append_pair("teamId", sso_team)
        .append_pair("mode", "login")
        .append_pair("next", &redirect_url);

    println!(">>> Opening browser to {login_url}");
    let spinner = start_spinner("Waiting for your authorization...");
    direct_user_to_url(login_url.as_str());

    let token_cell = Arc::new(OnceCell::new());
    run_sso_one_shot_server(DEFAULT_PORT, token_cell.clone()).await?;
    spinner.finish_and_clear();

    let token = token_cell
        .get()
        .ok_or_else(|| anyhow!("no token auth token found"))?;

    let token_name = make_token_name().context("failed to make sso token name")?;

    let verified_user = api_client.verify_sso_token(token, &token_name).await?;
    let user_response = api_client.get_user(&verified_user.token).await?;

    set_token(&verified_user.token)?;

    println!(
        "
{} {}
",
        ui.rainbow(">>> Success!"),
        ui.apply(BOLD.apply_to(format!(
            "Turborepo CLI authorized for {}",
            user_response.user.email
        )))
    );

    println!(
        "{}
{}
",
        ui.apply(
            CYAN.apply_to("To connect to your Remote Cache, run the following in any turborepo:")
        ),
        ui.apply(BOLD.apply_to("`npx turbo link`"))
    );

    Ok(())
}

fn make_token_name() -> Result<String> {
    let host = hostname::get()?;

    Ok(format!(
        "Turbo CLI on {} via {DEFAULT_SSO_PROVIDER}",
        host.to_string_lossy()
    ))
}

fn get_token_and_redirect(payload: SsoPayload) -> Result<(Option<String>, Url)> {
    let location_stub = "https://vercel.com/notifications/cli-login/turbo/";
    if let Some(login_error) = payload.login_error {
        let mut url = Url::parse(&format!("{}failed", location_stub))?;
        url.query_pairs_mut()
            .append_pair("loginError", login_error.as_str());
        return Ok((None, url));
    }

    if let Some(sso_email) = payload.sso_email {
        let mut url = Url::parse(&format!("{}incomplete", location_stub))?;
        url.query_pairs_mut()
            .append_pair("ssoEmail", sso_email.as_str());
        if let Some(team_name) = payload.team_name {
            url.query_pairs_mut()
                .append_pair("teamName", team_name.as_str());
        }
        if let Some(sso_type) = payload.sso_type {
            url.query_pairs_mut()
                .append_pair("ssoType", sso_type.as_str());
        }

        return Ok((None, url));
    }
    let mut url = Url::parse(&format!("{}success", location_stub))?;
    if let Some(email) = payload.email {
        url.query_pairs_mut().append_pair("email", email.as_str());
    }

    Ok((payload.token, url))
}

#[cfg(test)]
async fn run_sso_one_shot_server(_: u16, verification_token: Arc<OnceCell<String>>) -> Result<()> {
    verification_token
        .set(EXPECTED_VERIFICATION_TOKEN.to_string())
        .unwrap();
    Ok(())
}

#[cfg(not(test))]
async fn run_sso_one_shot_server(
    port: u16,
    verification_token: Arc<OnceCell<String>>,
) -> Result<()> {
    let handle = axum_server::Handle::new();
    let route_handle = handle.clone();
    let app = Router::new()
        // `GET /` goes to `root`
        .route(
            "/",
            get(|sso_payload: Query<SsoPayload>| async move {
                let (token, location) = get_token_and_redirect(sso_payload.0).unwrap();
                if let Some(token) = token {
                    // If token is already set, it's not a big deal, so we ignore the error.
                    let _ = verification_token.set(token);
                }
                route_handle.shutdown();
                Redirect::to(location.as_str())
            }),
        );
    let addr = SocketAddr::from(([127, 0, 0, 1], port));

    Ok(axum_server::bind(addr)
        .handle(handle)
        .serve(app.into_make_service())
        .await?)
}

#[cfg(test)]
mod test {

    use reqwest::Url;
    use turborepo_ui::UI;
    use turborepo_vercel_api_mock::start_test_server;

    use crate::{get_token_and_redirect, login, sso_login, SsoPayload};

    #[tokio::test]
    async fn test_login() {
        let port = port_scanner::request_open_port().unwrap();
        let api_server = tokio::spawn(start_test_server(port));
        let ui = UI::new(false);
        let url = format!("http://localhost:{port}");

        let api_client =
            turborepo_api_client::APIClient::new(url.clone(), 1000, "1", false).unwrap();

        // closure that will check that the token is sent correctly
        let mut got_token = String::new();
        let set_token = |t: &str| -> Result<(), anyhow::Error> {
            got_token = t.to_string();
            Ok(())
        };

        login(api_client, &ui, set_token, &url).await.unwrap();

        api_server.abort();
        assert_eq!(got_token, turborepo_vercel_api_mock::EXPECTED_TOKEN);
    }

    #[tokio::test]
    async fn test_sso_login() {
        let port = port_scanner::request_open_port().unwrap();
        let handle = tokio::spawn(start_test_server(port));
        let url = format!("http://localhost:{port}");
        let ui = UI::new(false);
        let team = "something";

        let api_client =
            turborepo_api_client::APIClient::new(url.clone(), 1000, "1", false).unwrap();

        // closure that will check that the token is sent correctly
        let mut got_token = String::new();
        let set_token = |t: &str| -> Result<(), anyhow::Error> {
            got_token = t.to_string();
            Ok(())
        };

        sso_login(api_client, &ui, set_token, &url, team)
            .await
            .unwrap();

        handle.abort();

        assert_eq!(got_token, turborepo_vercel_api_mock::EXPECTED_TOKEN);
    }

    #[test]
    fn test_get_token_and_redirect() {
        assert_eq!(
            get_token_and_redirect(SsoPayload::default()).unwrap(),
            (
                None,
                Url::parse("https://vercel.com/notifications/cli-login/turbo/success").unwrap()
            )
        );

        assert_eq!(
            get_token_and_redirect(SsoPayload {
                login_error: Some("error".to_string()),
                ..SsoPayload::default()
            })
            .unwrap(),
            (
                None,
                Url::parse(
                    "https://vercel.com/notifications/cli-login/turbo/failed?loginError=error"
                )
                .unwrap()
            )
        );

        assert_eq!(
            get_token_and_redirect(SsoPayload {
                sso_email: Some("email".to_string()),
                ..SsoPayload::default()
            })
            .unwrap(),
            (
                None,
                Url::parse(
                    "https://vercel.com/notifications/cli-login/turbo/incomplete?ssoEmail=email"
                )
                .unwrap()
            )
        );

        assert_eq!(
            get_token_and_redirect(SsoPayload {
                sso_email: Some("email".to_string()),
                team_name: Some("team".to_string()),
                ..SsoPayload::default()
            }).unwrap(),
            (
                None,
                Url::parse("https://vercel.com/notifications/cli-login/turbo/incomplete?ssoEmail=email&teamName=team")
                    .unwrap()
            )
        );

        assert_eq!(
            get_token_and_redirect(SsoPayload {
                token: Some("token".to_string()),
                ..SsoPayload::default()
            })
            .unwrap(),
            (
                Some("token".to_string()),
                Url::parse("https://vercel.com/notifications/cli-login/turbo/success").unwrap()
            )
        );
    }
}
>>>>>>> b18ee00b
<|MERGE_RESOLUTION|>--- conflicted
+++ resolved
@@ -1,4 +1,3 @@
-<<<<<<< HEAD
 mod auth;
 mod error;
 mod server;
@@ -6,459 +5,4 @@
 
 pub use auth::*;
 pub use error::Error;
-pub use server::*;
-=======
-#![deny(clippy::all)]
-
-#[cfg(not(test))]
-use std::net::SocketAddr;
-use std::sync::Arc;
-
-use anyhow::{anyhow, Context, Result};
-#[cfg(not(test))]
-use axum::{extract::Query, response::Redirect, routing::get, Router};
-use reqwest::Url;
-use serde::Deserialize;
-use thiserror::Error;
-use tokio::sync::OnceCell;
-use tracing::error;
-#[cfg(not(test))]
-use tracing::warn;
-use turborepo_api_client::APIClient;
-use turborepo_ui::{start_spinner, BOLD, CYAN, GREY, UI};
-
-const DEFAULT_HOST_NAME: &str = "127.0.0.1";
-const DEFAULT_PORT: u16 = 9789;
-const DEFAULT_SSO_PROVIDER: &str = "SAML/OIDC Single Sign-On";
-
-#[cfg(test)]
-const EXPECTED_VERIFICATION_TOKEN: &str = "expected_verification_token";
-
-#[derive(Debug, Error)]
-pub enum Error {
-    #[error(
-        "loginUrl is configured to \"{value}\", but cannot be a base URL. This happens in \
-         situations like using a `data:` URL."
-    )]
-    LoginUrlCannotBeABase { value: String },
-}
-
-pub fn logout<F>(ui: &UI, mut set_token: F) -> Result<()>
-where
-    F: FnMut() -> Result<()>,
-{
-    if let Err(err) = set_token() {
-        error!("could not logout. Something went wrong: {}", err);
-        return Err(err);
-    }
-
-    println!("{}", ui.apply(GREY.apply_to(">>> Logged out")));
-    Ok(())
-}
-
-pub async fn login<F>(
-    api_client: APIClient,
-    ui: &UI,
-    mut set_token: F,
-    login_url_configuration: &str,
-) -> Result<()>
-where
-    F: FnMut(&str) -> Result<()>,
-{
-    let redirect_url = format!("http://{DEFAULT_HOST_NAME}:{DEFAULT_PORT}");
-    let mut login_url = Url::parse(login_url_configuration)?;
-
-    login_url
-        .path_segments_mut()
-        .map_err(|_: ()| Error::LoginUrlCannotBeABase {
-            value: login_url_configuration.to_string(),
-        })?
-        .extend(["turborepo", "token"]);
-
-    login_url
-        .query_pairs_mut()
-        .append_pair("redirect_uri", &redirect_url);
-
-    println!(">>> Opening browser to {login_url}");
-    let spinner = start_spinner("Waiting for your authorization...");
-    direct_user_to_url(login_url.as_str());
-
-    let token_cell = Arc::new(OnceCell::new());
-    run_login_one_shot_server(
-        DEFAULT_PORT,
-        login_url_configuration.to_string(),
-        token_cell.clone(),
-    )
-    .await?;
-
-    spinner.finish_and_clear();
-
-    let token = token_cell
-        .get()
-        .ok_or_else(|| anyhow!("Failed to get token"))?;
-
-    // This function is passed in from turborepo-lib
-    // TODO: inline this here and only pass in the location to write the token as an
-    // optional arg.
-    set_token(token)?;
-
-    // TODO: make this a request to /teams endpoint instead?
-    let user_response = api_client.get_user(token.as_str()).await?;
-
-    println!(
-        "
-{} Turborepo CLI authorized for {}
-
-{}
-
-{}
-
-",
-        ui.rainbow(">>> Success!"),
-        user_response.user.email,
-        ui.apply(
-            CYAN.apply_to("To connect to your Remote Cache, run the following in any turborepo:")
-        ),
-        ui.apply(BOLD.apply_to("  npx turbo link"))
-    );
-    Ok(())
-}
-
-// TODO: Duplicated
-#[cfg(test)]
-fn direct_user_to_url(_: &str) {}
-#[cfg(not(test))]
-fn direct_user_to_url(url: &str) {
-    if webbrowser::open(url).is_err() {
-        warn!("Failed to open browser. Please visit {url} in your browser.");
-    }
-}
-
-#[derive(Debug, Clone, Deserialize)]
-struct LoginPayload {
-    #[cfg(not(test))]
-    token: String,
-}
-
-#[cfg(test)]
-async fn run_login_one_shot_server(
-    _: u16,
-    _: String,
-    login_token: Arc<OnceCell<String>>,
-) -> Result<()> {
-    login_token
-        .set(turborepo_vercel_api_mock::EXPECTED_TOKEN.to_string())
-        .unwrap();
-    Ok(())
-}
-
-#[cfg(not(test))]
-async fn run_login_one_shot_server(
-    port: u16,
-    login_url_base: String,
-    login_token: Arc<OnceCell<String>>,
-) -> Result<()> {
-    let handle = axum_server::Handle::new();
-    let route_handle = handle.clone();
-    let app = Router::new()
-        // `GET /` goes to `root`
-        .route(
-            "/",
-            get(|login_payload: Query<LoginPayload>| async move {
-                let _ = login_token.set(login_payload.0.token);
-                route_handle.shutdown();
-                Redirect::to(&format!("{login_url_base}/turborepo/success"))
-            }),
-        );
-    let addr = SocketAddr::from(([127, 0, 0, 1], port));
-
-    Ok(axum_server::bind(addr)
-        .handle(handle)
-        .serve(app.into_make_service())
-        .await?)
-}
-
-#[derive(Debug, Default, Clone, Deserialize)]
-#[allow(dead_code)]
-struct SsoPayload {
-    login_error: Option<String>,
-    sso_email: Option<String>,
-    team_name: Option<String>,
-    sso_type: Option<String>,
-    token: Option<String>,
-    email: Option<String>,
-}
-
-pub async fn sso_login<F>(
-    api_client: APIClient,
-    ui: &UI,
-    mut set_token: F,
-    login_url_configuration: &str,
-    sso_team: &str,
-) -> Result<()>
-where
-    F: FnMut(&str) -> Result<()>,
-{
-    let redirect_url = format!("http://{DEFAULT_HOST_NAME}:{DEFAULT_PORT}");
-    let mut login_url = Url::parse(login_url_configuration)?;
-
-    login_url
-        .path_segments_mut()
-        .map_err(|_: ()| Error::LoginUrlCannotBeABase {
-            value: login_url_configuration.to_string(),
-        })?
-        .extend(["api", "auth", "sso"]);
-
-    login_url
-        .query_pairs_mut()
-        .append_pair("teamId", sso_team)
-        .append_pair("mode", "login")
-        .append_pair("next", &redirect_url);
-
-    println!(">>> Opening browser to {login_url}");
-    let spinner = start_spinner("Waiting for your authorization...");
-    direct_user_to_url(login_url.as_str());
-
-    let token_cell = Arc::new(OnceCell::new());
-    run_sso_one_shot_server(DEFAULT_PORT, token_cell.clone()).await?;
-    spinner.finish_and_clear();
-
-    let token = token_cell
-        .get()
-        .ok_or_else(|| anyhow!("no token auth token found"))?;
-
-    let token_name = make_token_name().context("failed to make sso token name")?;
-
-    let verified_user = api_client.verify_sso_token(token, &token_name).await?;
-    let user_response = api_client.get_user(&verified_user.token).await?;
-
-    set_token(&verified_user.token)?;
-
-    println!(
-        "
-{} {}
-",
-        ui.rainbow(">>> Success!"),
-        ui.apply(BOLD.apply_to(format!(
-            "Turborepo CLI authorized for {}",
-            user_response.user.email
-        )))
-    );
-
-    println!(
-        "{}
-{}
-",
-        ui.apply(
-            CYAN.apply_to("To connect to your Remote Cache, run the following in any turborepo:")
-        ),
-        ui.apply(BOLD.apply_to("`npx turbo link`"))
-    );
-
-    Ok(())
-}
-
-fn make_token_name() -> Result<String> {
-    let host = hostname::get()?;
-
-    Ok(format!(
-        "Turbo CLI on {} via {DEFAULT_SSO_PROVIDER}",
-        host.to_string_lossy()
-    ))
-}
-
-fn get_token_and_redirect(payload: SsoPayload) -> Result<(Option<String>, Url)> {
-    let location_stub = "https://vercel.com/notifications/cli-login/turbo/";
-    if let Some(login_error) = payload.login_error {
-        let mut url = Url::parse(&format!("{}failed", location_stub))?;
-        url.query_pairs_mut()
-            .append_pair("loginError", login_error.as_str());
-        return Ok((None, url));
-    }
-
-    if let Some(sso_email) = payload.sso_email {
-        let mut url = Url::parse(&format!("{}incomplete", location_stub))?;
-        url.query_pairs_mut()
-            .append_pair("ssoEmail", sso_email.as_str());
-        if let Some(team_name) = payload.team_name {
-            url.query_pairs_mut()
-                .append_pair("teamName", team_name.as_str());
-        }
-        if let Some(sso_type) = payload.sso_type {
-            url.query_pairs_mut()
-                .append_pair("ssoType", sso_type.as_str());
-        }
-
-        return Ok((None, url));
-    }
-    let mut url = Url::parse(&format!("{}success", location_stub))?;
-    if let Some(email) = payload.email {
-        url.query_pairs_mut().append_pair("email", email.as_str());
-    }
-
-    Ok((payload.token, url))
-}
-
-#[cfg(test)]
-async fn run_sso_one_shot_server(_: u16, verification_token: Arc<OnceCell<String>>) -> Result<()> {
-    verification_token
-        .set(EXPECTED_VERIFICATION_TOKEN.to_string())
-        .unwrap();
-    Ok(())
-}
-
-#[cfg(not(test))]
-async fn run_sso_one_shot_server(
-    port: u16,
-    verification_token: Arc<OnceCell<String>>,
-) -> Result<()> {
-    let handle = axum_server::Handle::new();
-    let route_handle = handle.clone();
-    let app = Router::new()
-        // `GET /` goes to `root`
-        .route(
-            "/",
-            get(|sso_payload: Query<SsoPayload>| async move {
-                let (token, location) = get_token_and_redirect(sso_payload.0).unwrap();
-                if let Some(token) = token {
-                    // If token is already set, it's not a big deal, so we ignore the error.
-                    let _ = verification_token.set(token);
-                }
-                route_handle.shutdown();
-                Redirect::to(location.as_str())
-            }),
-        );
-    let addr = SocketAddr::from(([127, 0, 0, 1], port));
-
-    Ok(axum_server::bind(addr)
-        .handle(handle)
-        .serve(app.into_make_service())
-        .await?)
-}
-
-#[cfg(test)]
-mod test {
-
-    use reqwest::Url;
-    use turborepo_ui::UI;
-    use turborepo_vercel_api_mock::start_test_server;
-
-    use crate::{get_token_and_redirect, login, sso_login, SsoPayload};
-
-    #[tokio::test]
-    async fn test_login() {
-        let port = port_scanner::request_open_port().unwrap();
-        let api_server = tokio::spawn(start_test_server(port));
-        let ui = UI::new(false);
-        let url = format!("http://localhost:{port}");
-
-        let api_client =
-            turborepo_api_client::APIClient::new(url.clone(), 1000, "1", false).unwrap();
-
-        // closure that will check that the token is sent correctly
-        let mut got_token = String::new();
-        let set_token = |t: &str| -> Result<(), anyhow::Error> {
-            got_token = t.to_string();
-            Ok(())
-        };
-
-        login(api_client, &ui, set_token, &url).await.unwrap();
-
-        api_server.abort();
-        assert_eq!(got_token, turborepo_vercel_api_mock::EXPECTED_TOKEN);
-    }
-
-    #[tokio::test]
-    async fn test_sso_login() {
-        let port = port_scanner::request_open_port().unwrap();
-        let handle = tokio::spawn(start_test_server(port));
-        let url = format!("http://localhost:{port}");
-        let ui = UI::new(false);
-        let team = "something";
-
-        let api_client =
-            turborepo_api_client::APIClient::new(url.clone(), 1000, "1", false).unwrap();
-
-        // closure that will check that the token is sent correctly
-        let mut got_token = String::new();
-        let set_token = |t: &str| -> Result<(), anyhow::Error> {
-            got_token = t.to_string();
-            Ok(())
-        };
-
-        sso_login(api_client, &ui, set_token, &url, team)
-            .await
-            .unwrap();
-
-        handle.abort();
-
-        assert_eq!(got_token, turborepo_vercel_api_mock::EXPECTED_TOKEN);
-    }
-
-    #[test]
-    fn test_get_token_and_redirect() {
-        assert_eq!(
-            get_token_and_redirect(SsoPayload::default()).unwrap(),
-            (
-                None,
-                Url::parse("https://vercel.com/notifications/cli-login/turbo/success").unwrap()
-            )
-        );
-
-        assert_eq!(
-            get_token_and_redirect(SsoPayload {
-                login_error: Some("error".to_string()),
-                ..SsoPayload::default()
-            })
-            .unwrap(),
-            (
-                None,
-                Url::parse(
-                    "https://vercel.com/notifications/cli-login/turbo/failed?loginError=error"
-                )
-                .unwrap()
-            )
-        );
-
-        assert_eq!(
-            get_token_and_redirect(SsoPayload {
-                sso_email: Some("email".to_string()),
-                ..SsoPayload::default()
-            })
-            .unwrap(),
-            (
-                None,
-                Url::parse(
-                    "https://vercel.com/notifications/cli-login/turbo/incomplete?ssoEmail=email"
-                )
-                .unwrap()
-            )
-        );
-
-        assert_eq!(
-            get_token_and_redirect(SsoPayload {
-                sso_email: Some("email".to_string()),
-                team_name: Some("team".to_string()),
-                ..SsoPayload::default()
-            }).unwrap(),
-            (
-                None,
-                Url::parse("https://vercel.com/notifications/cli-login/turbo/incomplete?ssoEmail=email&teamName=team")
-                    .unwrap()
-            )
-        );
-
-        assert_eq!(
-            get_token_and_redirect(SsoPayload {
-                token: Some("token".to_string()),
-                ..SsoPayload::default()
-            })
-            .unwrap(),
-            (
-                Some("token".to_string()),
-                Url::parse("https://vercel.com/notifications/cli-login/turbo/success").unwrap()
-            )
-        );
-    }
-}
->>>>>>> b18ee00b
+pub use server::*;