[workspace]
resolver = "2"

members = [
  "crates/auto-hash-map",
  "crates/next-binding",
  "crates/next-core",
  "crates/next-dev",
  "crates/next-dev-tests",
  "crates/next-transform-dynamic",
  "crates/next-transform-strip-page-exports",
  "crates/node-file-trace",
  "crates/swc-ast-explorer",
  "crates/turbo-malloc",
  "crates/turbo-tasks-build",
  "crates/turbo-tasks-env",
  "crates/turbo-tasks-fetch",
  "crates/turbo-tasks-fs",
  "crates/turbo-tasks-hash",
  "crates/turbo-tasks-macros",
  "crates/turbo-tasks-macros-shared",
  "crates/turbo-tasks-memory",
  "crates/turbo-tasks-testing",
  "crates/turbo-tasks",
  "crates/turbopack-cli-utils",
  "crates/turbopack-core",
  "crates/turbopack-create-test-app",
  "crates/turbopack-css",
  "crates/turbopack-dev-server",
  "crates/turbopack-ecmascript",
  "crates/turbopack-env",
  "crates/turbopack-mdx",
  "crates/turbopack-node",
  "crates/turbopack-json",
  "crates/turbopack-static",
  "crates/turbopack-swc-utils",
  "crates/turbopack",
  "crates/turbopack-tests",
  "crates/turborepo",
  "crates/turborepo-ffi",
  "crates/turborepo-lib",
<<<<<<< HEAD
  "crates/turborepo-lockfiles",
=======
  "crates/turborepo-scm",
>>>>>>> 3572201b
  "crates/turbo-updater",
  "xtask",
]

default-members = [
  "crates/auto-hash-map",
  "crates/next-binding",
  "crates/next-core",
  "crates/next-dev",
  "crates/next-transform-dynamic",
  "crates/next-dev-tests",
  "crates/next-transform-strip-page-exports",
  "crates/node-file-trace",
  "crates/swc-ast-explorer",
  "crates/turbo-malloc",
  "crates/turbo-tasks-build",
  "crates/turbo-tasks-env",
  "crates/turbo-tasks-fetch",
  "crates/turbo-tasks-fs",
  "crates/turbo-tasks-hash",
  "crates/turbo-tasks-macros",
  "crates/turbo-tasks-macros-shared",
  "crates/turbo-tasks-memory",
  "crates/turbo-tasks-testing",
  "crates/turbo-tasks",
  "crates/turbopack-cli-utils",
  "crates/turbopack-core",
  "crates/turbopack-create-test-app",
  "crates/turbopack-css",
  "crates/turbopack-dev-server",
  "crates/turbopack-ecmascript",
  "crates/turbopack-env",
  "crates/turbopack-mdx",
  "crates/turbopack-node",
  "crates/turbopack-json",
  "crates/turbopack-static",
  "crates/turbopack-swc-utils",
  "crates/turbopack",
  "crates/turbopack-tests",
  "xtask",
]

[profile.dev.package.turbo-tasks-macros]
opt-level = 3

# Set the settings for build scripts and proc-macros.
[profile.dev.build-override]
opt-level = 3

# Declare dependencies used across workspace packages requires single version bump.
# ref: https://doc.rust-lang.org/cargo/reference/specifying-dependencies.html#inheriting-a-dependency-from-a-workspace
[workspace.dependencies]
indexmap = { version = "1.9.2" }
indoc = "1.0"
# Keep consistent with preset_env_base through swc_core
browserslist-rs = { version = "0.12.2" }
swc_core = { version = "0.59.26" }
testing = { version = "0.31.31" }
swc_emotion = { version = "0.29.4" }
styled_jsx = { version = "0.30.4" }
styled_components = { version = "0.53.4" }
modularize_imports = { version = "0.26.4" }
mdxjs = { version = "0.1.6" }
next-dev = { path = "crates/next-dev", version = "0.1.0" }
node-file-trace = { path = "crates/node-file-trace", version = "0.1.0" }
# Be careful when selecting tls backend, including change default tls backend.
# If you changed, must verify with ALL build targets with next-swc to ensure
# it works. next-swc have various platforms, some doesn't support native (using openssl-sys)
# and some aren't buildable with rustls.
reqwest = { version = "0.11.13", default-features = false }<|MERGE_RESOLUTION|>--- conflicted
+++ resolved
@@ -39,11 +39,8 @@
   "crates/turborepo",
   "crates/turborepo-ffi",
   "crates/turborepo-lib",
-<<<<<<< HEAD
   "crates/turborepo-lockfiles",
-=======
   "crates/turborepo-scm",
->>>>>>> 3572201b
   "crates/turbo-updater",
   "xtask",
 ]
