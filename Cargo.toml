[workspace]
resolver = "2"

members = [
  "crates/tower-uds",
  "crates/turborepo*",
  "packages/turbo-repository/rust",
]

[workspace.metadata.groups]
# Only the libraries, does not include the turborepo binary.
# That way we don't have to build the Go code
turborepo-libraries = ["path:crates/turborepo-*"]
turborepo = ["path:crates/turborepo*"]

[workspace.lints.clippy]
too_many_arguments = "allow"

# Set the options for dependencies (not crates in the workspace), this mostly impacts cold builds
[profile.dev.package."*"]
opt-level = 1

# Set the settings for build scripts and proc-macros.
[profile.dev.build-override]
opt-level = 3

[profile.release]
lto = "off"

[profile.release-turborepo-lsp]
inherits = "release"
strip = true
opt-level = "z"

[profile.release-turborepo]
inherits = "release"
strip = true

# Declare dependencies used across workspace packages requires single version bump.
# ref: https://doc.rust-lang.org/cargo/reference/specifying-dependencies.html#inheriting-a-dependency-from-a-workspace
[workspace.dependencies]
async-recursion = "1.0.2"
miette = { version = "5.10.0", features = ["fancy"] }
markdown = "1.0.0-alpha.18"

turbo-updater = { path = "crates/turborepo-updater" }
turbopath = { path = "crates/turborepo-paths" }
turborepo = { path = "crates/turborepo" }
turborepo-analytics = { path = "crates/turborepo-analytics" }
turborepo-api-client = { path = "crates/turborepo-api-client" }
turborepo-cache = { path = "crates/turborepo-cache" }
turborepo-ci = { path = "crates/turborepo-ci" }
turborepo-env = { path = "crates/turborepo-env" }
turborepo-errors = { path = "crates/turborepo-errors" }
turborepo-fs = { path = "crates/turborepo-fs" }
turborepo-lib = { path = "crates/turborepo-lib", default-features = false }
turborepo-lockfiles = { path = "crates/turborepo-lockfiles" }
turborepo-repository = { path = "crates/turborepo-repository" }
turborepo-ui = { path = "crates/turborepo-ui" }
turborepo-unescape = { path = "crates/turborepo-unescape" }
turborepo-scm = { path = "crates/turborepo-scm" }
wax = { path = "crates/turborepo-wax" }
turborepo-vercel-api = { path = "crates/turborepo-vercel-api" }
turborepo-vercel-api-mock = { path = "crates/turborepo-vercel-api-mock" }
turborepo-vt100 = { path = "crates/turborepo-vt100" }

# Be careful when selecting tls backend, including change default tls backend.
# If you changed, must verify with ALL build targets with next-swc to ensure
# it works. next-swc have various platforms, some doesn't support native (using openssl-sys)
# and some aren't buildable with rustls.
reqwest = { version = "=0.11.17", default-features = false }

anyhow = "1.0.69"
assert_cmd = "2.0.8"
async-compression = { version = "0.3.13", default-features = false, features = [
  "gzip",
  "tokio",
] }
async-graphql = "7.0.7"
async-graphql-axum = "7.0.7"
async-trait = "0.1.64"
atty = "0.2.14"
axum = "0.7.5"
axum-server = "0.7.1"
biome_console = { version = "0.5.7" }
biome_deserialize = { version = "0.6.0", features = ["serde"] }
biome_deserialize_macros = { version = "0.6.0" }
biome_diagnostics = { version = "0.5.7" }
biome_json_parser = { version = "0.5.7" }
biome_json_syntax = { version = "0.5.7" }
bytes = "1.1.0"
camino = { version = "1.1.4", features = ["serde1"] }
chrono = "0.4.23"
clap = "4.5.16"
clap_complete = "4.5.24"
concurrent-queue = "2.5.0"
console = "0.15.5"
console-subscriber = "0.1.8"
crossbeam-channel = "0.5.8"
dashmap = "5.4.0"
derive_setters = "0.1.6"
dialoguer = "0.10.3"
dunce = "1.0.3"
either = "1.9.0"
futures = "0.3.26"
futures-retry = "0.6.0"
hex = "0.4.3"
httpmock = { version = "0.6.8", default-features = false }
indexmap = "1.9.2"
indicatif = "0.17.3"
indoc = "2.0.0"
itertools = "0.10.5"
lazy_static = "1.4.0"
<<<<<<< HEAD
lightningcss = { version = "1.0.0-alpha.57", features = [
  "serde",
  "visitor",
  "into_owned",
] }
=======
>>>>>>> b7a00d35
merge = "0.1.0"
mime = "0.3.16"
notify = "6.1.1"
once_cell = "1.17.1"
owo-colors = "3.5.0"
parking_lot = "0.12.1"
path-clean = "1.0.1"
pathdiff = "0.2.1"
petgraph = "0.6.3"
pin-project-lite = "0.2.9"
port_scanner = "0.1.5"
predicates = "2.1.5"
pretty_assertions = "1.3.0"
proc-macro2 = "1.0.79"
quote = "1.0.23"
radix_trie = "0.2.1"
rand = "0.8.5"
ratatui = "0.26.1"
regex = "1.7.0"
rustc-hash = "1.1.0"
semver = "1.0.16"
serde = { version = "1.0.152", features = ["derive"] }
serde_json = "1.0.93"
serde_qs = "0.11.0"
serde_with = "2.3.2"
serde_yaml = "0.9.17"
sha2 = "0.10.6"
smallvec = { version = "1.13.1", features = [
  "serde",
  "const_generics",
  "union",
  "const_new",
] }
syn = "1.0.107"
tempfile = "3.3.0"
test-case = "3.0.0"
thiserror = "1.0.48"
tiny-gradient = "0.1.0"
tokio = "1.25.0"
tokio-util = { version = "0.7.7", features = ["io"] }
tracing = "0.1.37"
tracing-appender = "0.2.2"
tracing-subscriber = "0.3.16"
tui-term = { version = "=0.1.9", default-features = false }
url = "2.2.2"
urlencoding = "2.1.2"
webbrowser = "0.8.7"
which = "4.4.0"
unicode-segmentation = "1.10.1"<|MERGE_RESOLUTION|>--- conflicted
+++ resolved
@@ -111,14 +111,6 @@
 indoc = "2.0.0"
 itertools = "0.10.5"
 lazy_static = "1.4.0"
-<<<<<<< HEAD
-lightningcss = { version = "1.0.0-alpha.57", features = [
-  "serde",
-  "visitor",
-  "into_owned",
-] }
-=======
->>>>>>> b7a00d35
 merge = "0.1.0"
 mime = "0.3.16"
 notify = "6.1.1"
