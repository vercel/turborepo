--- conflicted
+++ resolved
@@ -79,13 +79,10 @@
   "crates/turbopack-swc-utils",
   "crates/turbopack",
   "crates/turbopack-tests",
-<<<<<<< HEAD
   "crates/turborepo",
   "crates/turborepo-ffi",
   "crates/turborepo-lib",
   "crates/turbo-updater",
-=======
->>>>>>> 255b80d1
   "xtask",
 ]
 
