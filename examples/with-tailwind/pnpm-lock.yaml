--- conflicted
+++ resolved
@@ -519,50 +519,6 @@
     dev: false
     optional: true
 
-<<<<<<< HEAD
-=======
-  /@isaacs/cliui@8.0.2:
-    resolution: {integrity: sha512-O8jcjabXaleOG9DQ0+ARXWZBTfnP4WNAqzuiJK7ll44AmxGKv/J2M4TPjxjY3znBCfvBXFzucm1twdyFybFqEA==}
-    engines: {node: '>=12'}
-    dependencies:
-      string-width: 5.1.2
-      string-width-cjs: /string-width@4.2.3
-      strip-ansi: 7.1.0
-      strip-ansi-cjs: /strip-ansi@6.0.1
-      wrap-ansi: 8.1.0
-      wrap-ansi-cjs: /wrap-ansi@7.0.0
-    dev: true
-
-  /@jridgewell/gen-mapping@0.3.8:
-    resolution: {integrity: sha512-imAbBGkb+ebQyxKgzv5Hu2nmROxoDOXHh80evxdoXNOrvAnVx7zimzc1Oo5h9RlfV4vPXaE2iM5pOFbvOCClWA==}
-    engines: {node: '>=6.0.0'}
-    dependencies:
-      '@jridgewell/set-array': 1.2.1
-      '@jridgewell/sourcemap-codec': 1.5.0
-      '@jridgewell/trace-mapping': 0.3.25
-    dev: true
-
-  /@jridgewell/resolve-uri@3.1.2:
-    resolution: {integrity: sha512-bRISgCIjP20/tbWSPWMEi54QVPRZExkuD9lJL+UIxUKtwVJA8wW1Trb1jMs1RFXo1CBTNZ/5hpC9QvmKWdopKw==}
-    engines: {node: '>=6.0.0'}
-    dev: true
-
-  /@jridgewell/set-array@1.2.1:
-    resolution: {integrity: sha512-R8gLRTZeyp03ymzP/6Lil/28tGeGEzhx1q2k703KGWRAI1VdvPIXdG70VJc2pAMw3NA6JKL5hhFu1sJX0Mnn/A==}
-    engines: {node: '>=6.0.0'}
-    dev: true
-
-  /@jridgewell/sourcemap-codec@1.5.0:
-    resolution: {integrity: sha512-gv3ZRaISU3fjPAgNsriBRqGWQL6quFx04YMPW/zD8XMLsU32mhCCbfbO6KZFLjvYpCZ8zyDEgqsgf+PwPaM7GQ==}
-    dev: true
-
-  /@jridgewell/trace-mapping@0.3.25:
-    resolution: {integrity: sha512-vNk6aEwybGtawWmy/PzwnGDOjCkLWSD2wqvjGGAgOAwCGWySYXfYoxt00IJkTF+8Lb57DwOb3Aa0o9CApepiYQ==}
-    dependencies:
-      '@jridgewell/resolve-uri': 3.1.2
-      '@jridgewell/sourcemap-codec': 1.5.0
-    dev: true
-
   /@modelcontextprotocol/sdk@1.11.0:
     resolution: {integrity: sha512-k/1pb70eD638anoi0e8wUGAlbMJXyvdV4p62Ko+EZ7eBe1xMx8Uhak1R5DgfoofsK5IBBnRwsYGTaLZl+6/+RQ==}
     engines: {node: '>=18'}
@@ -581,7 +537,6 @@
       - supports-color
     dev: true
 
->>>>>>> a227a750
   /@next/env@15.3.0:
     resolution: {integrity: sha512-6mDmHX24nWlHOlbwUiAOmMyY7KELimmi+ed8qWcJYjqXeC+G6JzPZ3QosOAfjNwgMIzwhXBiRiCgdh8axTTdTA==}
     dev: false
@@ -839,7 +794,6 @@
 
   /@tailwindcss/cli@4.1.5:
     resolution: {integrity: sha512-Kr567rDwDjY1VUnfqh5/+DCpRf4B8lPs5O9flP4kri7n4AM2aubrIxGSh5GN8s+awUKw/U4+6kNlEnZbBNfUeg==}
-    hasBin: true
     dependencies:
       '@parcel/watcher': 2.5.1
       '@tailwindcss/node': 4.1.5
@@ -1164,7 +1118,6 @@
   /acorn@8.14.1:
     resolution: {integrity: sha512-OvQ/2pUDKmgfCg++xsTX1wGxfTaszcHVcTctW4UJB4hibJx2HXxxO5UmVgyjMa+ZDsiaf5wWLXYpRWMmBI0QHg==}
     engines: {node: '>=0.4.0'}
-    hasBin: true
     dev: true
 
   /ajv@6.12.6:
@@ -1271,7 +1224,6 @@
   /autoprefixer@10.4.20(postcss@8.5.3):
     resolution: {integrity: sha512-XY25y5xSv/wEoqzDyXXME4AFfkZI0P23z6Fs3YgymDnKJkCGOnkL0iTxCa85UTqaSgfcqyf3UA6+c7wUvx/16g==}
     engines: {node: ^10 || ^12 || >=14}
-    hasBin: true
     peerDependencies:
       postcss: ^8.1.0
     dependencies:
@@ -1293,13 +1245,6 @@
 
   /balanced-match@1.0.2:
     resolution: {integrity: sha512-3oSeUO0TMV67hN1AmbXsK4yaqU7tjiHlbxRDZOpH0KW9+CeX4bRAaX0Anxt0tx2MrpRpWwQaPwIlISEJhYU5Pw==}
-    dev: true
-
-<<<<<<< HEAD
-=======
-  /binary-extensions@2.3.0:
-    resolution: {integrity: sha512-Ceh+7ox5qe7LJuLHoY0feh3pHuUDHAcRUeyL2VYghZwfpkNIy/+8Ocg0a3UuSoYzavmylwuLWQOf3hl0jjMMIw==}
-    engines: {node: '>=8'}
     dev: true
 
   /body-parser@2.2.0:
@@ -1319,7 +1264,6 @@
       - supports-color
     dev: true
 
->>>>>>> a227a750
   /brace-expansion@1.1.11:
     resolution: {integrity: sha512-iCuPHDFgrHX7H2vEI/5xpz07zSHB00TpugqhmYtVmMO6518mCuRMoOYFldEBl0g187ufozdaHgWKcYFb61qGiA==}
     dependencies:
@@ -1343,7 +1287,6 @@
   /browserslist@4.24.4:
     resolution: {integrity: sha512-KDi1Ny1gSePi1vm0q4oxSF8b4DR44GF4BbmS2YdhPLOEqd8pDviZOGH/GsmRwoWJ2+5Lr085X7naowMwKHDG1A==}
     engines: {node: ^6 || ^7 || ^8 || ^9 || ^10 || ^11 || ^12 || >=13.7}
-    hasBin: true
     dependencies:
       caniuse-lite: 1.0.30001701
       electron-to-chromium: 1.5.110
@@ -1551,22 +1494,19 @@
       object-keys: 1.1.1
     dev: true
 
-<<<<<<< HEAD
+  /depd@2.0.0:
+    resolution: {integrity: sha512-g7nH6P6dyDioJogAAGprGpCtVImJhpPk/roCzdb3fIh61/s/nPsfR6onyMwkCAR/OlC3yBC0lESvUoQEAssIrw==}
+    engines: {node: '>= 0.8'}
+    dev: true
+
   /detect-libc@1.0.3:
     resolution: {integrity: sha512-pGjwhsmsp4kL2RTz08wcOlGN83otlqHeD/Z5T8GXZB+/YcpQ/dgo+lbU8ZsGxV0HIvqqxo9l7mqYwyYMD9bKDg==}
     engines: {node: '>=0.10'}
-    hasBin: true
-=======
-  /depd@2.0.0:
-    resolution: {integrity: sha512-g7nH6P6dyDioJogAAGprGpCtVImJhpPk/roCzdb3fIh61/s/nPsfR6onyMwkCAR/OlC3yBC0lESvUoQEAssIrw==}
-    engines: {node: '>= 0.8'}
->>>>>>> a227a750
     dev: true
 
   /detect-libc@2.0.3:
     resolution: {integrity: sha512-bwy0MGW55bG41VqxxypOsdSdGqLwXPI/focwgTYCFMbdUiBAxLg9CFzG08sz2aqzknwiX7Hkl0bQENjg8iLByw==}
     engines: {node: '>=8'}
-    requiresBuild: true
 
   /doctrine@2.1.0:
     resolution: {integrity: sha512-35mSku4ZXK0vfCuHEDAwt55dg2jNajHZ1odvF+8SSr82EsZY4QmXfuWso8oEd8zRhVObSN18aM0CjSdoBX7zIw==}
@@ -1589,19 +1529,17 @@
       gopd: 1.2.0
     dev: true
 
-<<<<<<< HEAD
-=======
-  /eastasianwidth@0.2.0:
-    resolution: {integrity: sha512-I88TYZWc9XiYHRQ4/3c5rjjfgkjhLyW2luGIheGERbNQ6OY7yTybanSpDXZa8y7VUP9YmDcYa+eyq4ca7iLqWA==}
-    dev: true
-
   /ee-first@1.1.1:
     resolution: {integrity: sha512-WMwm9LhRUo+WUaRN+vRuETqG89IgZphVSNkdFgeb6sS/E4OrDIN7t48CAewSHXc6C8lefD8KKfr5vY61brQlow==}
     dev: true
 
->>>>>>> a227a750
   /electron-to-chromium@1.5.110:
     resolution: {integrity: sha512-/p/OvOm6AfLtQteAHTUWwf+Vhh76PlluagzQlSnxMoOJ4R6SmAScWBrVev6rExJoUhP9zudN9+lBxoYUEmC1HQ==}
+    dev: true
+
+  /encodeurl@2.0.0:
+    resolution: {integrity: sha512-Q0n9HRi4m6JuGIV1eFlmvJB7ZEVxu93IrMyiMsGC0lrMJMWzRgx6WGquyfQgZVb31vhGgXnfmPNNXmxnOkRBrg==}
+    engines: {node: '>= 0.8'}
     dev: true
 
   /enhanced-resolve@5.18.1:
@@ -1610,11 +1548,6 @@
     dependencies:
       graceful-fs: 4.2.11
       tapable: 2.2.1
-    dev: true
-
-  /encodeurl@2.0.0:
-    resolution: {integrity: sha512-Q0n9HRi4m6JuGIV1eFlmvJB7ZEVxu93IrMyiMsGC0lrMJMWzRgx6WGquyfQgZVb31vhGgXnfmPNNXmxnOkRBrg==}
-    engines: {node: '>= 0.8'}
     dev: true
 
   /es-abstract@1.23.9:
@@ -1755,7 +1688,6 @@
 
   /eslint-config-prettier@10.1.1(eslint@9.26.0):
     resolution: {integrity: sha512-4EQQr6wXwS+ZJSzaR5ZCrYgLxqvUjdXctaEtBqHcbkW944B1NQyO4qpdHQbXBONfwxXdkAY81HH4+LUfrg+zPw==}
-    hasBin: true
     peerDependencies:
       eslint: '>=7.0.0'
     dependencies:
@@ -1835,7 +1767,6 @@
   /eslint@9.26.0:
     resolution: {integrity: sha512-Hx0MOjPh6uK9oq9nVsATZKE/Wlbai7KFjfCuw9UHaguDW3x+HF0O5nIi3ud39TWgrTjTO5nHxmL3R1eANinWHQ==}
     engines: {node: ^18.18.0 || ^20.9.0 || >=21.1.0}
-    hasBin: true
     peerDependencies:
       jiti: '*'
     peerDependenciesMeta:
@@ -2072,42 +2003,20 @@
       is-callable: 1.2.7
     dev: true
 
-<<<<<<< HEAD
-=======
-  /foreground-child@3.3.1:
-    resolution: {integrity: sha512-gIXjKqtFuWEgzFRJA9WCQeSJLZDjgJUOMCMzxtvFq/37KojM1BFGufqsCy0r4qSQmYLsZYMeyRqzIWOMup03sw==}
-    engines: {node: '>=14'}
-    dependencies:
-      cross-spawn: 7.0.6
-      signal-exit: 4.1.0
-    dev: true
-
   /forwarded@0.2.0:
     resolution: {integrity: sha512-buRG0fpBtRHSTCOASe6hD258tEubFoRLb4ZNA6NxMVHNw2gOcwHo9wyablzMzOA5z9xA9L1KNjk/Nt6MT9aYow==}
     engines: {node: '>= 0.6'}
     dev: true
 
->>>>>>> a227a750
   /fraction.js@4.3.7:
     resolution: {integrity: sha512-ZsDfxO51wGAXREY55a7la9LScWpwv9RxIrYABrlvOFBlH/ShPnrtsXeuUIfXKKOVicNxQ+o8JTbJvjS4M89yew==}
     dev: true
 
-<<<<<<< HEAD
-=======
   /fresh@2.0.0:
     resolution: {integrity: sha512-Rx/WycZ60HOaqLKAi6cHRKKI7zxWbJ31MhntmtwMoaTeF7XFH9hhBp8vITaMidfljRQ6eYWCKkaTK+ykVJHP2A==}
     engines: {node: '>= 0.8'}
     dev: true
 
-  /fsevents@2.3.3:
-    resolution: {integrity: sha512-5xoDfX+fL7faATnagmWPpbFtwh/R77WmMMqqHGS65C3vvB0YHrgF+B1YmZ3441tMj5n63k0212XNoJwzlhffQw==}
-    engines: {node: ^8.16.0 || ^10.6.0 || >=11.0.0}
-    os: [darwin]
-    requiresBuild: true
-    dev: true
-    optional: true
-
->>>>>>> a227a750
   /function-bind@1.1.2:
     resolution: {integrity: sha512-7XHNxH7qX9xG5mIwxkhumTox/MIRNcOgDrxWsMt2pAr23WHp6MrRlN7FBSFpCpr+oVO0F744iUgR82nJMfG2SA==}
     dev: true
@@ -2511,7 +2420,6 @@
 
   /jiti@2.4.2:
     resolution: {integrity: sha512-rg9zJN+G4n2nfJl5MW3BMygZX56zKPNVEYYqq7adpmMh4Jn2QNEwhvQlFy6jPVdcod7txZtKHWnyZiA3a0zP7A==}
-    hasBin: true
     dev: true
 
   /js-tokens@4.0.0:
@@ -2520,7 +2428,6 @@
 
   /js-yaml@4.1.0:
     resolution: {integrity: sha512-wpxZs9NoxZaJESJGIZTyDEaYpl0FKSA+FB9aJiyemKhMwkxQg63h4T1KJgUGHpTqPDNRcmmYLugrRjJlBtWvRA==}
-    hasBin: true
     dependencies:
       argparse: 2.0.1
     dev: true
@@ -2682,7 +2589,6 @@
 
   /loose-envify@1.4.0:
     resolution: {integrity: sha512-lyuxPGr/Wfhrlem2CL/UcnUc1zcqKAImBDzukY7Y5F/yQiNdko6+fRLevlw1HgMySw7f611UIY408EtxRSoK3Q==}
-    hasBin: true
     dependencies:
       js-tokens: 4.0.0
     dev: true
@@ -2752,13 +2658,11 @@
   /nanoid@3.3.11:
     resolution: {integrity: sha512-N8SpfPUnUp1bK+PMYW8qSWdl9U+wwNWI4QKxOYDy9JAro3WMX7p2OeVRF9v+347pnakNevPmiHhNmZ2HbFA76w==}
     engines: {node: ^10 || ^12 || ^13.7 || ^14 || >=15.0.1}
-    hasBin: true
     dev: false
 
   /nanoid@3.3.8:
     resolution: {integrity: sha512-WNLf5Sd8oZxOm+TzppcYk8gVOgP+l58xNy58D0nbUnOxOWRWvlcCV4kUF7ltmI6PsrLl/BgKEyS4mqsGChFN0w==}
     engines: {node: ^10 || ^12 || ^13.7 || ^14 || >=15.0.1}
-    hasBin: true
     dev: true
 
   /natural-compare@1.4.0:
@@ -2773,7 +2677,6 @@
   /next@15.3.0(react-dom@19.1.0)(react@19.1.0):
     resolution: {integrity: sha512-k0MgP6BsK8cZ73wRjMazl2y2UcXj49ZXLDEgx6BikWuby/CN+nh81qFFI16edgd7xYpe/jj2OZEIwCoqnzz0bQ==}
     engines: {node: ^18.18.0 || ^19.8.0 || >= 20.0.0}
-    hasBin: true
     peerDependencies:
       '@opentelemetry/api': ^1.1.0
       '@playwright/test': ^1.41.2
@@ -2958,22 +2861,11 @@
     resolution: {integrity: sha512-LDJzPVEEEPR+y48z93A0Ed0yXb8pAByGWo/k5YYdYgpY2/2EsOsksJrq7lOHxryrVOn1ejG6oAp8ahvOIQD8sw==}
     dev: true
 
-<<<<<<< HEAD
-=======
-  /path-scurry@1.11.1:
-    resolution: {integrity: sha512-Xa4Nw17FS9ApQFJ9umLiJS4orGjm7ZzwUrwamcGQuHSzDyth9boKDaycYdDcZDuqYATXw4HFXgaqWTctW/v1HA==}
-    engines: {node: '>=16 || 14 >=14.18'}
-    dependencies:
-      lru-cache: 10.4.3
-      minipass: 7.1.2
-    dev: true
-
   /path-to-regexp@8.2.0:
     resolution: {integrity: sha512-TdrF7fW9Rphjq4RjrW0Kp2AW0Ahwu9sRGTkS6bvDi0SCwZlEZYmcfDbEsTz8RVk0EHIS/Vd1bv3JhG+1xZuAyQ==}
     engines: {node: '>=16'}
     dev: true
 
->>>>>>> a227a750
   /picocolors@1.1.1:
     resolution: {integrity: sha512-xceH2snhtb5M9liqDsmEw56le376mTZkEX/jEb/RxNFyegNul7eNslCXP9FDj/Lcu0X8KEyMceP2ntpaHrDEVA==}
 
@@ -2982,24 +2874,11 @@
     engines: {node: '>=8.6'}
     dev: true
 
-<<<<<<< HEAD
-=======
-  /pify@2.3.0:
-    resolution: {integrity: sha512-udgsAY+fTnvv7kI7aaxbqwWNb0AHiB0qBO89PZKPkoTmGOgdbrHDKD+0B2X4uTfJ/FT1R09r9gTsjUjNJotuog==}
-    engines: {node: '>=0.10.0'}
-    dev: true
-
-  /pirates@4.0.6:
-    resolution: {integrity: sha512-saLsH7WeYYPiD25LDuLRRY/i+6HaPYr6G1OUlN39otzkSTxKnubR9RTxS3/Kk50s1g2JTgFwWQDQyplC5/SHZg==}
-    engines: {node: '>= 6'}
-    dev: true
-
   /pkce-challenge@5.0.0:
     resolution: {integrity: sha512-ueGLflrrnvwB3xuo/uGob5pd5FN7l0MsLf0Z87o/UQmRtwjvfylfc9MurIxRAWywCYTgrvpXBcqjV4OfCYGCIQ==}
     engines: {node: '>=16.20.0'}
     dev: true
 
->>>>>>> a227a750
   /possible-typed-array-names@1.1.0:
     resolution: {integrity: sha512-/+5VFTchJDoVj3bhoqi6UeymcD00DAwb1nJwamzPvHEszJ4FpF6SNNbUbOS8yI56qHzdV8eK0qEfOSiodkTdxg==}
     engines: {node: '>= 0.4'}
@@ -3093,7 +2972,6 @@
   /prettier@3.5.3:
     resolution: {integrity: sha512-QQtaxnoDJeAkDvDKWCLiwIXkTgRhwYDEQCghU9Z6q03iyek/rxRh/2lC3HB7P8sWT2xC/y5JDctPLBIGzHKbhw==}
     engines: {node: '>=14'}
-    hasBin: true
     dev: true
 
   /prop-types@15.8.1:
@@ -3199,7 +3077,6 @@
 
   /resolve@2.0.0-next.5:
     resolution: {integrity: sha512-U7WjGVG9sH8tvjW5SmGbQuui75FiyjAX72HX15DwBBwF9dNiQZRQAg9nnPhYy+TUnE0+VcrttuvNI8oSxZcocA==}
-    hasBin: true
     dependencies:
       is-core-module: 2.16.1
       path-parse: 1.0.7
@@ -3272,13 +3149,11 @@
 
   /semver@6.3.1:
     resolution: {integrity: sha512-BR7VvDCVHO+q2xBEWskxS6DJE1qRnb7DxzUrogb71CWoSficBxYsiAGd+Kl0mmq/MprG9yArRkyrQxTO6XjMzA==}
-    hasBin: true
     dev: true
 
   /semver@7.7.1:
     resolution: {integrity: sha512-hlq8tAfn0m/61p4BVRcPzIGr6LKiMwo4VM6dGi6pt4qcRkmNzTcWq6eCEjEh+qXjkMDvPlOFFSGwQjoEa6gyMA==}
     engines: {node: '>=10'}
-    hasBin: true
 
   /send@1.2.0:
     resolution: {integrity: sha512-uaW0WwXKpL9blXE2o0bRhoL2EGXIrZxQ2ZQ4mgcfoBxdFmQold+qWsD2jLrfZ0trjKL6vOw0j//eAwcALFjKSw==}
@@ -3676,7 +3551,6 @@
 
   /turbo@2.5.0:
     resolution: {integrity: sha512-PvSRruOsitjy6qdqwIIyolv99+fEn57gP6gn4zhsHTEcCYgXPhv6BAxzAjleS8XKpo+Y582vTTA9nuqYDmbRuA==}
-    hasBin: true
     optionalDependencies:
       turbo-darwin-64: 2.5.0
       turbo-darwin-arm64: 2.5.0
@@ -3778,7 +3652,6 @@
   /typescript@5.8.2:
     resolution: {integrity: sha512-aJn6wq13/afZp/jT9QZmwEjDqqvSGp1VT5GVg+f/t6/oVyrgXM6BY1h9BRh/O5p3PlUPAe+WuiEZOmb/49RqoQ==}
     engines: {node: '>=14.17'}
-    hasBin: true
     dev: true
 
   /unbox-primitive@1.1.0:
@@ -3802,7 +3675,6 @@
 
   /update-browserslist-db@1.1.3(browserslist@4.24.4):
     resolution: {integrity: sha512-UxhIZQ+QInVdunkDAaiazvvT/+fXL5Osr0JZlJulepYu6Jd7qJtDZjlur0emRlT71EN3ScPoE7gvsuIKKNavKw==}
-    hasBin: true
     peerDependencies:
       browserslist: '>= 4.21.0'
     dependencies:
@@ -3817,18 +3689,11 @@
       punycode: 2.3.1
     dev: true
 
-<<<<<<< HEAD
-=======
-  /util-deprecate@1.0.2:
-    resolution: {integrity: sha512-EPD5q1uXyFxJpCrLnCc1nHnq3gOa6DZBocAIiI2TaSCA7VCJ1UJDMagCzIkXNsUYfD1daK//LTEQ8xiIbrHtcw==}
-    dev: true
-
   /vary@1.1.2:
     resolution: {integrity: sha512-BNGbWLfd0eUPabhkXUVm0j8uuvREyTh5ovRa/dyow/BqAbZJyC+5fU+IzQOzmAKzYqYRAISoRhdQr3eIZ/PXqg==}
     engines: {node: '>= 0.8'}
     dev: true
 
->>>>>>> a227a750
   /which-boxed-primitive@1.1.1:
     resolution: {integrity: sha512-TbX3mj8n0odCBFVlY8AxkqcHASw3L60jIuF8jFP78az3C2YhmGvqbHBpAjTRH2/xqYunrJ9g1jSyjCjpoWzIAA==}
     engines: {node: '>= 0.4'}
@@ -3884,7 +3749,6 @@
   /which@2.0.2:
     resolution: {integrity: sha512-BLI3Tl1TW3Pvl70l3yq3Y64i+awpwXqsGBYWkkqMtnbXgrMD+yj7rhW0kuEDxzJaYXGjEW5ogapKNMEKNMjibA==}
     engines: {node: '>= 8'}
-    hasBin: true
     dependencies:
       isexe: 2.0.0
     dev: true
@@ -3894,37 +3758,10 @@
     engines: {node: '>=0.10.0'}
     dev: true
 
-<<<<<<< HEAD
-=======
-  /wrap-ansi@7.0.0:
-    resolution: {integrity: sha512-YVGIj2kamLSTxw6NsZjoBxfSwsn0ycdesmc4p+Q21c5zPuZ1pl+NfxVdxPtdHvmNVOQ6XSYG4AUtyt/Fi7D16Q==}
-    engines: {node: '>=10'}
-    dependencies:
-      ansi-styles: 4.3.0
-      string-width: 4.2.3
-      strip-ansi: 6.0.1
-    dev: true
-
-  /wrap-ansi@8.1.0:
-    resolution: {integrity: sha512-si7QWI6zUMq56bESFvagtmzMdGOtoxfR+Sez11Mobfc7tm+VkUckk9bW2UeffTGVUbOksxmSw0AA2gs8g71NCQ==}
-    engines: {node: '>=12'}
-    dependencies:
-      ansi-styles: 6.2.1
-      string-width: 5.1.2
-      strip-ansi: 7.1.0
-    dev: true
-
   /wrappy@1.0.2:
     resolution: {integrity: sha512-l4Sp/DRseor9wL6EvV2+TuQn63dMkPjZ/sp9XkghTEbV9KlPS1xUsZ3u7/IQO4wxtcFB4bgpQPRcR3QCvezPcQ==}
     dev: true
 
-  /yaml@2.7.0:
-    resolution: {integrity: sha512-+hSoy/QHluxmC9kCIJyL/uyFmLmc+e5CFR5Wa+bpIhIj85LVb9ZH2nVnqrHoSvKogwODv0ClqZkmiSSaIH5LTA==}
-    engines: {node: '>= 14'}
-    hasBin: true
-    dev: true
-
->>>>>>> a227a750
   /yocto-queue@0.1.0:
     resolution: {integrity: sha512-rVksvsnNCdJ/ohGc6xgPwyN8eheCxsiLM8mxuE/t/mOVqJewPuO1miLpTHQiRgTKCLexL4MeAFVagts7HmNZ2Q==}
     engines: {node: '>=10'}
