{
  "name": "@repo/logger",
  "version": "0.0.0",
  "type": "module",
  "private": true,
  "files": [
    "dist"
  ],
  "main": "./dist/es/index.js",
  "module": "./dist/es/index.js",
  "types": "./dist/es/index.d.ts",
  "exports": {
    ".": {
      "import": {
        "types": "./dist/es/index.d.ts",
        "default": "./dist/es/index.js"
      },
      "require": {
        "types": "./dist/cjs/index.d.cts",
        "default": "./dist/cjs/index.cjs"
      }
    }
  },
  "scripts": {
    "build": "bunchee",
    "dev": "bunchee --watch",
    "lint": "eslint src/",
    "check-types": "tsc --noEmit",
    "test": "jest"
  },
  "jest": {
    "preset": "@repo/jest-presets/node"
  },
  "devDependencies": {
    "@jest/globals": "^29.7.0",
    "@repo/eslint-config": "workspace:*",
    "@repo/jest-presets": "workspace:*",
    "@repo/typescript-config": "workspace:*",
<<<<<<< HEAD
    "@types/node": "^22.13.0",
=======
    "@types/node": "^22.12.0",
    "bunchee": "^6.3.2",
>>>>>>> 55b26631
    "eslint": "^9.19.0",
    "jest": "^29.7.0",
    "typescript": "5.7.3"
  }
}<|MERGE_RESOLUTION|>--- conflicted
+++ resolved
@@ -36,12 +36,8 @@
     "@repo/eslint-config": "workspace:*",
     "@repo/jest-presets": "workspace:*",
     "@repo/typescript-config": "workspace:*",
-<<<<<<< HEAD
     "@types/node": "^22.13.0",
-=======
-    "@types/node": "^22.12.0",
     "bunchee": "^6.3.2",
->>>>>>> 55b26631
     "eslint": "^9.19.0",
     "jest": "^29.7.0",
     "typescript": "5.7.3"
