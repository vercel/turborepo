--- conflicted
+++ resolved
@@ -24,13 +24,10 @@
     "@remix-run/eslint-config": "^2.9.2",
     "@types/react": "^18.2.20",
     "@types/react-dom": "^18.2.7",
-<<<<<<< HEAD
-=======
     "@typescript-eslint/eslint-plugin": "^6.7.4",
     "@typescript-eslint/parser": "^6.7.4",
     "@vercel/remix": "2.9.2-patch.2",
     "autoprefixer": "^10.4.19",
->>>>>>> 00793fe3
     "eslint": "^8.38.0",
     "typescript": "^5.1.6",
     "vite": "^5.1.0",
