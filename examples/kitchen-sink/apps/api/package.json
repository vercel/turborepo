{
  "name": "api",
  "version": "0.0.0",
  "private": true,
  "scripts": {
    "build": "tsc",
    "clean": "rm -rf .turbo && rm -rf node_modules && rm -rf dist",
    "dev": "nodemon --exec \"node -r esbuild-register ./src/index.ts\" -e .ts",
    "lint": "tsc --noEmit && TIMING=1 eslint src/**/*.ts* --fix",
    "start": "node -r esbuild-register ./src/index.ts",
    "test": "jest --detectOpenHandles"
  },
  "jest": {
    "preset": "jest-presets/jest/node"
  },
  "dependencies": {
    "body-parser": "^1.19.0",
    "cors": "^2.8.5",
    "express": "^4.17.1",
    "logger": "*",
    "morgan": "^1.10.0"
  },
  "devDependencies": {
    "@types/body-parser": "^1.19.0",
    "@types/cors": "^2.8.10",
    "@types/express": "^4.17.12",
    "@types/jest": "^26.0.22",
    "@types/morgan": "^1.9.2",
    "@types/node": "^15.12.2",
    "@types/supertest": "^2.0.11",
    "esbuild": "^0.14.38",
    "esbuild-register": "^3.3.2",
    "eslint": "^7.32.0",
    "eslint-config-custom-server": "*",
    "jest": "^26.6.3",
<<<<<<< HEAD
    "nodemon": "^2.0.15",
    "scripts": "*",
=======
    "jest-presets": "*",
    "nodemon": "^2.0.15",
>>>>>>> a0433e24
    "supertest": "^6.1.3",
    "tsconfig": "*",
    "typescript": "^4.5.3"
  }
}<|MERGE_RESOLUTION|>--- conflicted
+++ resolved
@@ -33,13 +33,8 @@
     "eslint": "^7.32.0",
     "eslint-config-custom-server": "*",
     "jest": "^26.6.3",
-<<<<<<< HEAD
-    "nodemon": "^2.0.15",
-    "scripts": "*",
-=======
     "jest-presets": "*",
     "nodemon": "^2.0.15",
->>>>>>> a0433e24
     "supertest": "^6.1.3",
     "tsconfig": "*",
     "typescript": "^4.5.3"
