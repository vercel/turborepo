{
  "private": true,
  "scripts": {
<<<<<<< HEAD
    "build": "turbo build",
    "dev": "turbo dev",
    "lint": "turbo lint",
    "check-types": "turbo check-types",
=======
    "build": "turbo run build",
    "dev": "turbo run dev",
    "lint": "turbo run lint",
    "type-check": "turbo run type-check",
>>>>>>> 70aff121
    "format": "prettier --write \"**/*.{ts,tsx,md}\""
  },
  "devDependencies": {
    "@repo/eslint-config": "workspace:*",
    "@repo/typescript-config": "workspace:*",
    "prettier": "^3.2.5",
    "turbo": "^2.0.3"
  },
  "packageManager": "pnpm@8.15.5",
  "engines": {
    "node": ">=18"
  },
  "name": "with-typeorm"
}<|MERGE_RESOLUTION|>--- conflicted
+++ resolved
@@ -1,17 +1,10 @@
 {
   "private": true,
   "scripts": {
-<<<<<<< HEAD
-    "build": "turbo build",
-    "dev": "turbo dev",
-    "lint": "turbo lint",
-    "check-types": "turbo check-types",
-=======
     "build": "turbo run build",
     "dev": "turbo run dev",
     "lint": "turbo run lint",
-    "type-check": "turbo run type-check",
->>>>>>> 70aff121
+    "check-types": "turbo run check-types",
     "format": "prettier --write \"**/*.{ts,tsx,md}\""
   },
   "devDependencies": {
