--- conflicted
+++ resolved
@@ -110,17 +110,11 @@
         version: 8.57.0
       react:
         specifier: ^18.2.0
-<<<<<<< HEAD
-      rollup:
-        specifier: ^4.12.0
-        version: 4.18.0
-=======
         version: 18.3.1
       rollup:
         specifier: ^4.12.0
         version: 4.18.0
       typescript:
->>>>>>> 18724e15
         specifier: ^5.3.3
         version: 5.4.5
 
@@ -1703,7 +1697,6 @@
       typed-array-length: 1.0.6
       unbox-primitive: 1.0.2
       which-typed-array: 1.1.15
-<<<<<<< HEAD
     dev: true
 
   /es-define-property@1.0.0:
@@ -1722,26 +1715,6 @@
     resolution: {integrity: sha512-zoMwbCcH5hwUkKJkT8kDIBZSz9I6mVG//+lDCinLCGov4+r7NIy0ld8o03M0cJxl2spVf6ESYVS6/gpIfq1FFw==}
     engines: {node: '>= 0.4'}
     dependencies:
-=======
-    dev: true
-
-  /es-define-property@1.0.0:
-    resolution: {integrity: sha512-jxayLKShrEqqzJ0eumQbVhTYQM27CfT1T35+gCgDFoL82JLsXqTJ76zv6A0YLOgEnLUMvLzsDsGIrl8NFpT2gQ==}
-    engines: {node: '>= 0.4'}
-    dependencies:
-      get-intrinsic: 1.2.4
-    dev: true
-
-  /es-errors@1.3.0:
-    resolution: {integrity: sha512-Zf5H2Kxt2xjTvbJvP2ZWLEICxA6j+hAmMzIlypy4xcBg1vKVnx89Wy0GbS+kf5cwCVFFzdCFh2XSCFNULS6csw==}
-    engines: {node: '>= 0.4'}
-    dev: true
-
-  /es-iterator-helpers@1.0.19:
-    resolution: {integrity: sha512-zoMwbCcH5hwUkKJkT8kDIBZSz9I6mVG//+lDCinLCGov4+r7NIy0ld8o03M0cJxl2spVf6ESYVS6/gpIfq1FFw==}
-    engines: {node: '>= 0.4'}
-    dependencies:
->>>>>>> 18724e15
       call-bind: 1.0.7
       define-properties: 1.2.1
       es-abstract: 1.23.3
