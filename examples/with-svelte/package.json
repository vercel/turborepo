{
  "private": true,
  "scripts": {
    "build": "turbo run build",
    "dev": "turbo run dev",
    "lint": "turbo run lint",
    "format": "prettier --write ."
  },
  "devDependencies": {
    "eslint": "^8.57.0",
    "@repo/eslint-config": "workspace:*",
<<<<<<< HEAD
    "prettier": "^3.1.1",
    "prettier-plugin-svelte": "^3.1.2",
    "turbo": "^1.12.1"
=======
    "prettier": "^3.2.5",
    "prettier-plugin-svelte": "^3.2.2",
    "turbo": "^1.12.4"
>>>>>>> f07566df
  },
  "packageManager": "pnpm@8.9.0",
  "engines": {
    "node": ">=18"
  }
}<|MERGE_RESOLUTION|>--- conflicted
+++ resolved
@@ -9,15 +9,9 @@
   "devDependencies": {
     "eslint": "^8.57.0",
     "@repo/eslint-config": "workspace:*",
-<<<<<<< HEAD
-    "prettier": "^3.1.1",
-    "prettier-plugin-svelte": "^3.1.2",
-    "turbo": "^1.12.1"
-=======
     "prettier": "^3.2.5",
     "prettier-plugin-svelte": "^3.2.2",
     "turbo": "^1.12.4"
->>>>>>> f07566df
   },
   "packageManager": "pnpm@8.9.0",
   "engines": {
