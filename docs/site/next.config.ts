import { type NextConfig } from "next";
import { createMDX } from "fumadocs-mdx/next";
import { withVercelToolbar } from "@vercel/toolbar/plugins/next";
import { REDIRECTS_FOR_V2_DOCS } from "./lib/redirects/v2-docs.mjs";

const withMDX = createMDX();
const vercelToolbar = withVercelToolbar();

const config: NextConfig = {
  reactStrictMode: true,
  images: {
    formats: ["image/avif", "image/webp"],
    minimumCacheTTL: 1800,
  },
  typescript: {
    ignoreBuildErrors: true,
  },
  eslint: {
    ignoreDuringBuilds: true,
  },
  async rewrites() {
    return {
      beforeFiles:
        process.env.VERCEL_ENV === "production"
          ? [
              {
                source: "/sitemap.xml",
                destination:
                  "https://crawled-sitemap.vercel.sh/turbobuild-sitemap.xml",
              },
              {
                source: "/api/feedback",
                destination: "https://vercel.com/api/feedback",
              },
            ]
          : undefined,
    };
  },
  async redirects() {
    return [
      {
        source: "/usage",
        destination: "/repo/docs/reference/command-line-reference",
        permanent: true,
      },
      {
        source: "/docs/core-concepts/running-tasks",
        destination: "/repo/docs/core-concepts/monorepos/running-tasks",
        permanent: true,
      },
      {
        source: "/docs/core-concepts/why-turborepo",
        destination: "/repo/docs/core-concepts/monorepos",
        permanent: true,
      },
      {
        source: "/docs/core-concepts/filtering",
        destination: "/repo/docs/core-concepts/monorepos/filtering",
        permanent: true,
      },
      {
        source: "/docs/guides/workspaces",
        destination: "/repo/docs/handbook/workspaces",
        permanent: true,
      },
      {
        source: "/docs/core-concepts/workspaces",
        destination: "/repo/docs/handbook/workspaces",
        permanent: true,
      },
      {
        source: "/docs/core-concepts/pipelines",
        destination: "/repo/docs/core-concepts/monorepos/running-tasks",
        permanent: true,
      },
      {
        source: "/docs/guides/migrate-from-lerna",
        destination: "/repo/docs/handbook/migrating-to-a-monorepo",
        permanent: true,
      },
      {
        source: "/discord{/}?",
        destination: "https://community.vercel.com/tag/turborepo",
        permanent: true,
      },
      {
        source: "/docs/changelog",
        destination: "https://github.com/vercel/turbo/releases",
        permanent: true,
      },
      {
        source: "/docs/guides/complimentary-tools",
        destination: "/repo/docs/handbook",
        permanent: true,
      },
      {
        source: "/docs/guides/monorepo-tools",
        destination: "/repo/docs/handbook",
        permanent: true,
      },
      {
        source: "/docs/glossary",
        destination: "/repo/docs/handbook",
        permanent: true,
      },
      {
        source: "/docs/guides/continuous-integration",
        destination: "/repo/docs/ci",
        permanent: true,
      },
      {
        source: "/repo/docs/handbook/prisma",
        destination: "/repo/docs/handbook/tools/prisma",
        permanent: true,
      },
      {
        source: "/repo/docs/platform-environment-variables",
        destination:
          "/repo/docs/crafting-your-repository/using-environment-variables#platform-environment-variables",
        permanent: true,
      },
      ...REDIRECTS_FOR_V2_DOCS.map((route) => ({
        source: route.source,
        destination: route.destination,
        permanent: true,
      })),
      // March 4, 2025: Removal of Turbopack from these docs
      {
        source: "/pack/:slug*",
        destination: "https://nextjs.org/docs/app/api-reference/turbopack",
        permanent: true,
      },
      {
        source: "/blog/turbopack-benchmarks",
        destination: "https://nextjs.org/docs/app/api-reference/turbopack",
        permanent: true,
      },
      {
        // Redirect old blog posts to new blog.
        source: "/posts/:path*",
        destination: "/blog/:path*",
        permanent: true,
      },
      {
        source: "/repo/docs/:slug*",
        destination: "/docs/:slug*",
        permanent: true,
      },
      // OpenAPI redirects (until we have more content)
      {
        source: "/docs/openapi",
        destination: "/repo/docs/openapi/artifacts/artifact-exists",
        permanent: false,
      },
      {
        source: "/docs/openapi/artifacts",
        destination: "/repo/docs/openapi/artifacts/artifact-exists",
        permanent: false,
      },
<<<<<<< HEAD
=======
      {
        source: "/repo/docs/:slug*",
        destination: "/docs/:slug*",
        permanent: false,
      },
      {
        source: "/docs/getting-started/support-policy",
        destination: "/docs/support-policy",
        permanent: true,
      },
>>>>>>> 450b7a6e
    ];
  },
};

export default withMDX(vercelToolbar(config));<|MERGE_RESOLUTION|>--- conflicted
+++ resolved
@@ -157,19 +157,11 @@
         destination: "/repo/docs/openapi/artifacts/artifact-exists",
         permanent: false,
       },
-<<<<<<< HEAD
-=======
-      {
-        source: "/repo/docs/:slug*",
-        destination: "/docs/:slug*",
-        permanent: false,
-      },
       {
         source: "/docs/getting-started/support-policy",
         destination: "/docs/support-policy",
         permanent: true,
       },
->>>>>>> 450b7a6e
     ];
   },
 };
