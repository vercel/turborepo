---
title: Configuring turbo.json
description: Learn how to configure Turborepo through `turbo.json`.
---

import { Callout } from '#components/callout';
import { InVersion } from '#components/in-version';
import { ExperimentalBadge } from '#components/experimental-badge';
import Link from 'next/link';

Configure the behavior of `turbo` by using a `turbo.json` file in your Workspace's root directory. You can also:

- Use [Package Configurations](/docs/reference/package-configurations) for more granular control.
- Use `turbo.jsonc` to add comments to your configuration with IDE support.

## Global options

### `extends`

```jsonc title="./apps/web/turbo.json"
{
  "extends": ["//"]
}
```

Extend from the root `turbo.json` to create specific configuration for a package using [Package Configurations](/docs/reference/package-configurations).

- The `extends` array must start with `["//"]` to inherit configuration from the root `turbo.json`.
- You can also extend from other packages (e.g., `["//", "shared-config"]`).
- If `extends` is used in the root `turbo.json`, it will be ignored.

### `globalDependencies`

```jsonc title="./turbo.json"
{
  "globalDependencies": [".env", "tsconfig.json"]
}
```

A list of globs that you want to include in all task hashes. **If any file matching these globs changes, all tasks will miss cache.** Globs are relative to the location of `turbo.json`.

By default, only the root package.json and lockfile are included in [the global hash](/docs/crafting-your-repository/caching) and can't be ignored. Any added `globalDependencies` will also be included in the global hash.

<Callout type="error">
  Globs must be in the repository's source control root. Globs outside of the
  repository aren't supported.
</Callout>

### `globalEnv`

```jsonc title="./turbo.json"
{
  "globalEnv": ["GITHUB_TOKEN", "PACKAGE_VERSION", "NODE_ENV"]
}
```

A list of environment variables that you want to impact the hash of all tasks. Any change to these environment variables will cause all tasks to miss cache.

For more on wildcard and negation syntax, [see the `env` section](#env).

### `globalPassThroughEnv`

```jsonc title="./turbo.json"
{
  "globalPassThroughEnv": ["AWS_SECRET_KEY", "GITHUB_TOKEN"]
}
```

A list of environment variables that you want to make available to tasks. Using this key opts all tasks into [Strict Environment Variable Mode](/docs/crafting-your-repository/using-environment-variables#strict-mode).

Additionally, Turborepo has a built-in set of global passthrough variables for common cases, like operating system environment variables. This includes variables like `HOME`, `PATH`, `APPDATA`, `SHELL`, `PWD`, and more. The full list can be found [in the source code](https://github.com/vercel/turborepo/blob/main/crates/turborepo-lib/src/task_hash.rs).

<Callout
  type="warn"
  title="Passthrough values do not contribute to hashes for caching"
>
  If you want changes in these variables to cause cache misses, you will need to
  include them in [`env`](#env) or [`globalEnv`](#globalenv).
</Callout>

### `ui`

Default: `"stream"`

Select a terminal UI for the repository.

`"tui"` allows for viewing each log at once and interacting with the task. `"stream"` outputs logs as they come in and is not interactive.

```json title="./turbo.json"
{
  "ui": "tui" | "stream"
}
```

### `noUpdateNotifier`

Default: `false`

When set to `true`, disables the update notification that appears when a new version of `turbo` is available.

```json title="./turbo.json"
{
  "noUpdateNotifier": true
}
```

### `concurrency`

Default: `"10"`

Set/limit the maximum concurrency for task execution. Must be an integer greater than or equal to `1` or a percentage value like `50%`.

- Use `1` to force serial execution (one task at a time).
- Use `100%` to use all available logical processors.
- This option is ignored if the [`--parallel`](/docs/reference/run#--parallel) flag is also passed.

```jsonc title="./turbo.json"
{
  "concurrency": "1"
}
```

### `dangerouslyDisablePackageManagerCheck`

Default: `false`

Turborepo uses your repository's lockfile to determine caching behavior, [Package Graphs](https://turborepo.com/docs/core-concepts/internal-packages), and more. Because of this, we use [the `packageManager` field](https://nodejs.org/api/packages.html#packagemanager) to help you stabilize your Turborepo.

To help with incremental migration or in situations where you can't use the `packageManager` field, you may use `--dangerously-disable-package-manager-check` to opt out of this check and assume the risks of unstable lockfiles producing unpredictable behavior. When disabled, Turborepo will attempt a best-effort discovery of the intended package manager meant for the repository.

```jsonc title="./turbo.json"
{
  "dangerouslyDisablePackageManagerCheck": true
}
```

<Callout type="info">
  You may also opt out of this check via
  [`flag`](/docs/reference/run#--dangerously-disable-package-manager-check) or
  the
  [`TURBO_DANGEROUSLY_DISABLE_PACKAGE_MANAGER_CHECK`](https://turborepo.com/docs/reference/system-environment-variables)
  environment variable.
</Callout>

### `cacheDir`

Default: `".turbo/cache"`

Specify the filesystem cache directory.

```jsonc title="./turbo.json"
{
  "cacheDir": ".turbo/cache"
}
```

### `daemon`

Default: `true`

Turborepo runs a background process to pre-calculate some expensive operations. This standalone process (daemon) is a performance optimization, and not required for proper functioning of `turbo`.

```jsonc title="./turbo.json"
{
  "daemon": true
}
```

<Callout type="good-to-know">
  When running in a CI environment the daemon is always disabled regardless of
  this setting.
</Callout>

### `envMode`

Default: `"strict"`

Turborepo's Environment Modes allow you to control which environment variables are available to a task at runtime:

- `"strict"`: Filter environment variables to only those that are specified in the `env` and `globalEnv` keys in `turbo.json`.
- `"loose"`: Allow all environment variables for the process to be available.

```jsonc title="./turbo.json"
{
  "envMode": "strict"
}
```

Read more about [Environment Modes](/docs/crafting-your-repository/using-environment-variables#environment-modes).

### `futureFlags`

```jsonc title="./turbo.json"
{
  "futureFlags": {}
}
```

Enable experimental features that will become the default behavior in future versions of Turborepo.

<Callout type="info">
  `futureFlags` can only be set in the root `turbo.json`. An error will be
  thrown if set in a [Package
  Configuration](/docs/reference/package-configurations).
</Callout>

<<<<<<< HEAD
#### `turboExtendsKeyword`

Default: `false`

When enabled, allows using the [`$TURBO_EXTENDS$`](#turbo_extends) microsyntax in array fields. This microsyntax changes the behavior of [Package Configurations](/docs/reference/package-configurations) from replacing array fields to appending to them.

#### `nonRootExtends`

Default: `false`

When enabled, allows [Package Configurations](/docs/reference/package-configurations) to extend from other packages' `turbo.json` files, not just the root. This enables composing shared task configurations across packages.

```jsonc title="./turbo.json"
{
  "futureFlags": {
    "nonRootExtends": true
  }
}
```

With this flag enabled, packages can extend from multiple configurations:

```jsonc title="./apps/web/turbo.json"
{
  "extends": ["//", "ui"],
  "tasks": {
    "build": {}
  }
}
```

<Callout type="warn">
  When using `nonRootExtends`, the root configuration (`"//"`) must always be
  listed **first** in the `extends` array.
</Callout>

See the [Package Configurations documentation](/docs/reference/package-configurations#extending-from-other-packages) for more details and examples.
=======
There are no future flags at this time.
>>>>>>> 4204c93e

### `tags` <ExperimentalBadge>Experimental</ExperimentalBadge>

```jsonc title="./apps/web/turbo.json"
{
  "tags": ["utils"]
}
```

Adds a tag to a package for use with [Boundaries](/docs/reference/boundaries).

This key only works in [Package Configurations](/docs/reference/package-configurations). Using this key in a root `turbo.json` will result in an error.

## Defining tasks

### `tasks`

Each key in the `tasks` object is the name of a task that can be executed by [`turbo run`](/docs/reference/run). Turborepo will search the packages described in your [Workspace's configuration](/docs/crafting-your-repository/structuring-a-repository#specifying-packages-in-a-monorepo) for scripts in `package.json` with the name of the task.

Using the rest of the configuration described in the task, Turborepo will run the scripts in the described order, caching logs and file outputs in [the `outputs` key](#outputs) when provided.

In the example below, we've defined three tasks under the `tasks` key: `build`, `test`, and `dev`.

```jsonc title="./turbo.json"
{
  "$schema": "https://turborepo.com/schema.json",
  "tasks": {
    "build": {
      "dependsOn": ["^build"],
      "outputs": ["dist/**", ".next/**", "!.next/cache/**"]
    },
    "test": {
      "outputs": ["coverage/**"],
      "dependsOn": ["build"]
    },
    "dev": {
      "cache": false,
      "persistent": true
    }
  }
}
```

## Task options

Using the options available in the tasks you define in `tasks`, you can describe how `turbo` will run your tasks.

### `extends` (task-level)
<<<<<<< HEAD

<Callout type="info">
  This feature requires enabling [`futureFlags.nonRootExtends`](#nonrootextends)
  in your root `turbo.json`.
</Callout>
=======
>>>>>>> 4204c93e

Controls whether a task inherits configuration from the extends chain. This option is only available in [Package Configurations](/docs/reference/package-configurations), not in the root `turbo.json`.

```jsonc title="./packages/ui/turbo.json"
{
  "extends": ["//"],
  "tasks": {
    "lint": {
      "extends": false // Exclude this task from the package
    }
  }
}
```

| Value            | Behavior                                                                                                                                                                                    |
| ---------------- | ------------------------------------------------------------------------------------------------------------------------------------------------------------------------------------------- |
| `false`          | Task is excluded from inheritance. If no other config is provided, the task won't exist for this package. If other config is provided, creates a fresh task definition with no inheritance. |
| `true` (default) | Task inherits configuration normally from the extends chain.                                                                                                                                |

See [Excluding tasks from inheritance](/docs/reference/package-configurations#excluding-tasks-from-inheritance) for examples and more details.

### `dependsOn`

A list of tasks that are required to complete before the task begins running.

There are three types of `dependsOn` relationships: [dependency relationships](#dependency-relationships), [same-package relationships](#same-package-relationships), and [arbitrary task relationships](#arbitrary-task-relationships).

#### Dependency relationships

Prefixing a string in `dependsOn` with a `^` tells `turbo` that the task must wait for tasks in the package's dependencies to complete first. For example, in the `turbo.json` below:

```jsonc title="./turbo.json"
{
  "tasks": {
    "build": {
      "dependsOn": ["^build"]
    }
  }
}
```

`turbo` starts at the "bottom" of the package graph and recursively visits each package until it finds a package with no internal dependencies. It will then run the `build` task at the end of the dependency chain first, working its way back to the "top" until all `build` tasks are completed in order.

#### Same package relationships

Task names without the `^` prefix describe a task that depends on a different task within the same package. For example, in the `turbo.json` below:

```jsonc title="./turbo.json"
{
  "tasks": {
    "test": {
      "dependsOn": ["lint", "build"]
    }
  }
}
```

The `test` task will only run after the `lint` and `build` tasks have completed **in the same package**.

#### Arbitrary task relationships

Specify a task dependency between specific package tasks.

```json title="./turbo.json"
{
  "tasks": {
    "web#lint": {
      "dependsOn": ["utils#build"]
    }
  }
}
```

In this `turbo.json`, the `web#lint` task will wait for the `utils#build` task to complete.

### `env`

The list of environment variables a task depends on.

```jsonc title="./turbo.json"
{
  "tasks": {
    "build": {
      "env": ["DATABASE_URL"] // Impacts hash of all build tasks
    },
    "web#build": {
      "env": ["API_SERVICE_KEY"] // Impacts hash of web's build task
    }
  }
}
```

<Callout type="good-to-know">
  Turborepo automatically includes environment variables prefixed by common
  frameworks through [Framework
  Inference](/docs/crafting-your-repository/using-environment-variables#framework-inference).
  For example, if your package is a Next.js project, you do not need to specify
  any environment variables that [start with
  `NEXT_PUBLIC_`](https://nextjs.org/docs/basic-features/environment-variables#exposing-environment-variables-to-the-browser).
</Callout>

#### Wildcards

Turborepo supports wildcards for environment variables so you can easily account for all environment variables with a given prefix. For example, the `turbo.json` below include all environment variables that start with `MY_API_` into the hash:

```json title="./turbo.json"
{
  "tasks": {
    "build": {
      "env": ["MY_API_*"]
    }
  }
}
```

#### Negation

A leading `!` means that the entire pattern will be negated. For instance, the `turbo.json` below will ignore the `MY_API_URL` variable.

```json title="./turbo.json"
{
  "tasks": {
    "build": {
      "env": ["!MY_API_URL"]
    }
  }
}
```

#### Examples

| Pattern    | Description                                                                    |
| ---------- | ------------------------------------------------------------------------------ |
| `"*"`      | Matches every environment variable.                                            |
| `"!*"`     | Excludes every environment variable.                                           |
| `"FOO*"`   | Matches `FOO`, `FOOD`, `FOO_FIGHTERS`, etc.                                    |
| `"FOO\*"`  | Resolves to `"FOO*"` and matches `FOO`, `FOOD`, and `FOO_FIGHTERS`.            |
| `"FOO\\*"` | Matches a single environment variable named `FOO*`.                            |
| `"!FOO*"`  | Excludes all environment variables that start with `FOO`.                      |
| `"\!FOO"`  | Resolves to `"!FOO"`, and excludes a single environment variable named `!FOO`. |
| `"\\!FOO"` | Matches a single environment variable named `!FOO`.                            |
| `"FOO!"`   | Matches a single environment variable named `FOO!`.                            |

### `passThroughEnv`

An allowlist of environment variables that should be made available to this task's runtime, even when in [Strict Environment Mode](/docs/crafting-your-repository/using-environment-variables#strict-mode).

```jsonc title="./turbo.json"
{
  "tasks": {
    "build": {
      // Values will be available within `build` scripts
      "passThroughEnv": ["AWS_SECRET_KEY", "GITHUB_TOKEN"]
    }
  }
}
```

<Callout type="warn">
  Values provided in `passThroughEnv` do not contribute to the cache key for the
  task. If you'd like changes to these variables to cause cache misses, you will
  need to include them in [`env`](#env) or [`globalEnv`](#globalenv).
</Callout>

### `outputs`

A list of file glob patterns relative to the package's `package.json` to cache when the task is successfully completed.

See [`$TURBO_ROOT$`](#turbo_root) if output paths need to be relative to the repository root.

```jsonc title="./turbo.json"
{
  "tasks": {
    "build": {
      // Cache all files emitted to the packages's `dist` directory
      "outputs": ["dist/**"]
    }
  }
}
```

Omitting this key or passing an empty array tells `turbo` to cache nothing (except logs, which are always cached when caching is enabled).

### `cache`

Default: `true`

Defines if task outputs should be cached. Setting `cache` to false is useful for long-running development tasks and ensuring that a task always runs when it is in the task's execution graph.

```jsonc title="./turbo.json"
{
  "tasks": {
    "build": {
      "outputs": [".svelte-kit/**", "dist/**"] // File outputs will be cached
    },
    "dev": {
      "cache": false, // No outputs will be cached
      "persistent": true
    }
  }
}
```

### `inputs`

Default: `[]`, all files in the package that are checked into source control

A list of file glob patterns relative to the package's `package.json` to consider when determining if a package has changed. The following files are **always** considered inputs, even if you try to explicitly ignore them:

- `package.json`
- `turbo.json`
- Package manager lockfiles

Visit the [file glob specification](/docs/reference/globs) for more information on globbing syntax.

```jsonc title="./turbo.json"
{
  "tasks": {
    "test": {
      "inputs": ["src/**/*.ts", "src/**/*.tsx", "test/**/*.ts"]
    }
  }
}
```

<Callout type="warn">
  Using the `inputs` key opts you out of `turbo`'s default behavior of
  considering `.gitignore`. You must reconstruct the globs from `.gitignore` as
  desired or use `$TURBO_DEFAULT$` to build off of the default behavior.
</Callout>

#### `$TURBO_DEFAULT$`

Because specifying an `inputs` key immediately opts out of the default behavior, you may use
the special string `$TURBO_DEFAULT$` within the `inputs` array to restore `turbo`'s default behavior. This allows you to tweak the default behavior for more granularity.

```jsonc title="./turbo.json"
{
  "tasks": {
    "check-types": {
      // Consider all default inputs except the package's README
      "inputs": ["$TURBO_DEFAULT$", "!README.md"]
    }
  }
}
```

#### `$TURBO_ROOT$`

Tasks might reference a file that lies outside of their directory.

Starting a file glob with `$TURBO_ROOT$` will change the glob to be relative to the root of the repository instead of the package directory.

```jsonc title="./turbo.json"
{
  "tasks": {
    "check-types": {
      // Consider all Typescript files in `src/` and the root tsconfig.json as inputs
      "inputs": ["$TURBO_ROOT$/tsconfig.json", "src/**/*.ts"]
    }
  }
}
```

#### `$TURBO_EXTENDS$`
<<<<<<< HEAD

<Callout type="info">
  This feature requires enabling
  [`futureFlags.turboExtendsKeyword`](#turboextendskeyword) in your root
  `turbo.json`.
</Callout>
=======
>>>>>>> 4204c93e

When using [Package Configurations](/docs/reference/package-configurations), array fields completely replace the values from the root `turbo.json` by default. The `$TURBO_EXTENDS$` microsyntax changes this behavior to **append** instead of **replace**.

This microsyntax can be used in the following array fields:

- `dependsOn`
- `env`
- `inputs`
- `outputs`
- `passThroughEnv`
- `with`

For example, if your root `turbo.json` defines:

```jsonc title="./turbo.json"
{
  "tasks": {
    "build": {
      "outputs": ["dist/**"]
    }
  }
}
```

A Package Configuration can add additional outputs while keeping the root outputs:

```jsonc title="./apps/web/turbo.json"
{
  "extends": ["//"],
  "tasks": {
    "build": {
      // Inherits "dist/**" from root, and adds ".next/**"
      "outputs": ["$TURBO_EXTENDS$", ".next/**", "!.next/cache/**"]
    }
  }
}
```

Without `$TURBO_EXTENDS$`, the `outputs` array would be completely replaced with `[".next/**", "!.next/cache/**"]`, dropping the `"dist/**"` from the root configuration.

### `outputLogs`

Default: `full`

Set output logging verbosity. Can be overridden by the [`--output-logs`](/docs/reference/run#--output-logs-option) CLI option.

| Option        | Description                       |
| ------------- | --------------------------------- |
| `full`        | Displays all logs                 |
| `hash-only`   | Only show the hashes of the tasks |
| `new-only`    | Only show logs from cache misses  |
| `errors-only` | Only show logs from task failures |
| `none`        | Hides all task logs               |

```jsonc title="./turbo.json"
{
  "tasks": {
    "build": {
      "outputLogs": "new-only"
    }
  }
}
```

### `persistent`

Default: `false`

Label a task as `persistent` to prevent other tasks from depending on long-running processes. Persistent tasks are made [interactive](#interactive) by default.

Because a long-running process won't exit, tasks that would depend on it would never run. Once you've labeled the task as persistent, `turbo` will throw an error if other tasks depend on it.

This option is most useful for development servers or other "watch" tasks.

```jsonc title="./turbo.json"
{
  "tasks": {
    "dev": {
      "persistent": true
    }
  }
}
```

Tasks marked with `persistent` are also `interactive` by default.

### `interactive`

Default: `false` (Defaults to `true` for tasks marked as `persistent`)

Label a task as `interactive` to make it accept inputs from `stdin` in the terminal UI. Must be used with `persistent`.

This option is most useful for scripts that can be manipulated while they are running, like Jest or Vitest.

```jsonc title="./turbo.json"
{
  "tasks": {
    "test:watch": {
      "interactive": true,
      "persistent": true
    }
  }
}
```

### `interruptible`

Default: `false`

Label a `persistent` task as `interruptible` to allow it to be restarted by `turbo watch`.

`turbo watch` watches for changes to your packages and automatically restarts tasks
that are affected. However, if a task is persistent, it will not be restarted by default.
To enable restarting persistent tasks, set `interruptible` to `true`.

### `with`

A list of tasks that will be ran alongside this task. This is most useful for long-running tasks that you want to ensure always run at the same time.

```json title="./apps/web/turbo.json"
{
  "tasks": {
    "dev": {
      "with": ["api#dev"],
      "persistent": true,
      "cache": false
    }
  }
}
```

## Boundaries

The `boundaries` tag allows you to define rules for the [`boundaries` command](/docs/reference/boundaries).

```json title="./turbo.json"
{
  "boundaries": {}
}
```

### `tags`

Each key in the `tags` object is the name of a tag that can be checked with [`turbo boundaries`](/docs/reference/boundaries).

In the configuration object for a tag, you can define rules for dependencies and dependents.

#### `dependencies` and `dependents`

Rules for a tag's dependencies and dependents.

You can add an allowlist and a denylist:

```jsonc title="./turbo.json"
{
  "boundaries": {
    "utils": {
      "dependencies": {
        // permit only packages with the `ui` tag
        "allow": ["ui"],
        // and ban packages with the `unsafe` tag
        "deny": ["unsafe"]
      }
    }
  }
}
```

Both the allowlist and the denylist can be omitted.

```jsonc title="./turbo.json"
{
  "boundaries": {
    "utils": {
      "dependencies": {
        // only packages with the `unsafe` tag are banned, all other packages permitted
        "deny": ["unsafe"]
      }
    }
  }
}
```

Rules can also be added for a tag's dependents, i.e. packages that import this tag.

```jsonc title="./turbo.json"
{
  "boundaries": {
    "utils": {
      "dependents": {
        // only packages with the `web` tag can import packages with the `utils` tag
        "allow": ["web"]
      }
    }
  }
}
```

## Remote caching

The global `remoteCache` option has a variety of fields for configuring remote cache usage

```jsonc title="./turbo.json"
{
  "remoteCache": {}
}
```

### `enabled`

Default: `true`

Enables remote caching.

When `false`, Turborepo will disable all remote cache operations, even if the repo has a valid token.
If true, remote caching is enabled, but still requires the user to login and link their repo to a remote cache.

### `signature`

Default: `false`

Enables signature verification for requests to the remote cache.
When `true`, Turborepo will sign every uploaded artifact using the value of the environment variable `TURBO_REMOTE_CACHE_SIGNATURE_KEY`.
Turborepo will reject any downloaded artifacts that have an invalid signature or are missing a signature.

### `preflight`

Default: `false`

When enabled, any HTTP request will be preceded by an OPTIONS request to determine if the request is supported by the endpoint.

### `timeout`

Default: `30`

Sets a timeout for remote cache operations.
Value is given in seconds and only whole values are accepted.
If `0` is passed, then there is no timeout for any cache operations.

### `uploadTimeout`

Default: `60`

Sets a timeout for remote cache uploads.
Value is given in seconds and only whole values are accepted.
If `0` is passed, then there is no timeout for any remote cache uploads.

### `apiUrl`

Default: `"https://vercel.com"`

Set endpoint for API calls to the remote cache.

### `loginUrl`

Default: `"https://vercel.com"`

Set endpoint for requesting tokens during `turbo login`.

### `teamId`

The ID of the Remote Cache team.
Value will be passed as `teamId` in the querystring for all Remote Cache HTTP calls.
Must start with `team_` or it will not be used.

### `teamSlug`

The slug of the Remote Cache team.
Value will be passed as `slug` in the querystring for all Remote Cache HTTP calls.<|MERGE_RESOLUTION|>--- conflicted
+++ resolved
@@ -204,47 +204,7 @@
   Configuration](/docs/reference/package-configurations).
 </Callout>
 
-<<<<<<< HEAD
-#### `turboExtendsKeyword`
-
-Default: `false`
-
-When enabled, allows using the [`$TURBO_EXTENDS$`](#turbo_extends) microsyntax in array fields. This microsyntax changes the behavior of [Package Configurations](/docs/reference/package-configurations) from replacing array fields to appending to them.
-
-#### `nonRootExtends`
-
-Default: `false`
-
-When enabled, allows [Package Configurations](/docs/reference/package-configurations) to extend from other packages' `turbo.json` files, not just the root. This enables composing shared task configurations across packages.
-
-```jsonc title="./turbo.json"
-{
-  "futureFlags": {
-    "nonRootExtends": true
-  }
-}
-```
-
-With this flag enabled, packages can extend from multiple configurations:
-
-```jsonc title="./apps/web/turbo.json"
-{
-  "extends": ["//", "ui"],
-  "tasks": {
-    "build": {}
-  }
-}
-```
-
-<Callout type="warn">
-  When using `nonRootExtends`, the root configuration (`"//"`) must always be
-  listed **first** in the `extends` array.
-</Callout>
-
-See the [Package Configurations documentation](/docs/reference/package-configurations#extending-from-other-packages) for more details and examples.
-=======
 There are no future flags at this time.
->>>>>>> 4204c93e
 
 ### `tags` <ExperimentalBadge>Experimental</ExperimentalBadge>
 
@@ -293,14 +253,6 @@
 Using the options available in the tasks you define in `tasks`, you can describe how `turbo` will run your tasks.
 
 ### `extends` (task-level)
-<<<<<<< HEAD
-
-<Callout type="info">
-  This feature requires enabling [`futureFlags.nonRootExtends`](#nonrootextends)
-  in your root `turbo.json`.
-</Callout>
-=======
->>>>>>> 4204c93e
 
 Controls whether a task inherits configuration from the extends chain. This option is only available in [Package Configurations](/docs/reference/package-configurations), not in the root `turbo.json`.
 
@@ -566,15 +518,6 @@
 ```
 
 #### `$TURBO_EXTENDS$`
-<<<<<<< HEAD
-
-<Callout type="info">
-  This feature requires enabling
-  [`futureFlags.turboExtendsKeyword`](#turboextendskeyword) in your root
-  `turbo.json`.
-</Callout>
-=======
->>>>>>> 4204c93e
 
 When using [Package Configurations](/docs/reference/package-configurations), array fields completely replace the values from the root `turbo.json` by default. The `$TURBO_EXTENDS$` microsyntax changes this behavior to **append** instead of **replace**.
 
