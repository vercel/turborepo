---
title: Package Configurations
description: Learn how to use Package Configurations to bring greater task flexibility to your monorepo's package.
---

import { Callout } from '#components/callout';
import { ExperimentalBadge } from '#components/experimental-badge';
import { Tabs, Tab } from 'fumadocs-ui/components/tabs';

Many monorepos can declare a `turbo.json` in the root directory with a
[task description](/docs/reference/configuration#tasks) that applies to all packages. But, sometimes, a monorepo can contain packages that need to configure their tasks differently.

To accommodate this, Turborepo enables you to extend the root configuration with a `turbo.json` in any package. This flexibility enables a more diverse set of apps and packages to co-exist in a Workspace, and allows package owners to maintain specialized tasks and configuration without affecting other apps and packages of the monorepo.

## How it works

To override the configuration for any task defined in the root `turbo.json`, add
a `turbo.json` file in any package of your monorepo with a top-level `extends`
key:

```jsonc title="./apps/my-app/turbo.json"
{
  "extends": ["//"],
  "tasks": {
    "build": {
      // Custom configuration for the build task in this package
    },
    "special-task": {} // New task specific to this package
  }
}
```

<Callout>
<<<<<<< HEAD
  By default, the only valid value for the `extends` key is `["//"]`. `//` is a
  special name used to identify the root directory of the monorepo. With the
  [`futureFlags.nonRootExtends`](/docs/reference/configuration#nonrootextends)
  flag, you can also extend from other packages.
=======
  The `extends` array must start with `["//"]`. `//` is a special name used to
  identify the root directory of the monorepo. You can also extend from other
  packages by adding them after `//` (e.g., `["//", "shared-config"]`).
>>>>>>> 4204c93e
</Callout>

## Inheritance behavior

When a Package Configuration extends the root `turbo.json`, task properties are inherited differently depending on their type.

### Scalar fields are inherited

Scalar fields like `outputLogs`, `cache`, `persistent`, and `interactive` are **inherited** from the root configuration. You only need to specify them in a Package Configuration if you want to override them.

For example, if your root `turbo.json` sets `"outputLogs": "hash-only"` for a task, all packages inherit that setting automatically.

### Array fields replace by default

Array fields like `outputs`, `env`, `inputs`, `dependsOn`, and `passThroughEnv` **completely replace** the root configuration's values by default.

```jsonc title="./turbo.json"
{
  "tasks": {
    "build": {
      "outputs": ["dist/**"],
      "env": ["NODE_ENV"]
    }
  }
}
```

```jsonc title="./apps/my-app/turbo.json"
{
  "extends": ["//"],
  "tasks": {
    "build": {
      // This REPLACES the root outputs - "dist/**" is NOT included
      "outputs": [".next/**"]
    }
  }
}
```

### Extending arrays with `$TURBO_EXTENDS$`

To **add** to inherited array values instead of replacing them, use the [`$TURBO_EXTENDS$` microsyntax](/docs/reference/configuration#turbo_extends):

```jsonc title="./apps/my-app/turbo.json"
{
  "extends": ["//"],
  "tasks": {
    "build": {
      // Inherits "dist/**" from root AND adds ".next/**"
      "outputs": ["$TURBO_EXTENDS$", ".next/**"]
    }
  }
}
```

The `$TURBO_EXTENDS$` marker must be the first element in the array. It works with `outputs`, `env`, `inputs`, `dependsOn`, `passThroughEnv`, and `with`.

### Extending from other packages

<<<<<<< HEAD
By default, Package Configurations can only extend from the root `turbo.json`. With the [`futureFlags.nonRootExtends`](/docs/reference/configuration#nonrootextends) flag, you can extend from any package that has a `turbo.json`.
=======
Package Configurations can extend from other packages' `turbo.json` files, not just the root. This enables composing shared task configurations across packages.
>>>>>>> 4204c93e

Extend from any package by using its `name` from `package.json` in your `extends` array. For example, if you have a Next.js app at `./apps/web` with `"name": "web"` in its `package.json`:

```jsonc title="./apps/web/turbo.json"
{
  "extends": ["//"],
  "tasks": {
    "build": {
      "outputs": [".next/**", "!.next/cache/**"]
    },
    "dev": {
      "cache": false,
      "persistent": true
    }
  }
}
```

Another Next.js app can extend from it to share the same configuration:

```jsonc title="./apps/docs/turbo.json"
{
  "extends": ["//", "web"],
  "tasks": {
    "build": {
      // Additional customization specific to this package
      "env": ["NEXT_PUBLIC_DOCS_URL"]
    }
  }
}
```

<Callout type="warn">
  When extending from multiple configurations, the root (`"//"`) must always be
  listed **first** in the `extends` array.
</Callout>

#### Inheritance order

When extending from multiple configurations, task definitions are merged in the order they appear in the `extends` array:

1. Root `turbo.json` (`"//"`) is applied first
2. Each additional package configuration is applied in order
3. The current package's configuration is applied last

Later configurations override earlier ones for scalar fields. For array fields, see [Extending arrays with `$TURBO_EXTENDS$`](#extending-arrays-with-turbo_extends) to append instead of replace.

#### Patterns for sharing configuration

**Extend from an existing package**: If you already have a package with the configuration you want to share, other packages can extend from it directly. This works well when one package serves as the "canonical" example for similar packages (e.g., your main Next.js app that other Next.js apps can extend from).

**Create a dedicated configuration package**: For larger monorepos, you may want to create packages specifically for sharing configuration. This keeps configuration separate from application code and makes it clear that other packages depend on these settings. These packages typically only contain a `package.json` and `turbo.json`.

<Tabs items={["shared-config/package.json", "shared-config/turbo.json", "apps/web/turbo.json"]}>
<Tab value="shared-config/package.json">
```json title="./packages/shared-config/package.json"
{
  "name": "shared-config",
  "private": true
}
```
</Tab>
<Tab value="shared-config/turbo.json">
```jsonc title="./packages/shared-config/turbo.json"
{
  "extends": ["//"],
  "tasks": {
    "build": {
      "outputs": ["dist/**"]
    },
    "dev": {
      "cache": false,
      "persistent": true
    }
  }
}
```
</Tab>
<Tab value="apps/web/turbo.json">
```jsonc title="./apps/web/turbo.json"
{
  "extends": ["//", "shared-config"],
  "tasks": {
    "build": {
      "env": ["MY_API_URL"]
    }
  }
}
```
</Tab>
</Tabs>

### Excluding tasks from inheritance

<<<<<<< HEAD
When extending from the root or other packages, your package inherits all their task definitions by default. With the [`futureFlags.nonRootExtends`](/docs/reference/configuration#nonrootextends) flag, you can use the task-level `extends` field to opt out of specific tasks.
=======
When extending from the root or other packages, your package inherits all their task definitions by default. You can use the task-level `extends` field to opt out of specific tasks.
>>>>>>> 4204c93e

#### Excluding a task entirely

To completely exclude an inherited task from your package, set `extends: false` with no other configuration:

```jsonc title="./turbo.json"
{
  "tasks": {
    "build": {},
    "lint": {},
    "test": {}
  }
}
```

```jsonc title="./packages/ui/turbo.json"
{
  "extends": ["//"],
  "tasks": {
    "lint": {
      "extends": false // This package does not have a lint task
    }
  }
}
```

When you run `turbo run lint`, the `ui` package will be skipped entirely for the `lint` task.

#### Creating a fresh task definition

To create a new task definition that doesn't inherit any configuration from the extends chain, use `extends: false` along with other task configuration:

```jsonc title="./packages/special-app/turbo.json"
{
  "extends": ["//"],
  "tasks": {
    "build": {
      "extends": false, // Don't inherit from root
      "outputs": ["out/**"],
      "env": ["SPECIAL_VAR"]
    }
  }
}
```

This is useful when you need completely different task configuration that shouldn't merge with inherited values.

#### Exclusions propagate through the chain

When a package excludes a task, that exclusion propagates to packages that extend from it:

```jsonc title="./packages/base-config/turbo.json"
{
  "extends": ["//"],
  "tasks": {
    "lint": {
      "extends": false // Exclude lint from this config
    }
  }
}
```

```jsonc title="./apps/web/turbo.json"
{
  "extends": ["//", "base-config"],
  "tasks": {
    // web does not inherit lint from root because base-config excluded it
  }
}
```

<Callout type="info">
  Task-level `extends` is only available in Package Configurations. Using
  `extends` on a task in the root `turbo.json` will result in a validation
  error.
</Callout>

## Examples

### Different frameworks in one Workspace

Let's say your monorepo has multiple [Next.js](https://nextjs.org) apps, and one [SvelteKit](https://kit.svelte.dev)
app. Both frameworks create their build output with a `build` script in their
respective `package.json`. You _could_ configure Turborepo to run these tasks
with a single `turbo.json` at the root like this:

```jsonc title="./turbo.json"
{
  "tasks": {
    "build": {
      "outputs": [".next/**", "!.next/cache/**", ".svelte-kit/**"]
    }
  }
}
```

Notice that both `.next/**` and `.svelte-kit/**` need to be specified as
[`outputs`](/docs/reference/configuration#outputs), even though Next.js apps do not generate a `.svelte-kit` directory, and
vice versa.

With Package Configurations, you can instead add custom
configuration in the SvelteKit package in `apps/my-svelte-kit-app/turbo.json`:

```jsonc title="./apps/my-svelte-kit-app/turbo.json"
{
  "extends": ["//"],
  "tasks": {
    "build": {
      "outputs": [".svelte-kit/**"]
    }
  }
}
```

and remove the SvelteKit-specific [`outputs`](/docs/reference/configuration#outputs) from the root configuration:

```diff title="./turbo.json"
{
  "tasks": {
    "build": {
-      "outputs": [".next/**", "!.next/cache/**", ".svelte-kit/**"]
+      "outputs": [".next/**", "!.next/cache/**"]
    }
  }
}
```

This not only makes each configuration easier to read, it puts the configuration
closer to where it is used.

### Specialized tasks

In another example, say that the `build` task in one package `dependsOn` a
`compile` task. You could universally declare it as `dependsOn: ["compile"]`.
This means that your root `turbo.json` has to have an empty `compile` task
entry:

```json title="./turbo.json"
{
  "tasks": {
    "build": {
      "dependsOn": ["compile"]
    },
    "compile": {}
  }
}
```

With Package Configurations, you can move that `compile` task into the
`apps/my-custom-app/turbo.json`,

```json title="./apps/my-app/turbo.json"
{
  "extends": ["//"],
  "tasks": {
    "build": {
      "dependsOn": ["compile"]
    },
    "compile": {}
  }
}
```

and remove it from the root:

```diff title="./turbo.json"
{
  "tasks": {
+    "build": {}
-    "build": {
-      "dependsOn": ["compile"]
-    },
-    "compile": {}
  }
}
```

Now, the owners of `my-app`, can have full ownership over their `build` task,
but continue to inherit any other tasks defined at the root.

## Comparison to package-specific tasks

The [`package#task` syntax](/docs/crafting-your-repository/configuring-tasks#depending-on-a-specific-task-in-a-specific-package) in the root `turbo.json` **completely overwrites** all task configuration—nothing is inherited.

With Package Configurations, scalar fields are inherited and only the fields you specify are overridden. This means less duplication when you only need to change one or two properties.

<Callout type="info">
  Although there are no plans to remove package-specific task configurations, we
  expect that Package Configurations can be used for most use cases instead.
</Callout>

## Boundaries Tags <ExperimentalBadge>Experimental</ExperimentalBadge>

Package Configurations are also used to declare Tags for Boundaries. To do so, add a `tags` field to your `turbo.json`:

```diff title="./apps/my-app/turbo.json"
{
+ "tags": ["my-tag"],
  "extends": ["//"],
  "tasks": {
    "build": {
      "dependsOn": ["compile"]
    },
    "compile": {}
  }
}
```

From there, you can define rules for which dependencies or dependents a tag can have. Check out the [Boundaries documentation](/docs/reference/boundaries#tags) for more details.

## Limitations

Although the general idea is the same as the root `turbo.json`, Package
Configurations come with a set of guardrails that can prevent packages from creating
potentially confusing situations.

### Package Configurations cannot use [the `workspace#task` syntax](/docs/crafting-your-repository/running-tasks) as task entries

The `package` is inferred based on the location of the configuration, and it is
not possible to change configuration for another package. For example, in a
Package Configuration for `my-nextjs-app`:

```jsonc title="./apps/my-nextjs-app/turbo.json"
{
  "tasks": {
    "my-nextjs-app#build": {
      // This is not allowed. Even though it's
      // referencing the correct package, "my-nextjs-app"
      // is inferred, and we don't need to specify it again.
      // This syntax also has different behavior, so we do not want to allow it.
      // (see "Comparison to package-specific tasks" section)
    },
    "my-sveltekit-app#build": {
      // Changing configuration for the "my-sveltekit-app" package
      // from Package Configuration in "my-nextjs-app" is not allowed.
    },
    "build": {
      // Just use the task name!
    }
  }
}
```

Note that the `build` task can still depend on a package-specific task:

```jsonc title="./apps/my-nextjs-app/turbo.json"
{
  "tasks": {
    "build": {
      "dependsOn": ["some-pkg#compile"] // [!code highlight]
    }
  }
}
```

### Package Configurations can only override values in the `tasks` key

It is not possible to override [global configuration](/docs/reference/configuration#global-options) like `globalEnv` or `globalDependencies` in a Package Configuration. Configuration that would need to be altered in a Package Configuration is not truly global and should be configured differently.

### Root turbo.json cannot use the `extends` key

To avoid creating circular dependencies on packages, the root `turbo.json`
cannot extend from anything. The `extends` key will be ignored.

## Troubleshooting

In large monorepos, it can sometimes be difficult to understand how Turborepo is
interpreting your configuration. To help, we've added a `resolvedTaskDefinition`
to the [Dry Run](/docs/reference/run#--dry----dry-run) output. If you run `turbo run build --dry-run`, for example, the
output will include the combination of all `turbo.json` configurations that were
considered before running the `build` task.<|MERGE_RESOLUTION|>--- conflicted
+++ resolved
@@ -31,16 +31,9 @@
 ```
 
 <Callout>
-<<<<<<< HEAD
-  By default, the only valid value for the `extends` key is `["//"]`. `//` is a
-  special name used to identify the root directory of the monorepo. With the
-  [`futureFlags.nonRootExtends`](/docs/reference/configuration#nonrootextends)
-  flag, you can also extend from other packages.
-=======
   The `extends` array must start with `["//"]`. `//` is a special name used to
   identify the root directory of the monorepo. You can also extend from other
   packages by adding them after `//` (e.g., `["//", "shared-config"]`).
->>>>>>> 4204c93e
 </Callout>
 
 ## Inheritance behavior
@@ -100,11 +93,7 @@
 
 ### Extending from other packages
 
-<<<<<<< HEAD
-By default, Package Configurations can only extend from the root `turbo.json`. With the [`futureFlags.nonRootExtends`](/docs/reference/configuration#nonrootextends) flag, you can extend from any package that has a `turbo.json`.
-=======
 Package Configurations can extend from other packages' `turbo.json` files, not just the root. This enables composing shared task configurations across packages.
->>>>>>> 4204c93e
 
 Extend from any package by using its `name` from `package.json` in your `extends` array. For example, if you have a Next.js app at `./apps/web` with `"name": "web"` in its `package.json`:
 
@@ -199,11 +188,7 @@
 
 ### Excluding tasks from inheritance
 
-<<<<<<< HEAD
-When extending from the root or other packages, your package inherits all their task definitions by default. With the [`futureFlags.nonRootExtends`](/docs/reference/configuration#nonrootextends) flag, you can use the task-level `extends` field to opt out of specific tasks.
-=======
 When extending from the root or other packages, your package inherits all their task definitions by default. You can use the task-level `extends` field to opt out of specific tasks.
->>>>>>> 4204c93e
 
 #### Excluding a task entirely
 
