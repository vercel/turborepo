--- conflicted
+++ resolved
@@ -111,16 +111,14 @@
 Turborepo 2.0 includes behavioral and correctness improvements with behavior of `turbo run` commands. Listed below is the summary of changes, which may or may not have an affect on your codebase:
 
 - Strict Mode for environment variables is now the default, moving from Loose Mode ([PR](https://github.com/vercel/turborepo/pull/8182))
-<<<<<<< HEAD
   - → If it appears that the scripts in your tasks are missing environment variables, you can opt back out of this behavior using [the `--env-mode` option](/docs/reference/run#--env-mode-option) on a per-command basis to incrementally migrate. We encourage you to update [the `env` key](/docs/reference/configuration#env) in your task to account for all of its environment variables so you can drop the `--env-mode` option as soon as possible.
+  - If you'd like to set the default for the repository back to Loose Mode, you can do so [using the `envMode` configuration](/repo/docs/reference/configuration#envmode).
 - Workspace root directory is now an implicit dependency of all packages ([PR](https://github.com/vercel/turborepo/pull/8202))
-  - → The repository should have as little code in the root as possible, since changes to the root can affect all tasks in your repository. Additionally, if you're using [Internal Packages]() in the Workspace root, changes to those dependencies will also cause cache misses for all tasks. In both cases, consider moving the code out of the root and [into a package](/docs/crafting-your-repository/structuring-a-repository).
-=======
+  - → The repository should have as little code in the root as possible, since changes to the root can affect all tasks in your repository. Additionally, if you're using [Internal Packages](/repo/docs/core-concepts/internal-packages) in the Workspace root, changes to those dependencies will also cause cache misses for all tasks. In both cases, consider moving the code out of the root and [into a package](/docs/crafting-your-repository/structuring-a-repository).
   - If it appears that the scripts in your tasks are missing environment variables, you can opt back out of this behavior using [the `--env-mode` option](/repo/docs/reference/run#--env-mode-option) on a per-command basis to incrementally migrate. We encourage you to update [the `env` key](/repo/docs/reference/configuration#env) in your task to account for all of its environment variables so you can drop the `--env-mode` option as soon as possible.
   - If you'd like to set the default for the repository back to Loose Mode, you can do so [using the `envMode` configuration](/repo/docs/reference/configuration#envmode).
 - Workspace root directory is now an implicit dependency of all packages ([PR](https://github.com/vercel/turborepo/pull/8202))
   - The repository should have as little code in the root as possible, since changes to the root can affect all tasks in your repository. Additionally, if you're using [Internal Packages]() in the Workspace root, changes to those dependencies will also cause cache misses for all tasks. In both cases, consider moving the code out of the root and [into a package](/repo/docs/crafting-your-repository/structuring-a-repository).
->>>>>>> fb8504b3
 - `--ignore` removed in favor of `--filter` and graph correctness changes below ([PR](https://github.com/vercel/turborepo/pull/8201))
 - Removed `--scope` flag (deprecated since 1.2) ([PR](https://github.com/vercel/turborepo/pull/7970))
 - `engines` field in root `package.json` is now used in hashing ([PR](https://github.com/vercel/turborepo/pull/8173))
