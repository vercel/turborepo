--- conflicted
+++ resolved
@@ -8,16 +8,6 @@
 Turborepo works with **all of your favorite tooling**. Below, you'll find guides for the most common tools being used with Turborepo.
 
 <Cards>
-<<<<<<< HEAD
-  <Card title="Biome" href="/docs/guides/tools/biome" />
-  <Card title="Docker" href="/docs/guides/tools/docker" />
-  <Card title="ESLint" href="/docs/guides/tools/eslint" />
-  <Card title="Jest" href="/docs/guides/tools/jest" />
-  <Card title="Prisma" href="/docs/guides/tools/prisma" />
-  <Card title="Storybook" href="/docs/guides/tools/storybook" />
-  <Card title="TypeScript" href="/docs/guides/tools/typescript" />
-  <Card title="Vitest" href="/docs/guides/tools/vitest" />
-=======
   <Card title="Biome" href="/repo/docs/guides/tools/biome" />
   <Card title="Docker" href="/repo/docs/guides/tools/docker" />
   <Card title="ESLint" href="/repo/docs/guides/tools/eslint" />
@@ -27,5 +17,4 @@
   <Card title="Storybook" href="/repo/docs/guides/tools/storybook" />
   <Card title="TypeScript" href="/repo/docs/guides/tools/typescript" />
   <Card title="Vitest" href="/repo/docs/guides/tools/vitest" />
->>>>>>> fb8504b3
 </Cards>