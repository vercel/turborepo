--- conflicted
+++ resolved
@@ -19,7 +19,6 @@
         permanent: true,
       },
       {
-<<<<<<< HEAD
         source: "/docs/guides/migrate-from-lerna",,
         destination: "/docs/handbook/lerna",
         permanent: true,
@@ -27,10 +26,11 @@
       {
         source: "/docs/guides/workspaces",
         destination: "/docs/handbook/workspaces",
-=======
+        permanent: true,
+      },
+      {
         source: "/docs/core-concepts/pipelines",
         destination: "/docs/core-concepts/running-tasks",
->>>>>>> 0ac4e22c
         permanent: true,
       },
       {
