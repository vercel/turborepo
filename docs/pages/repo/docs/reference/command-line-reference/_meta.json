--- conflicted
+++ resolved
@@ -6,11 +6,7 @@
   "logout": "logout",
   "link": "link",
   "unlink": "unlink",
-<<<<<<< HEAD
   "scan": "scan",
-  "bin": "bin"
-=======
   "bin": "bin",
   "telemetry": "telemetry"
->>>>>>> 94429d0c
 }