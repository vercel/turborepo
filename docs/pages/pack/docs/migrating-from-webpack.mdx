--- conflicted
+++ resolved
@@ -3,29 +3,28 @@
 description: Learn about how to migrate from webpack to its Rust-powered successor, Turbopack.
 ---
 
-<<<<<<< HEAD
 import Callout from "../../../components/Callout";
 
-# Migrating from Webpack to Turbopack
+# Migrating from webpack to Turbopack
 
 <Callout type="info">
-  Turbopack now implements basic Webpack loader support and configuration familiar to Webpack users
+  Turbopack now implements basic webpack loader support and configuration familiar to webpack users
 </Callout>
 
-We're planning Turbopack as the successor to Webpack. In the future, we plan to give Turbopack all the tools needed to support your Webpack app.
+We're planning Turbopack as the successor to webpack. In the future, we plan to give Turbopack all the tools needed to support your webpack app.
 
-Currently, Turbopack supports a subset of Webpack's loader API and offers similar configuration aliasing module resolution. Note that using Webpack-based Next.js plugins as-is from `next.config.js` is **not yet possible**.
+Currently, Turbopack supports a subset of webpack's loader API and offers similar configuration aliasing module resolution. Note that using webpack-based Next.js plugins as-is from `next.config.js` is **not yet possible**.
 
-## Webpack loaders
+## webpack loaders
 
 Firstly, Turbopack for Next.js does not require loaders nor loader configuration for built-in functionality, just as they aren't required for Next.js. There's no need for `css-loader`, `postcss-loader`, or `babel-loader` if you're just using `@babel/preset-env`.
 
-If you need loader support beyond what's built in, some Webpack loaders, including [`@mdx-js/loader`](https://mdxjs.com/packages/loader/) already work with Turbopack! There are currently some limitations:
+If you need loader support beyond what's built in, some webpack loaders, including [`@mdx-js/loader`](https://mdxjs.com/packages/loader/) already work with Turbopack! There are currently some limitations:
 
-- At the moment, only a core subset of the Webpack loader API is implemented. This is enough for some popular loaders, and we'll expand our support for this API in the future.
-- Options passed to Webpack loaders must be plain JavaScript primitives, objects, and arrays. For example, it's not possible to pass `require()`d plugin modules as option values.
+- At the moment, only a core subset of the webpack loader API is implemented. This is enough for some popular loaders, and we'll expand our support for this API in the future.
+- Options passed to webpack loaders must be plain JavaScript primitives, objects, and arrays. For example, it's not possible to pass `require()`d plugin modules as option values.
 
-At the moment, configuring Webpack loaders is possible for Next.js apps through an experimental option in `next.config.js`. `turbopackLoaders` can be set to a mapping of file extensions to a list of package names or `{loader, options}` pairs:
+At the moment, configuring webpack loaders is possible for Next.js apps through an experimental option in `next.config.js`. `turbopackLoaders` can be set to a mapping of file extensions to a list of package names or `{loader, options}` pairs:
 
 ```js filename="next.config.js"
 module.exports = {
@@ -45,7 +44,7 @@
 
 ## Resolve aliases
 
-Turbopack can be configured to modify module resolution through aliases, similar to Webpack's [`resolve.alias`](https://Webpack.js.org/configuration/resolve/#resolvealias) configuration:
+Turbopack can be configured to modify module resolution through aliases, similar to webpack's [`resolve.alias`](https://webpack.js.org/configuration/resolve/#resolvealias) configuration:
 
 ```js filename="next.config.js"
 module.exports = {
@@ -66,40 +65,21 @@
 
 ### Which loaders are currently supported?
 
-The following loaders have been tested to work with Turbopack's Webpack loader implementation:
+The following loaders have been tested to work with Turbopack's webpack loader implementation:
 
 - [`@mdx-js/loader`](https://mdxjs.com/packages/loader/) — note that plugin modules passed to `rehypePlugins` and `remarkPlugins` are not currently supported.
 - [`raw-loader`](https://www.npmjs.com/package/raw-loader)
 
-### Will it be compatible with Webpack's API?
-=======
-# Migrating from webpack to Turbopack
-
-We're planning Turbopack as the successor to webpack. In the future, we plan to give Turbopack all the tools needed to support your webpack app.
-
-Currently, migrating to Turbopack from webpack is **not yet possible**. In the future, we're planning to offer a smooth migration path for all webpack users to join the Turbopack future.
-
-## Will it be compatible with webpack's API?
->>>>>>> 48b1a933
+### Will it be compatible with webpack's API?
 
 webpack has a huge API. It's extremely flexible and extensible, which is a big reason why it's so popular.
 
 We're planning on making Turbopack very flexible and extensible, but we're **not planning 1:1 compatibility with webpack**. This lets us make choices which improve on webpack's API, and lets us optimize for speed and efficiency.
 
-<<<<<<< HEAD
-### Will we be able to use Webpack plugins?
-=======
-## Will we be able to use webpack plugins?
->>>>>>> 48b1a933
+### Will we be able to use webpack plugins?
 
 webpack plugins are a crucial part of webpack's ecosystem. They let you customize your toolchain, giving you low-level tools to maximize your productivity.
 
-<<<<<<< HEAD
-Unlike loaders, Webpack plugins can be tightly integrated with Webpack's internals.
+Unlike loaders, webpack plugins can be tightly integrated with webpack's internals.
 
-Since we're not offering 1:1 API compatibility for plugins, most won't work out of the box with Turbopack. However, we're working on porting several of the most popular Webpack plugins to Turbopack.
-=======
-Since we're not offering 1:1 API compatibility, most webpack plugins won't work out of the box with Turbopack.
-
-However, we're working on porting several of the most popular webpack plugins to Turbopack.
->>>>>>> 48b1a933
+Since we're not offering 1:1 API compatibility for plugins, most won't work out of the box with Turbopack. However, we're working on porting several of the most popular webpack plugins to Turbopack.