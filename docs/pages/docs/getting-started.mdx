---
title: Getting Started with Turborepo
description: Create your first monorepo or add Turborepo to an existing project.
---

import { QuickStartArea } from "../../components/QuickStart";
import { ExamplesArea } from "../../components/ExamplesArea";

# Getting Started with Turborepo

Turborepo is a blazing fast build system for JavaScript/TypeScript monorepos: codebases containing multiple projects, often using multiple frameworks, in a single, unified code repository. Turborepo leverages advanced build system ideas and techniques to speed up development, without the configuration and complexity. Unlike other build systems, Turborepo is designed to be incrementally adopted, so you can gradually and partially add it to most codebases in a few minutes.

<QuickStartArea />

## Examples

You can also clone a Turborepo starter repository to get a head start on your monorepo. For even more examples and starters, see the [Turborepo examples directory on GitHub](https://github.com/vercel/turborepo/tree/main/examples).

<<<<<<< HEAD
## Add Turborepo to your existing monorepo

`turbo` works with [Yarn](https://classic.yarnpkg.com/lang/en/), [npm](https://npmjs.com), and [pnpm](https://pnpm.io/) on the following operating systems:

- macOS darwin 64-bit (Intel), ARM 64-bit (Apple Silicon)
- Linux 32-bit, 64-bit, ARM, ARM 64-bit, MIPS 64-bit Little Endian, PowerPC 64-bit Little Endian, IBM Z 64-bit Big Endian
- Windows 32-bit, 64-bit, ARM 64-bit
- FreeBSD 64-bit, ARM 64-bit
- NetBSD AMD64
- Android ARM 64-bit

## Configure workspaces

`turbo` is built on top of Workspaces, a way of managing multiple workspaces from within a single monorepo. Turborepo is compatible with the workspace implementations from all package managers. For more information on managing your Turborepo workspaces, see the [Workspaces](./guides/workspaces) documentation.

You can configure workspaces any way you want, but a common folder structure example is keeping applications in the `/apps` folder and packages in the `/packages` folder. The configuration of these folders is different for each package manager.

<Tabs items={['npm', 'yarn', 'pnpm']} storageKey="selected-pkg-manager">
  <Tab>
<div/>
Specify your `workspaces` in your monorepo's root `package.json` file:

```json filename="package.json"
{
 "workspaces": [
   "packages/*",
   "apps/*"
  ]
}
```

  </Tab>
  <Tab>
<div/>
Specify your `workspaces` in your monorepo's root `package.json` file:

```json filename="package.json"
{
 "workspaces": [
   "packages/*",
   "apps/*"
  ]
}
```

  </Tab>
  <Tab>
<div/>
Specify your `workspaces` in `pnpm-workspace.yaml`.
```yaml filename="pnpm-workspace.yaml"
packages:
  - "packages/*"
  - "apps/*"
```
  </Tab>
</Tabs>

After configuring your workspaces, re-run your package manager's `install` command.

<Callout>
  Note: Nested workspaces are not supported. As workspace names are required to be unique, moving each workspace to be a child of the monorepo's root should meet your needs.
</Callout>

## Install `turbo`

Add [`turbo`](https://www.npmjs.com/package/turbo) as a development dependency at the root of your monorepo.

<Tabs items={['npm', 'yarn', 'pnpm']} storageKey="selected-pkg-manager">
  <Tab>
    ```bash
    npm install turbo --save-dev
    ```
  </Tab>
  <Tab>
    ```bash
    yarn add turbo --dev --ignore-workspace-root-check
    ```
  </Tab>
  <Tab>
    ```bash
    pnpm add turbo --save-dev --ignore-workspace-root-check
    ```
  </Tab>
</Tabs>

The `turbo` package is a shell script that will install the proper `turbo-<os>-<arch>` package for your operating system and architecture.

## Create `turbo.json`

In the root of your monorepo, create an empty file named `turbo.json`. This will hold the configuration for Turborepo.

```json filename="./turbo.json"
{
  "$schema": "https://turborepo.org/schema.json"
}
```

## Create a `pipeline`

To define your monorepo's task dependency graph, use the [`pipeline`](./features/pipelines) key in the `turbo.json` configuration file at the root of monorepo. `turbo` interprets this configuration to optimally schedule, execute, and cache the outputs of each of the `package.json` scripts defined in your workspaces.

Each key in the [`pipeline`](./features/pipelines) object is the name of a `package.json` script that can be executed by [`turbo run`](./reference/command-line-reference#turbo-run-task1-task2-1). You can specify its dependencies with the [`dependsOn`](./reference/configuration#dependson) key inside it as well as some other options related to [caching](./features/caching). For more information on configuring your pipeline, see the [`Pipelines`](./core-concepts/pipelines) documentation.

Workspaces that do not have the specified script defined in their `package.json`'s list of `scripts` will be ignored by `turbo`.

```jsonc filename="./turbo.json"
{
  "$schema": "https://turborepo.org/schema.json",
  "pipeline": {
    "build": {
      // A workspace's `build` script depends on that workspace's
      // dependencies' and devDependencies'
      // `build` tasks  being completed first
      // (the `^` symbol signifies `upstream`).
      "dependsOn": ["^build"],
      // note: output globs are relative to each workspace's `package.json`
      // (and not the monorepo root)
      "outputs": [".next/**"]
    },
    "test": {
      // A workspace's `test` script depends on that workspace's
      // own `build` script being completed first.
      "dependsOn": ["build"],
      "outputs": [],
      // A workspace's `test` script should only be rerun when
      // either a `.tsx` or `.ts` file has changed in `src` or `test` folders.
      "inputs": ["src/**/*.tsx", "src/**/*.ts", "test/**/*.ts", "test/**/*.tsx"]
    },
    "lint": {
      // A workspace's `lint` script has no dependencies and
      // can be run whenever. It also has no filesystem outputs.
      "outputs": []
    },
    "deploy": {
      // A workspace's `deploy` script depends on the `build`,
      // `test`, and `lint` scripts of the same workspace
      // being completed. It also has no filesystem outputs.
      "dependsOn": ["build", "test", "lint"],
      "outputs": []
    }
  }
}
```

The rough execution order for a given workspace is based on the `dependsOn` keys:

1. `build` once its upstream dependencies have run their `build` commands
2. `test` once its _own_ `build` command is finished and has no filesystem outputs (just logs) within a workspace
3. `lint` runs in an arbitrary order as it has no upstream dependencies
4. `deploy` once its _own_ `build`, `test`, and `lint` commands have finished.

After execution, the full pipeline can run:

```sh
npx turbo run build test lint deploy
```

`turbo` will then schedule the execution of each task(s) to optimize usage of the machine's resources.

## Edit `.gitignore`

Add `.turbo` to your `.gitignore` file. The CLI uses these folders for logs and certain task outputs.

```diff
+ .turbo
```

Make sure that your task artifacts, the files and folders you want cached, are also included in your `.gitignore`.

```diff
+ build/**
+ dist/**
+ .next/**
```

Re-run your npm client's `install` command to check your configuration.

## Create `package.json` scripts

Add or update `scripts` in your monorepo's root `package.json` file and have them delegate to `turbo`.

```jsonc filename="./package.json"
{
  "scripts": {
    "build": "turbo run build",
    "test": "turbo run test",
    "lint": "turbo run lint",
    "dev": "turbo run dev"
  }
}
```

## Build your monorepo

<Tabs items={['npm', 'yarn', 'pnpm']} storageKey="selected-pkg-manager">
  <Tab>
    ```sh
    npm run build
    ```
  </Tab>
  <Tab>
    ```sh
    yarn build
    ```
  </Tab>
  <Tab>
    ```sh
    pnpm build
    ```
  </Tab>
</Tabs>

Depending on your monorepo setup, some artifacts might already be caching properly. In the next sections, we'll show how `turbo` works, how `scope` works, and then how to get caching working after that.

## Configure Remote Caching

A major key 🔑 to Turborepo's speed is that it is both lazy and efficient—it does the least amount of work possible and it tries to never redo work that's already been done before.

At the moment, Turborepo caches your tasks on your local filesystem (i.e. "single-player mode," if you will). However, what if there was a way to take advantage of the computational work done by your teammates or your CI (i.e. "co-op multiplayer mode")? What if there was a way to teleport and share a single cache across machines? Almost like a "Dropbox" for your Turborepo cache.

> Remote Caching has entered the chat.

Turborepo can use a technique known as Remote Caching to share cache artifacts across machines for an additional speed boost.

<Callout>
  Remote Caching is a powerful feature of Turborepo, but with great power comes great responsibility. Make sure you are caching correctly first and double check handling of environment variables. Please also remember Turborepo treats logs as artifacts, so be aware of what you are printing to the console.
</Callout>

### Using Remote Caching for Local development

Turborepo uses [Vercel](https://vercel.com?utm_source=turborepo.org&utm_medium=referral&utm_campaign=docs-link) as its default remote caching provider. If you want to link your local turborepo to your Remote Cache you can authenticate the Turborepo CLI with your Vercel account:

```sh
npx turbo login
```

Then, link your turborepo to your remote cache:

```
npx turbo link
```

Once enabled, make some changes to a workspace you are currently caching and run tasks against it with `turbo run`.
Your cache artifacts will now be stored locally and in your Remote Cache. To verify that this worked, delete your local Turborepo cache:

```sh
rm -rf ./node_modules/.cache/turbo
```

Run the same build again. If things are working properly, `turbo` should not execute tasks locally, but rather download both the logs and artifacts from your Remote Cache and replay them back to you.

<Callout>
  **Note: When connecting to an sso-enabled Vercel team, you must provide your Team slug as an argument to `npx turbo login`.**
</Callout>

```
npx turbo login --sso-team=<team-slug>
```

## Next Steps

You're now up and running with Turborepo, but there are still a few things to do:

- [Understand how Turborepo caching works](./core-concepts/caching)
- [Correctly handle environment variables](./core-concepts/caching#alter-caching-based-on-environment-variables-and-files)
- [Learn to orchestrate task running with pipelines](./core-concepts/pipelines)
- [Efficiently filter workspace tasks](./core-concepts/filtering)
- [Configure Turborepo with your CI provider](./ci)
=======
<ExamplesArea />
>>>>>>> ad23636c
<|MERGE_RESOLUTION|>--- conflicted
+++ resolved
@@ -16,275 +16,4 @@
 
 You can also clone a Turborepo starter repository to get a head start on your monorepo. For even more examples and starters, see the [Turborepo examples directory on GitHub](https://github.com/vercel/turborepo/tree/main/examples).
 
-<<<<<<< HEAD
-## Add Turborepo to your existing monorepo
-
-`turbo` works with [Yarn](https://classic.yarnpkg.com/lang/en/), [npm](https://npmjs.com), and [pnpm](https://pnpm.io/) on the following operating systems:
-
-- macOS darwin 64-bit (Intel), ARM 64-bit (Apple Silicon)
-- Linux 32-bit, 64-bit, ARM, ARM 64-bit, MIPS 64-bit Little Endian, PowerPC 64-bit Little Endian, IBM Z 64-bit Big Endian
-- Windows 32-bit, 64-bit, ARM 64-bit
-- FreeBSD 64-bit, ARM 64-bit
-- NetBSD AMD64
-- Android ARM 64-bit
-
-## Configure workspaces
-
-`turbo` is built on top of Workspaces, a way of managing multiple workspaces from within a single monorepo. Turborepo is compatible with the workspace implementations from all package managers. For more information on managing your Turborepo workspaces, see the [Workspaces](./guides/workspaces) documentation.
-
-You can configure workspaces any way you want, but a common folder structure example is keeping applications in the `/apps` folder and packages in the `/packages` folder. The configuration of these folders is different for each package manager.
-
-<Tabs items={['npm', 'yarn', 'pnpm']} storageKey="selected-pkg-manager">
-  <Tab>
-<div/>
-Specify your `workspaces` in your monorepo's root `package.json` file:
-
-```json filename="package.json"
-{
- "workspaces": [
-   "packages/*",
-   "apps/*"
-  ]
-}
-```
-
-  </Tab>
-  <Tab>
-<div/>
-Specify your `workspaces` in your monorepo's root `package.json` file:
-
-```json filename="package.json"
-{
- "workspaces": [
-   "packages/*",
-   "apps/*"
-  ]
-}
-```
-
-  </Tab>
-  <Tab>
-<div/>
-Specify your `workspaces` in `pnpm-workspace.yaml`.
-```yaml filename="pnpm-workspace.yaml"
-packages:
-  - "packages/*"
-  - "apps/*"
-```
-  </Tab>
-</Tabs>
-
-After configuring your workspaces, re-run your package manager's `install` command.
-
-<Callout>
-  Note: Nested workspaces are not supported. As workspace names are required to be unique, moving each workspace to be a child of the monorepo's root should meet your needs.
-</Callout>
-
-## Install `turbo`
-
-Add [`turbo`](https://www.npmjs.com/package/turbo) as a development dependency at the root of your monorepo.
-
-<Tabs items={['npm', 'yarn', 'pnpm']} storageKey="selected-pkg-manager">
-  <Tab>
-    ```bash
-    npm install turbo --save-dev
-    ```
-  </Tab>
-  <Tab>
-    ```bash
-    yarn add turbo --dev --ignore-workspace-root-check
-    ```
-  </Tab>
-  <Tab>
-    ```bash
-    pnpm add turbo --save-dev --ignore-workspace-root-check
-    ```
-  </Tab>
-</Tabs>
-
-The `turbo` package is a shell script that will install the proper `turbo-<os>-<arch>` package for your operating system and architecture.
-
-## Create `turbo.json`
-
-In the root of your monorepo, create an empty file named `turbo.json`. This will hold the configuration for Turborepo.
-
-```json filename="./turbo.json"
-{
-  "$schema": "https://turborepo.org/schema.json"
-}
-```
-
-## Create a `pipeline`
-
-To define your monorepo's task dependency graph, use the [`pipeline`](./features/pipelines) key in the `turbo.json` configuration file at the root of monorepo. `turbo` interprets this configuration to optimally schedule, execute, and cache the outputs of each of the `package.json` scripts defined in your workspaces.
-
-Each key in the [`pipeline`](./features/pipelines) object is the name of a `package.json` script that can be executed by [`turbo run`](./reference/command-line-reference#turbo-run-task1-task2-1). You can specify its dependencies with the [`dependsOn`](./reference/configuration#dependson) key inside it as well as some other options related to [caching](./features/caching). For more information on configuring your pipeline, see the [`Pipelines`](./core-concepts/pipelines) documentation.
-
-Workspaces that do not have the specified script defined in their `package.json`'s list of `scripts` will be ignored by `turbo`.
-
-```jsonc filename="./turbo.json"
-{
-  "$schema": "https://turborepo.org/schema.json",
-  "pipeline": {
-    "build": {
-      // A workspace's `build` script depends on that workspace's
-      // dependencies' and devDependencies'
-      // `build` tasks  being completed first
-      // (the `^` symbol signifies `upstream`).
-      "dependsOn": ["^build"],
-      // note: output globs are relative to each workspace's `package.json`
-      // (and not the monorepo root)
-      "outputs": [".next/**"]
-    },
-    "test": {
-      // A workspace's `test` script depends on that workspace's
-      // own `build` script being completed first.
-      "dependsOn": ["build"],
-      "outputs": [],
-      // A workspace's `test` script should only be rerun when
-      // either a `.tsx` or `.ts` file has changed in `src` or `test` folders.
-      "inputs": ["src/**/*.tsx", "src/**/*.ts", "test/**/*.ts", "test/**/*.tsx"]
-    },
-    "lint": {
-      // A workspace's `lint` script has no dependencies and
-      // can be run whenever. It also has no filesystem outputs.
-      "outputs": []
-    },
-    "deploy": {
-      // A workspace's `deploy` script depends on the `build`,
-      // `test`, and `lint` scripts of the same workspace
-      // being completed. It also has no filesystem outputs.
-      "dependsOn": ["build", "test", "lint"],
-      "outputs": []
-    }
-  }
-}
-```
-
-The rough execution order for a given workspace is based on the `dependsOn` keys:
-
-1. `build` once its upstream dependencies have run their `build` commands
-2. `test` once its _own_ `build` command is finished and has no filesystem outputs (just logs) within a workspace
-3. `lint` runs in an arbitrary order as it has no upstream dependencies
-4. `deploy` once its _own_ `build`, `test`, and `lint` commands have finished.
-
-After execution, the full pipeline can run:
-
-```sh
-npx turbo run build test lint deploy
-```
-
-`turbo` will then schedule the execution of each task(s) to optimize usage of the machine's resources.
-
-## Edit `.gitignore`
-
-Add `.turbo` to your `.gitignore` file. The CLI uses these folders for logs and certain task outputs.
-
-```diff
-+ .turbo
-```
-
-Make sure that your task artifacts, the files and folders you want cached, are also included in your `.gitignore`.
-
-```diff
-+ build/**
-+ dist/**
-+ .next/**
-```
-
-Re-run your npm client's `install` command to check your configuration.
-
-## Create `package.json` scripts
-
-Add or update `scripts` in your monorepo's root `package.json` file and have them delegate to `turbo`.
-
-```jsonc filename="./package.json"
-{
-  "scripts": {
-    "build": "turbo run build",
-    "test": "turbo run test",
-    "lint": "turbo run lint",
-    "dev": "turbo run dev"
-  }
-}
-```
-
-## Build your monorepo
-
-<Tabs items={['npm', 'yarn', 'pnpm']} storageKey="selected-pkg-manager">
-  <Tab>
-    ```sh
-    npm run build
-    ```
-  </Tab>
-  <Tab>
-    ```sh
-    yarn build
-    ```
-  </Tab>
-  <Tab>
-    ```sh
-    pnpm build
-    ```
-  </Tab>
-</Tabs>
-
-Depending on your monorepo setup, some artifacts might already be caching properly. In the next sections, we'll show how `turbo` works, how `scope` works, and then how to get caching working after that.
-
-## Configure Remote Caching
-
-A major key 🔑 to Turborepo's speed is that it is both lazy and efficient—it does the least amount of work possible and it tries to never redo work that's already been done before.
-
-At the moment, Turborepo caches your tasks on your local filesystem (i.e. "single-player mode," if you will). However, what if there was a way to take advantage of the computational work done by your teammates or your CI (i.e. "co-op multiplayer mode")? What if there was a way to teleport and share a single cache across machines? Almost like a "Dropbox" for your Turborepo cache.
-
-> Remote Caching has entered the chat.
-
-Turborepo can use a technique known as Remote Caching to share cache artifacts across machines for an additional speed boost.
-
-<Callout>
-  Remote Caching is a powerful feature of Turborepo, but with great power comes great responsibility. Make sure you are caching correctly first and double check handling of environment variables. Please also remember Turborepo treats logs as artifacts, so be aware of what you are printing to the console.
-</Callout>
-
-### Using Remote Caching for Local development
-
-Turborepo uses [Vercel](https://vercel.com?utm_source=turborepo.org&utm_medium=referral&utm_campaign=docs-link) as its default remote caching provider. If you want to link your local turborepo to your Remote Cache you can authenticate the Turborepo CLI with your Vercel account:
-
-```sh
-npx turbo login
-```
-
-Then, link your turborepo to your remote cache:
-
-```
-npx turbo link
-```
-
-Once enabled, make some changes to a workspace you are currently caching and run tasks against it with `turbo run`.
-Your cache artifacts will now be stored locally and in your Remote Cache. To verify that this worked, delete your local Turborepo cache:
-
-```sh
-rm -rf ./node_modules/.cache/turbo
-```
-
-Run the same build again. If things are working properly, `turbo` should not execute tasks locally, but rather download both the logs and artifacts from your Remote Cache and replay them back to you.
-
-<Callout>
-  **Note: When connecting to an sso-enabled Vercel team, you must provide your Team slug as an argument to `npx turbo login`.**
-</Callout>
-
-```
-npx turbo login --sso-team=<team-slug>
-```
-
-## Next Steps
-
-You're now up and running with Turborepo, but there are still a few things to do:
-
-- [Understand how Turborepo caching works](./core-concepts/caching)
-- [Correctly handle environment variables](./core-concepts/caching#alter-caching-based-on-environment-variables-and-files)
-- [Learn to orchestrate task running with pipelines](./core-concepts/pipelines)
-- [Efficiently filter workspace tasks](./core-concepts/filtering)
-- [Configure Turborepo with your CI provider](./ci)
-=======
-<ExamplesArea />
->>>>>>> ad23636c
+<ExamplesArea />