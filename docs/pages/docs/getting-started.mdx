---
title: Getting Started
description: Create your first monorepo or add Turborepo to an existing project.
---

import Callout from "../../components/callout";
import Beta from "../../components/beta";
import { Tabs, Tab } from '../../components/Tabs'

# Getting Started with Turborepo

## Clone an example or starter monorepo

If you're starting a brand new monorepo, you can get started with a single command.

```sh
npx create-turbo@latest
```

Follow the prompts to bootstrap a brand new Turborepo.

To see more examples and starters, have a look at the [examples directory on GitHub](https://github.com/vercel/turborepo/blob/main/examples)

## Add Turborepo to your existing monorepo

Turborepo was designed to be incrementally adopted. Adding it to an existing monorepo takes only a few minutes.

`turbo` works with [Yarn](https://classic.yarnpkg.com/lang/en/), [npm](https://npmjs.com), and [pnpm](https://pnpm.io/) on the following operating systems:

- macOS darwin 64-bit (Intel), ARM 64-bit (Apple Silicon)
- Linux 32-bit, 64-bit, ARM, ARM 64-bit, MIPS 64-bit Little Endian, PowerPC 64-bit Little Endian, IBM Z 64-bit Big Endian
- Windows 32-bit, 64-bit, ARM 64-bit
- FreeBSD 64-bit, ARM 64-bit
- NetBSD AMD64
- Android ARM 64-bit

### Ensure workspaces are configured

**`turbo` is built on top of Workspaces**—A set of features implemented by [npm](https://docs.npmjs.com/cli/v8/using-npm/workspaces#description), [Yarn](https://classic.yarnpkg.com/lang/en/docs/workspaces/), and [pnpm](https://pnpm.io/workspaces) that allows you to manage multiple packages from your local files system from within a singular top-level, root package. Workspaces are required to use `turbo`

<<<<<<< HEAD
When it comes to folder structure, we suggest is applications to be placed the `/apps` folder and packages to go in `/packages` folders, but that's not a requirement.

<Tabs items={['NPM', 'Yarn', 'PNPM']} storageKey="selected-pkg-manager">
  <Tab>
<div/>
Ensure that you have specified all `workspaces` in your root `package.json` like so:

```json filename="package.json"
{
 "workspaces": [
   "packages/*",
   "apps/*"
  ]
}
```

  </Tab>
  <Tab>
<div/>    
Ensure that you have specified all `workspaces` in your root `package.json` like so:

```json filename="package.json"
{
 "workspaces": [
   "packages/*",
   "apps/*"
  ]
}
```

  </Tab>
  <Tab>
<div/>
Ensure that you have specified all `packages` in `pnpm-workspaces.yaml`.
```yaml filename="pnpm-workspace.yaml"
packages:
  - "packages/*"
  - "apps/*"
```
  </Tab>
</Tabs>

Now re-run your NPM client's install command just to be sure.

<Callout>
  Note: Nested workspaces are not supported. You can flatten your workspaces as a workaround.
</Callout>

### Install `turbo`

Add `turbo` as a development dependency in the root of your project.

=======
>>>>>>> 610b68ec
<Tabs items={['NPM', 'Yarn', 'PNPM']} storageKey="selected-pkg-manager">
  <Tab>
    ```bash
    npm install turbo -D
    ```
  </Tab>
  <Tab>
    ```bash
    yarn add turbo -DW
    ```
  </Tab>
  <Tab>
    ```bash
<<<<<<< HEAD
    pnpm add turbo -DW
=======
    pnpm add turbo -Dw
>>>>>>> 610b68ec
    ```
  </Tab>
</Tabs>

The `turbo` package is a little shell that will install the proper `@turborepo/*` packages.

### Create `turbo.json`

In your root directory, create an empty file named `turbo.json`.
This will hold the configuration for Turborepo in your project.
If your git repo's base branch is NOT `origin/master` then you need to specify a `baseBranch` too (for example, ours is set to `origin/main`).

```json filename="./turbo.json"
{
  "$schema": "https://turborepo.org/schema.json",
  "baseBranch": "origin/main"
}
```

### Create a `pipeline`

To define your project's task dependency graph, use the [`pipeline`](./features/pipelines) key in the `turbo.json` configuration file at the root of your project. `turbo` interprets this configuration and conventions to properly schedule, execute, and cache the outputs of the `package.json` scripts defined in all of your workspaces in your monorepo.

Each key in the [`pipeline`](./features/pipelines) object is the name of a `package.json` script that can be executed by [`turbo run`](./reference/command-line-reference#turbo-run-task1-task2-1). You can specify its dependencies with the [`dependsOn`](../reference/configuration#dependson) key beneath it as well as some other options related to [caching](./features/caching).

Packages that do not have have this script defined in their `package.json`'s list of `scripts` will be ignored and skipped over during `turbo run`.

```jsonc filename="./turbo.json"
{
  "$schema": "https://turborepo.org/schema.json",
  "pipeline": {
    "build": {
<<<<<<< HEAD
      // A package's `build` script depends on that package's
      // topological dependencies' and devDependencies'
      // `build` tasks  being completed first
      // (that's what the `^` symbol signifies).
      "dependsOn": ["^build"]
=======
      "dependsOn": ["^build"],
      // note: output globs are relative to each package's `package.json`
      // (and not the monorepo root)
      "outputs": [".next/**"]
>>>>>>> 610b68ec
    },
    "test": {
      // A package's `test` script depends on that package's
      // own `build` script being completed first.
      "dependsOn": ["build"],
      "outputs": [],
      // A package's `test` script should only be rerun when
      // either a `.tsx` or `.ts` file has changed in `src` or `test` folders.
      "inputs": ["src/**/*.tsx", "src/**/*.ts", "test/**/*.ts", "test/**/*.tsx"]
    },
    "lint": {
      // A package's `lint` script has no dependencies and
      // can be run whenever. It also has no filesystem outputs.
      "outputs": []
    },
    "deploy": {
      // A package's `deploy` script depends on the `build`,
      // `test`, and `lint` scripts of the same package
      // being completed. It also has no filesystem outputs.
      "dependsOn": ["build", "test", "lint"],
      "outputs": []
    }
  }
}
```

The rough execution order for a given package based on the `dependsOn` keys above will be:

1. `build` once its dependencies have run their `build` commands
2. `test` once its _own_ `build` command is finished and has no filesystem outputs (just logs)
3. `lint` can run whenever and has no filesystem outputs (just logs)
4. `deploy` once its _own_ `build`, `test`, and `lint` commands have finished, no outputs

The full pipeline can then be run:

```bash
npx turbo run build test lint deploy
```

Turborepo will then efficiently schedule execution minimizing idle CPUs.

See the [`pipeline`](./features/pipelines) documentation for more details on how to configure your `pipeline`.

### Edit `.gitignore`

Next, add `.turbo` to your `.gitignore` file. The CLI uses these folders for logs and certain task outputs.

```diff
+ .turbo
```

Make sure that your task artifacts (the files you want to be cached) are also ignored. As a rule, any files/folder that you want cached should be gitignored.

```diff
+ build/**
+ dist/**
+ .next/**
```

Now re-run your NPM client's install command just to be sure. You should be good to go now.

## Create `package.json` scripts

Add or update `scripts` in your root `package.json` to call `turbo` scripts.

```jsonc filename="./package.json"
{
  "scripts": {
    "build": "turbo build",
    "test": "turbo test",
    "lint": "turbo lint",
    "dev": "turbo dev"
  }
}
```

## Run stuff!

<Tabs items={['NPM', 'Yarn', 'PNPM']} storageKey="selected-pkg-manager">
  <Tab>
    ```bash
    npm run build
    ```
  </Tab>
  <Tab>
    ```bash
    yarn  build
    ```
  </Tab>
  <Tab>
    ```bash
    pnpm build
    ```
  </Tab>
</Tabs>

Now run it again. Depending on your monorepo setup, some stuff might already be caching properly. If not, no worries! In the next sections, we'll discuss how `turbo` works, how `scope` works, and then how to get caching working after that.

## Setup Remote Caching <Beta/>

A major key 🔑 to Turborepo's speed is that it is both lazy and efficient—it does the least amount of work possible and it tries to never redo work that's already been done before.
At the moment, Turborepo caches your tasks on your local filesystem (i.e. "single-player mode," if you will). However, what if there was a way to take advantage of the computational work done by your teammates or your CI (i.e. "co-op multiplayer mode")? What if there was a way to teleport and share a single cache across machines? Almost like a "Dropbox" for your Turborepo cache.

> Remote Caching has entered the chat.

Turborepo can use a technique known as Remote Caching to share cache artifacts across machines for an additional speed boost.

<Callout type="error">
  Remote Caching is a powerful feature of Turborepo, but with great power comes great responsibility. Make sure you are caching correctly first and double check handling of environment variables. Please also remember Turborepo treats logs as artifacts, so be aware of what you are printing to the console.
</Callout>

### Link Your Turborepo to Your Remote Cache

Remote caching is available with zero configuration on [Vercel](https://vercel.com?utm_source=turborepo.org&utm_medium=referral&utm_campaign=docs-link).

#### Using Remote Caching for Local development

If you want to link your local turborepo to your Remote Cache you do so by first authenticating the Turborepo CLI with your Vercel account:

```sh
npx turbo login
```

Next, you can link your turborepo to your remote cache by running the following command:

```
npx turbo link
```

Once enabled, make some changes to a package or application you are currently caching and run tasks against it with `turbo run`.
Your cache artifacts will now be stored locally _and_ in your Remote Cache. To verify that this worked, delete your local Turborepo cache:

```sh
rm -rf ./node_modules/.cache/turbo
```

Now run the same build again. If things are working properly, `turbo` should not execute tasks locally, but rather download both the logs and artifacts from your Remote Cache and replay them back to you.

<Callout>
  **Note: When connecting to an sso-enabled Vercel team, you must provide your Team slug as an argument to `npx turbo login`.**
</Callout>
```
npx turbo login --sso-team=<team-slug>
```<|MERGE_RESOLUTION|>--- conflicted
+++ resolved
@@ -38,7 +38,6 @@
 
 **`turbo` is built on top of Workspaces**—A set of features implemented by [npm](https://docs.npmjs.com/cli/v8/using-npm/workspaces#description), [Yarn](https://classic.yarnpkg.com/lang/en/docs/workspaces/), and [pnpm](https://pnpm.io/workspaces) that allows you to manage multiple packages from your local files system from within a singular top-level, root package. Workspaces are required to use `turbo`
 
-<<<<<<< HEAD
 When it comes to folder structure, we suggest is applications to be placed the `/apps` folder and packages to go in `/packages` folders, but that's not a requirement.
 
 <Tabs items={['NPM', 'Yarn', 'PNPM']} storageKey="selected-pkg-manager">
@@ -91,8 +90,6 @@
 
 Add `turbo` as a development dependency in the root of your project.
 
-=======
->>>>>>> 610b68ec
 <Tabs items={['NPM', 'Yarn', 'PNPM']} storageKey="selected-pkg-manager">
   <Tab>
     ```bash
@@ -106,11 +103,7 @@
   </Tab>
   <Tab>
     ```bash
-<<<<<<< HEAD
-    pnpm add turbo -DW
-=======
     pnpm add turbo -Dw
->>>>>>> 610b68ec
     ```
   </Tab>
 </Tabs>
@@ -143,18 +136,14 @@
   "$schema": "https://turborepo.org/schema.json",
   "pipeline": {
     "build": {
-<<<<<<< HEAD
       // A package's `build` script depends on that package's
       // topological dependencies' and devDependencies'
       // `build` tasks  being completed first
       // (that's what the `^` symbol signifies).
-      "dependsOn": ["^build"]
-=======
       "dependsOn": ["^build"],
       // note: output globs are relative to each package's `package.json`
       // (and not the monorepo root)
       "outputs": [".next/**"]
->>>>>>> 610b68ec
     },
     "test": {
       // A package's `test` script depends on that package's
