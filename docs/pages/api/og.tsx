--- conflicted
+++ resolved
@@ -69,14 +69,9 @@
 ): Promise<ImageResponse> {
   try {
     const [fonts, bg] = await loadAssets();
-<<<<<<< HEAD
-    // @ts-expect-error -- Shouldn't a request always have a url?
-    const { searchParams } = new URL(req.url);
-=======
 
     // eslint-disable-next-line @typescript-eslint/no-non-null-assertion -- It's safe for us to assume that this is coming from `http.Server` here.
     const { searchParams } = new URL(req.url!);
->>>>>>> 74366f49
 
     const type = searchParams.get("type");
 
