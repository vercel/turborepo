--- conflicted
+++ resolved
@@ -548,15 +548,15 @@
     pinned: true,
   },
   {
-<<<<<<< HEAD
     caption: "Clinia",
     image: "/images/logos/clinia.svg",
     infoLink: "https://clinia.dev/",
-=======
+    pinned: true,
+  },
+  {
     caption: "Chợ Tốt",
     image: "/images/logos/chotot.svg",
     infoLink: "https://chotot.com/",
->>>>>>> 46a7663c
     pinned: true,
   },
 ];