export const users = [
  {
    caption: "Vercel",
    image: "/images/logos/vercel.svg",
    infoLink: "https://vercel.com",
    pinned: true,
    style: {
      width: 150,
    },
  },
  {
    caption: "AWS",
    image: "/images/logos/aws.svg",
    infoLink: "https://aws.amazon.com",
    pinned: true,
    style: {
      width: 75,
    },
  },
  {
    caption: "Netflix",
    image: "/images/logos/netflix.svg",
    infoLink: "https://netflix.com",
    pinned: true,
    style: {
      width: 110,
    },
  },
  {
    caption: "Microsoft",
    image: "/images/logos/microsoft.svg",
    infoLink: "https://microsoft.com",
    pinned: true,
    style: {
      width: 125,
    },
  },
  {
    caption: "Alibaba",
    image: "/images/logos/alibaba.svg",
    infoLink: "https://alibaba.com",
    pinned: true,
    style: {
      width: 125,
    },
  },
  {
    caption: "Disney",
    image: "/images/logos/disney.svg",
    infoLink: "https://disney.com",
    pinned: true,
  },
  {
    caption: "PayPal",
    image: "/images/logos/paypal.svg",
    infoLink: "https://paypal.com",
    pinned: true,
  },
  {
    caption: "Adobe",
    image: "/images/logos/adobe.svg",
    infoLink: "https://adobe.com",
    pinned: true,
  },
  {
    caption: "Shopify",
    image: "/images/logos/shopify.svg",
    infoLink: "https://shopify.com",
    pinned: true,
    style: {
      width: 125,
    },
  },
  {
    caption: "SAP",
    image: "/images/logos/sap.svg",
    infoLink: "https://sap.com",
    pinned: true,
    style: {
      width: 75,
    },
  },
  {
    caption: "Ant Group",
    image: "/images/logos/ant.svg",
    infoLink: "https://antgroup.com",
    pinned: true,
    style: {
      width: 125,
    },
  },
  {
    caption: "Twilio",
    image: "/images/logos/twilio.svg",
    infoLink: "https://twilio.com",
    pinned: true,
  },
  {
    caption: "Segment",
    image: "/images/logos/segment.svg",
    infoLink: "https://segment.com",
    pinned: true,
    style: {
      width: 125,
    },
  },
  {
    caption: "Twitch",
    image: "/images/logos/twitch.svg",
    infoLink: "https://twitch.tv",
    pinned: true,
    style: {
      width: 125,
    },
  },
  {
    caption: "Line",
    image: "/images/logos/line.svg",
    infoLink: "https://line.me",
    pinned: true,
    style: {
      width: 75,
    },
  },
  {
    caption: "ESPN",
    image: "/images/logos/espn.svg",
    infoLink: "https://espn.com",
    pinned: true,
    style: {
      widt: 75,
    },
  },
  {
    caption: "Volvo",
    image: "/images/logos/volvo.svg",
    infoLink: "https://www.volvo.com",
    pinned: true,
    style: {
      height: 75,
      width: 75,
    },
  },
  {
    caption: "Hearst",
    image: "/images/logos/hearst.svg",
    infoLink: "https://hearst.com",
    pinned: true,
    style: {
      width: 175,
    },
  },
  {
    caption: "The Washington Post",
    image: "/images/logos/washingtonpost.svg",
    infoLink: "https://washingtonpost.com",
    pinned: true,
    style: {
      width: 175,
    },
  },
  {
    caption: "Wayfair",
    image: "/images/logos/wayfair.svg",
    infoLink: "https://wayfair.com",
    pinned: true,
    style: {
      width: 125,
    },
  },
  {
    caption: "Hulu",
    image: "/images/logos/hulu.svg",
    infoLink: "https://hulu.com",
    pinned: true,
  },
  {
    caption: "CrowdStrike",
    image: "/images/logos/crowdstrike.svg",
    infoLink: "https://crowdstrike.com",
    pinned: true,
    style: {
      width: 150,
      marginTop: 20,
    },
  },
  {
    caption: "Binance",
    image: "/images/logos/binance.svg",
    infoLink: "https://binance.com",
    pinned: true,
    style: {
      width: 150,
    },
  },
  {
    caption: "Plex",
    image: "/images/logos/plex.svg",
    infoLink: "https://plex.com",
    pinned: true,
  },
  {
    caption: "Groupon",
    image: "/images/logos/groupon.svg",
    infoLink: "https://groupon.com",
    pinned: true,
    style: {
      width: 125,
    },
  },
  {
    caption: "GoodRx",
    image: "/images/logos/goodrx.svg",
    infoLink: "https://goodrx.com",
    pinned: true,
    style: {
      width: 150,
    },
  },
  {
    caption: "Tripadvisor",
    image: "/images/logos/tripadvisor.svg",
    infoLink: "https://tripadvisor.com",
    pinned: true,
    style: {
      width: 150,
    },
  },
  {
    caption: "RapidAPI",
    image: "/images/logos/rapidapi.svg",
    infoLink: "https://rapidapi.com",
    pinned: true,
    style: {
      width: 150,
    },
  },
  {
    caption: "Miro",
    image: "/images/logos/miro.svg",
    infoLink: "https://miro.com",
    pinned: true,
  },
  {
    caption: "Lattice",
    image: "/images/logos/lattice.svg",
    infoLink: "https://lattice.com",
    pinned: true,
    style: {
      width: 150,
    },
  },
  {
    caption: "Watershed",
    image: "/images/logos/watershed.svg",
    infoLink: "https://watershed.com",
    pinned: true,
    style: {
      width: 150,
    },
  },
  {
    caption: "N26",
    image: "/images/logos/n26.svg",
    infoLink: "https://n26.com",
    pinned: true,
    style: {
      width: 150,
    },
  },
  {
    caption: "Sourcegraph",
    image: "/images/logos/sourcegraph.svg",
    infoLink: "https://sourcegraph.com",
    pinned: true,
    style: {
      width: 150,
    },
  },
  {
    caption: "Stedi",
    image: "/images/logos/stedi.svg",
    infoLink: "https://stedi.com",
    pinned: true,
    style: {
      width: 75,
    },
  },
  {
    caption: "Framer",
    image: "/images/logos/framer.svg",
    infoLink: "https://framer.com",
    pinned: true,
  },
  {
    caption: "Maze",
    image: "/images/logos/maze.svg",
    infoLink: "https://maze.co",
    pinned: true,
    style: {
      width: 125,
    },
  },
  {
    caption: "Contentful",
    image: "/images/logos/contentful.svg",
    infoLink: "https://contentful.com",
    pinned: true,
    style: {
      width: 150,
    },
  },
  {
    caption: "Cal.com",
    image: "/images/logos/calcom.svg",
    infoLink: "https://cal.com",
    pinned: true,
  },
  {
    caption: "Codesandbox",
    image: "/images/logos/codesandbox.svg",
    infoLink: "https://codesandbox.com",
    pinned: true,
    style: {
      width: 150,
    },
  },
  {
    caption: "WooCommerce",
    image: "/images/logos/woocommerce.svg",
    infoLink: "https://woocommerce.com",
    pinned: true,
    style: {
      width: 150,
    },
  },
  {
    caption: "Expo",
    image: "/images/logos/expo.svg",
    infoLink: "https://expo.io",
    pinned: true,
  },
  {
    caption: "TeeSpring",
    image: "/images/logos/teespring.svg",
    infoLink: "https://spri.ng",
    pinned: true,
  },
  {
    caption: "Endear",
    image: "/images/logos/endear.svg",
    infoLink: "https://endearhq.com",
    pinned: true,
  },
  {
    caption: "Makeswift",
    image: "/images/logos/makeswift.svg",
    infoLink: "https://makeswift.com",
    pinned: true,
  },
  {
    caption: "Fandom",
    image: "/images/logos/fandom.svg",
    infoLink: "https://fandom.com",
    pinned: true,
  },
  {
    caption: "Waggel",
    image: "/images/logos/waggel.svg",
    infoLink: "https://waggel.co.uk",
    pinned: true,
  },
  {
<<<<<<< HEAD
    caption: "Xata",
    image: "/images/logos/xata.svg",
    infoLink: "https://xata.io",
=======
    caption: "n8n",
    image: "/images/logos/n8n.svg",
    infoLink: "https://n8n.io",
>>>>>>> 7bfa00ea
    pinned: true,
  },
];<|MERGE_RESOLUTION|>--- conflicted
+++ resolved
@@ -371,15 +371,15 @@
     pinned: true,
   },
   {
-<<<<<<< HEAD
+    caption: "n8n",
+    image: "/images/logos/n8n.svg",
+    infoLink: "https://n8n.io",
+    pinned: true,
+  },
+  {
     caption: "Xata",
     image: "/images/logos/xata.svg",
     infoLink: "https://xata.io",
-=======
-    caption: "n8n",
-    image: "/images/logos/n8n.svg",
-    infoLink: "https://n8n.io",
->>>>>>> 7bfa00ea
-    pinned: true,
+    pinned: true,  
   },
 ];