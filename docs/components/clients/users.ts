--- conflicted
+++ resolved
@@ -470,7 +470,6 @@
     pinned: true,
   },
   {
-<<<<<<< HEAD
     caption: "Supernova.io",
     image: "/images/logos/supernova.svg",
     infoLink: "https://www.supernova.io/",
@@ -478,11 +477,11 @@
     style: {
       width: 150,
     },
-=======
+  },
+  {
     caption: "BuildPass",
     image: "/images/logos/buildpass.svg",
     infoLink: "https://www.buildpass.com.au/",
     pinned: true,
->>>>>>> 5dba795e
   },
 ];