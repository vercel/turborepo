<<<<<<< HEAD
/* eslint-disable -- Lots of Nextra magic. */
=======
/* eslint-disable @typescript-eslint/no-unsafe-call -- Lots of Nextra magic. */
/* eslint-disable @typescript-eslint/no-unsafe-member-access -- Lots of Nextra magic. */
/* eslint-disable @typescript-eslint/no-unsafe-assignment -- Lots of Nextra magic. */
>>>>>>> fce7bcf9
import { Navbar } from "nextra-theme-docs";
import { useTurboSite } from "./SiteSwitcher";

export function Navigation(props) {
  const site = useTurboSite();

  /*
    Inject a dynamic docs link when NOT on root
    1. Points to /repo/docs when on /repo
    2. Points to /pack/docs when on /pack
  */
  const leadingItem = props.items[0];
  if (leadingItem.id !== "contextual-docs" && site) {
    props.items.unshift({
      title: "Docs",
      type: "page",
      route: `/${site}/docs`,
      id: "contextual-docs",
      key: "contextual-docs",
    });
  }

  const lastItem = props.items[props.items.length - 1];
  if (lastItem.id !== "contextual-enterprise") {
    props.items.push({
      title: "Enterprise",
      newWindow: true,
      // https://github.com/shuding/nextra/issues/1028
      route: "enterprise",
      href: `https://vercel.com/${
        site === "repo" ? "solutions/turborepo" : "contact/sales"
      }?utm_source=turbo.build&utm_medium=referral&utm_campaign=header-enterpriseLink`,
      id: "contextual-enterprise",
      key: "contextual-enterprise",
    });
  }

  // remove the top level repo and pack links
  const headerItems = props.items.filter((item) => {
    return item.name !== "repo" && item.name !== "pack";
  });

  // items last to override the default
  return <Navbar {...props} items={headerItems} />;
}<|MERGE_RESOLUTION|>--- conflicted
+++ resolved
@@ -1,10 +1,6 @@
-<<<<<<< HEAD
-/* eslint-disable -- Lots of Nextra magic. */
-=======
 /* eslint-disable @typescript-eslint/no-unsafe-call -- Lots of Nextra magic. */
 /* eslint-disable @typescript-eslint/no-unsafe-member-access -- Lots of Nextra magic. */
 /* eslint-disable @typescript-eslint/no-unsafe-assignment -- Lots of Nextra magic. */
->>>>>>> fce7bcf9
 import { Navbar } from "nextra-theme-docs";
 import { useTurboSite } from "./SiteSwitcher";
 
