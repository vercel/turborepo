/** @type {import("eslint").Linter.Config} */
module.exports = {
  root: true,
  extends: ["@turbo/eslint-config/next"],
  parser: "@typescript-eslint/parser",
  parserOptions: {
    project: true,
  },
  ignorePatterns: [
    // Ignore dotfiles
    ".*.js",
    "tailwind.config.js",
    "next.config.js",
    "scripts/**",
  ],
  globals: {
    JSX: true,
    React: true,
    NodeJS: true,
<<<<<<< HEAD
  },
  overrides: [
    {
      files: ["./pages/**/*", "./turbo/generators/**", "theme.config.tsx"],
=======
  },
  rules: {
    // Most of these rules should probably be on. Turning them off because they fail in many places
    // and we need to set aside time to make them work.
    "no-nested-ternary": "warn",
    "no-await-in-loop": "warn",
    "prefer-named-capture-group": "warn",
    "@typescript-eslint/consistent-type-definitions": "warn",
    "@typescript-eslint/no-unsafe-member-access": "warn",
    "@typescript-eslint/no-non-null-assertion": "warn",
    "@typescript-eslint/no-explicit-any": "warn",
    "@typescript-eslint/no-floating-promises": "warn",
    "@typescript-eslint/no-implied-eval": "warn",
    "@typescript-eslint/no-unnecessary-condition": "warn",
    "@typescript-eslint/no-unsafe-argument": "warn",
    "@typescript-eslint/no-unsafe-assignment": "warn",
    "@typescript-eslint/no-unsafe-call": "warn",
    "@typescript-eslint/no-unsafe-member-access": "warn",
    "@typescript-eslint/no-unsafe-return": "warn",
    "@typescript-eslint/require-await": "warn",
    "eslint-comments/require-description": "warn",
    "import/no-default-export": "warn",
    "jsx-a11y/anchor-is-valid": "warn",
    "jsx-a11y/click-events-have-key-events": "warn",
    "jsx-a11y/no-redundant-roles": "warn",
    "jsx-a11y/no-static-element-interactions": "warn",
    "no-console": "warn",
    "no-undef": "warn",
    "react/no-unknown-property": "warn",
    "react/no-unstable-nested-components": "warn",
  },
  overrides: [
    {
      files: ["./pages/**", "./turbo/generators/**", "theme.config.tsx"],
>>>>>>> fce7bcf9
      rules: { "import/no-default-export": "off" },
    },
  ],
};<|MERGE_RESOLUTION|>--- conflicted
+++ resolved
@@ -17,47 +17,10 @@
     JSX: true,
     React: true,
     NodeJS: true,
-<<<<<<< HEAD
-  },
-  overrides: [
-    {
-      files: ["./pages/**/*", "./turbo/generators/**", "theme.config.tsx"],
-=======
-  },
-  rules: {
-    // Most of these rules should probably be on. Turning them off because they fail in many places
-    // and we need to set aside time to make them work.
-    "no-nested-ternary": "warn",
-    "no-await-in-loop": "warn",
-    "prefer-named-capture-group": "warn",
-    "@typescript-eslint/consistent-type-definitions": "warn",
-    "@typescript-eslint/no-unsafe-member-access": "warn",
-    "@typescript-eslint/no-non-null-assertion": "warn",
-    "@typescript-eslint/no-explicit-any": "warn",
-    "@typescript-eslint/no-floating-promises": "warn",
-    "@typescript-eslint/no-implied-eval": "warn",
-    "@typescript-eslint/no-unnecessary-condition": "warn",
-    "@typescript-eslint/no-unsafe-argument": "warn",
-    "@typescript-eslint/no-unsafe-assignment": "warn",
-    "@typescript-eslint/no-unsafe-call": "warn",
-    "@typescript-eslint/no-unsafe-member-access": "warn",
-    "@typescript-eslint/no-unsafe-return": "warn",
-    "@typescript-eslint/require-await": "warn",
-    "eslint-comments/require-description": "warn",
-    "import/no-default-export": "warn",
-    "jsx-a11y/anchor-is-valid": "warn",
-    "jsx-a11y/click-events-have-key-events": "warn",
-    "jsx-a11y/no-redundant-roles": "warn",
-    "jsx-a11y/no-static-element-interactions": "warn",
-    "no-console": "warn",
-    "no-undef": "warn",
-    "react/no-unknown-property": "warn",
-    "react/no-unstable-nested-components": "warn",
   },
   overrides: [
     {
       files: ["./pages/**", "./turbo/generators/**", "theme.config.tsx"],
->>>>>>> fce7bcf9
       rules: { "import/no-default-export": "off" },
     },
   ],
