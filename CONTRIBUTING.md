# Contributing to Turbo

Thanks for your interest in contributing to Turbo!

**Important note**: At the moment, Turbo is made up of two tools, Turborepo and Turbopack, built with different languages and toolchains. In the future, Turbo will become a single toolchain built on Rust and the Turbo engine. In the meantime, please follow the respective guide when contributing to each tool:

- [Contributing to Turbo](#contributing-to-turbo)
  - [Contributing to Turborepo](#contributing-to-turborepo)
    - [Building Turborepo](#building-turborepo)
    - [TLS Implementation](#tls-implementation)
    - [Running Turborepo Tests](#running-turborepo-tests)
      - [Go Tests](#go-tests)
  - [Debugging Turborepo](#debugging-turborepo)
  - [Benchmarking Turborepo](#benchmarking-turborepo)
  - [Updating `turbo`](#updating-turbo)
  - [Manually testing `turbo`](#manually-testing-turbo)
  - [Publishing `turbo` to the npm registry](#publishing-turbo-to-the-npm-registry)
  - [Adding A New Crate](#adding-a-new-crate)
  - [Contributing to Turbopack](#contributing-to-turbopack)
    - [Turbopack Architecture](#turbopack-architecture)
    - [Testing Turbopack](#testing-turbopack)
    - [Benchmarking Turbopack](#benchmarking-turbopack)
    - [Profiling Turbopack](#profiling-turbopack)
  - [Troubleshooting](#troubleshooting)

## Contributing to Turborepo

### Building Turborepo

Dependencies

1. Install [turborepo crate](./crates/turborepo/README.md) build requirements

1. Run `pnpm install` at root

Building

- Building `turbo` CLI: In `cli` run `make turbo`
- Using `turbo` to build `turbo` CLI: `./turbow.js`

### TLS Implementation

Turborepo uses `reqwest`, a Rust HTTP client, to make requests to the Turbo API. `reqwest` supports two TLS
implementations: `rustls` and `native-tls`. `rustls` is a pure Rust implementation of TLS, while `native-tls`
is a wrapper around OpenSSL. Turborepo allows users to select which implementation they want with the `native-tls`
and `rustls-tls` features. By default, the `native-tls` feature is selected---this is done so that `cargo build` works
out of the box. If you wish to select `rustls-tls`, you may do so by passing `--no-default-features --features rustls-tls`
to the build command. This allows for us to build for more platforms, as `native-tls` is not supported everywhere.

### Running Turborepo Tests

Install dependencies

On macOS:

```bash
brew install moreutils jq zstd # (moreutils is for sponge)
```

#### Go Tests

<<<<<<< HEAD
From the root directory, you can

- run unit tests with `pnpm run --filter=cli test`
- run integration tests with `pnpm test -- --filter=turborepo-tests`
- run e2e tests with `pnpm run --filter=cli e2e`

To run a single Go test, you can run `go test ./[path/to/package/]`. See more [in the Go docs](https://pkg.go.dev/cmd/go#hdr-Test_packages).

#### Rust Tests

The recommended way to run tests is: `cargo nextest run -p turborepo-lib --features rustls-tls`.
You'll have to [install it first](https://nexte.st/book/pre-built-binaries.html).

You can also use the built in [`cargo test`](https://doc.rust-lang.org/cargo/commands/cargo-test.html) directly `cargo test -p turborepo-lib`.
=======
First: `npm install -g turbo`.

Then from the root directory, you can run:

- Go unit tests
  ```bash
  pnpm test -- --filter=cli
  ```
- A single Go unit test (see more [in the Go docs](https://pkg.go.dev/cmd/go#hdr-Test_packages))
  ```bash
  cd cli && go test ./[path/to/package/]
  ```
- Rust unit tests ([install `nextest` first](https://nexte.st/book/pre-built-binaries.html))
  ```bash
  cargo nextest run -p turborepo-lib --features rustls-tls
  ```
  You can also use the built in [`cargo test`](https://doc.rust-lang.org/cargo/commands/cargo-test.html)
  directly with `cargo test -p turborepo-lib`.
- CLI Integration tests
  ```bash
  pnpm test -- --filter=turborepo-tests-integration
  ```
- E2E test
  ```bash
  pnpm -- turbo e2e --filter=cli
  ```
- Example tests
  ```bash
  pnpm test -- --filter=turborepo-tests-examples -- <example-name> <packagemanager>
  ```
>>>>>>> 19319536

## Debugging Turborepo

1. Install `go install github.com/go-delve/delve/cmd/dlv@latest`
1. In VS Code's "Run and Debug" tab, select `Build Basic` to start debugging the initial launch of `turbo` against the `build` target of the Basic Example. This task is configured in [launch.json](./.vscode/launch.json).

## Benchmarking Turborepo

1. `make turbo-prod`
2. From the `benchmark/` directory, run `pnpm run benchmark`.

## Updating `turbo`

You might need to update `packages/turbo` in order to support a new platform. When you do that you will need to link the module in order to be able to continue working. As an example, with `npm link`:

```sh
cd ~/repos/vercel/turbo/packages/turbo
npm link

# Run your build, e.g. `go build ./cmd/turbo` if you're on the platform you're adding.
cd ~/repos/vercel/turbo/cli
go build ./cmd/turbo

# You can then run the basic example specifying the build asset path.
cd ~/repos/vercel/turbo/examples/basic
TURBO_BINARY_PATH=~/repos/vercel/turbo/cli/turbo.exe npm install
TURBO_BINARY_PATH=~/repos/vercel/turbo/cli/turbo.exe npm link turbo
```

If you're using a different package manager replace npm accordingly.

## Manually testing `turbo`

Before releasing, it's recommended to test the `turbo` binary manually.
Here's a checklist of testing strategies to cover:

- Test `login`, `logout`, `login --sso-team`, `link`, `unlink`
- Test `prune` (Note `turbo` here is the unreleased turbo binary)
  - `npx create-turbo --use-pnpm prune-test && cd prune-test`
  - `turbo --skip-infer prune --scope=docs && cd out && pnpm install --frozen-lockfile`
  - `turbo --skip-infer build`
- Test `--dry-run` and `--graph`.
- Test with and without daemon.

There are also multiple installation scenarios worth testing:

- Global-only. `turbo` is installed as global binary, no local `turbo` in repository.
- Local-only. `turbo` is installed as local binary, no global `turbo` in PATH. turbo` is invoked via a root package script.
- Global + local. `turbo` is installed as global binary, and local `turbo` in repository. Global `turbo` delegates to local `turbo`

Here are a few repositories that you can test on:

- [next.js](https://github.com/vercel/next.js)
- [tldraw](https://github.com/tldraw/tldraw)
- [tailwindcss](https://github.com/tailwindlabs/tailwindcss)
- [vercel](https://github.com/vercel/vercel)

These lists are by no means exhaustive. Feel free to add to them with other strategies.

## Publishing `turbo` to the npm registry

See [the publishing guide](./release.md#release-turborepo).

## Adding A New Crate

When adding a new crate to the repo, it is essential that it is included/excluded from the
relevant workflows. This ensures that changes to the crate are tested by the correct workflows,
but that they do not trigger unnecessary workflows as well.

First, determine whether the crate is for Turbopack or Turborepo. If it is for Turbopack, then the crate
should be added to the `default-members` key in the root `Cargo.toml`. If the crate is for Turborepo, the
crate must be added to the `PATTERNS` list in "Turborepo related changes" section of the `test.yml`
workflow file. It must also be excluded from the "Turbopack related changes" section of the
`test.yml` workflow file.

For instance, if we were adding a `turborepo-foo` crate, we would add the following patterns:

```diff
      - name: Turbopack related changes
        id: turbopack
        uses: technote-space/get-diff-action@v6
        with:
          PATTERNS: |
            pnpm-lock.yaml
            package.json
            crates/**
            xtask/**
            .cargo/**
            rust-toolchain
            !crates/turborepo/**
            !crates/turborepo-lib/**
            !crates/turborepo-ffi/**
            !crates/turbo-updater/**
+           !crates/turborepo-foo/**
            !**.md
            !**.mdx

      - name: Turborepo related changes
        id: turborepo
        uses: technote-space/get-diff-action@v6
        with:
          PATTERNS: |
            pnpm-lock.yaml
            package.json
            crates/turborepo/**
            crates/turborepo-lib/**
            crates/turborepo-ffi/**
            crates/turbo-updater/**
+           crates/turborepo-foo/**
            .cargo/**
            rust-toolchain
            !**.md
            !**.mdx
```

The crate must also be explicitly excluded from build commands
for Turbopack and included in build commands for Turborepo.
To do so, add a `--exclude turborepo-foo` flag to the Turbopack commands in
`.cargo/config.toml` such as `tp-test`, and add an `-p turborepo-foo` to the Turborepo
commands such as `tr-test`.

Finally, the crate must be added to the Turborepo section of CODEOWNERS:

```diff
# overrides for crates that are owned by turbo-oss
  /crates/turborepo @vercel/turbo-oss
  /crates/turborepo-ffi @vercel/turbo-oss
+ /crates/turborepo-foo @vercel/turbo-oss
  /crates/turborepo-lib @vercel/turbo-oss
  /crates/turborepo-scm @vercel/turbo-oss
  /crates/turbo-updater @vercel/turbo-oss
```

## Contributing to Turbopack

Turbopack uses [Cargo workspaces][workspaces] in the Turbo monorepo. You'll find
several workspaces inside the `crates/` directory. In order to run a particular
crate, you can use the `cargo run -p [CRATE_NAME]` command. For example, to test the Next.js development server, run `cargo run -p next-dev`.

### Turbopack Architecture

A high-level introduction to Turbopack's architecture, workspace crates, and Turbo engine (the turbo-tasks crates) is available at [crates/turbopack/architecture.md](crates/turbopack/architecture.md).

### Testing Turbopack

Install `cargo-nextest` (https://nexte.st/):

`cargo install cargo-nextest`

Run via:

```shell
cargo nextest run
```

For the test cases you need to run `pnpm install` to install some node_modules. See [Troubleshooting][] for solutions to common problems.

You can also create a little demo app and run

```shell
cargo run -p node-file-trace -- print demo/index.js
```

### Benchmarking Turbopack

See [the benchmarking README for Turbopack](crates/next-dev/benches/README.md) for details.

### Profiling Turbopack

See [the profiling docs for Turbopack](https://turbo.build/pack/docs/advanced/profiling) for details.

## Troubleshooting

See [Troubleshooting][].

[workspaces]: https://doc.rust-lang.org/book/ch14-03-cargo-workspaces.html
[troubleshooting]: troubleshooting.md<|MERGE_RESOLUTION|>--- conflicted
+++ resolved
@@ -59,22 +59,6 @@
 
 #### Go Tests
 
-<<<<<<< HEAD
-From the root directory, you can
-
-- run unit tests with `pnpm run --filter=cli test`
-- run integration tests with `pnpm test -- --filter=turborepo-tests`
-- run e2e tests with `pnpm run --filter=cli e2e`
-
-To run a single Go test, you can run `go test ./[path/to/package/]`. See more [in the Go docs](https://pkg.go.dev/cmd/go#hdr-Test_packages).
-
-#### Rust Tests
-
-The recommended way to run tests is: `cargo nextest run -p turborepo-lib --features rustls-tls`.
-You'll have to [install it first](https://nexte.st/book/pre-built-binaries.html).
-
-You can also use the built in [`cargo test`](https://doc.rust-lang.org/cargo/commands/cargo-test.html) directly `cargo test -p turborepo-lib`.
-=======
 First: `npm install -g turbo`.
 
 Then from the root directory, you can run:
@@ -105,7 +89,6 @@
   ```bash
   pnpm test -- --filter=turborepo-tests-examples -- <example-name> <packagemanager>
   ```
->>>>>>> 19319536
 
 ## Debugging Turborepo
 
