{
  "$schema": "./docs/public/schema.json",
  "pipeline": {
    "eslint-plugin-turbo#test": {
      "dependsOn": ["build"]
    },
    "test": {
      "outputs": ["coverage/**/*"],
      "dependsOn": ["^build"]
    },
<<<<<<< HEAD
    "lint": {},
=======
    "//#lint": {},
>>>>>>> f4686580
    "check-types": {
      "dependsOn": ["//#build:ts", "^build"]
    },
    "dev": {
      "cache": false
    },
    "//#build:ts": {
      "outputs": ["packages/**/dist"],
      "dependsOn": []
    },
    "build": {
      "outputs": ["dist/**/*", ".next/**/*"],
      "dependsOn": ["^build"]
    },
    "//#check:prettier": {
      "dependsOn": []
    },
    "//#check:toml": {
      "dependsOn": []
    },
    "//#check:fmt": {
      "dependsOn": ["//#check:prettier", "//#check:toml", "lint"]
    },
    "cli#build": {
      "outputs": ["turbo", "turbo.exe"],
      "dependsOn": []
    },
    "schema": {
      "outputs": ["public/schema.json"]
    },
    "rss": {
      "outputs": ["public/feed.xml"]
    },
    "create-turbo#test": {
      "dependsOn": ["create-turbo#build"]
    },
    "docs#build": {
      "env": [
        "SENTRY_DSN",
        "TURBOREPO_SFDC_CAMPAIGN_ID",
        "TRAY_URL",
        "CONVERTKIT_API_KEY",
        "CONVERTKIT_API_SECRET"
      ],
      "outputs": [".next/**"],
      "dependsOn": ["^build", "docs#rss", "docs#schema"]
    },
    "cli#e2e": {
      "outputs": [],
      "inputs": [
        "cli/**/*.go",
        "cli/go.mod",
        "cli/go.sum",
        "cli/scripts/e2e/e2e.ts",
        "shim/**/*.rs"
      ]
    },
    "cli#e2e-prebuilt": {
      "inputs": [
        "cli/**/*.go",
        "cli/go.mod",
        "cli/go.sum",
        "cli/scripts/e2e/e2e.ts",
        "shim/**/*.rs"
      ]
    },
    "cli#integration-tests": {},
    "//#run-example": {
      "inputs": [
        "examples/**/*.ts",
        "examples/**/*.tsx",
        "examples/**/*.json",
        "examples/**/*.js",
        "examples/**/*.yaml",
        "cli/**/*.go",
        "cli/go.mod",
        "cli/go.sum",
        "./scripts/run-example.sh"
      ],
      "dependsOn": []
    }
  }
}<|MERGE_RESOLUTION|>--- conflicted
+++ resolved
@@ -8,11 +8,7 @@
       "outputs": ["coverage/**/*"],
       "dependsOn": ["^build"]
     },
-<<<<<<< HEAD
     "lint": {},
-=======
-    "//#lint": {},
->>>>>>> f4686580
     "check-types": {
       "dependsOn": ["//#build:ts", "^build"]
     },
