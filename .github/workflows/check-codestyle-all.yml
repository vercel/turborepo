name: Check Code Style
on:
  push:
<<<<<<< HEAD
    branches: [main]
=======
    branches: [main, staging]
  pull_request:
>>>>>>> ea6f4eeb
jobs:
  check:
    runs-on: ubuntu-latest
    steps:
      - run: 'echo "No check run required"'
  clippy:
    runs-on: ubuntu-latest
    steps:
      - run: 'echo "No clippy run required"'
  fmt:
    runs-on: ubuntu-latest
    steps:
      - run: 'echo "No fmt run required"'<|MERGE_RESOLUTION|>--- conflicted
+++ resolved
@@ -1,12 +1,6 @@
 name: Check Code Style
 on:
-  push:
-<<<<<<< HEAD
-    branches: [main]
-=======
-    branches: [main, staging]
   pull_request:
->>>>>>> ea6f4eeb
 jobs:
   check:
     runs-on: ubuntu-latest
