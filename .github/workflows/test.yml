name: Test
on:
  push:
    branches: [main]
  pull_request:

concurrency:
  group: ${{ github.workflow }}-${{ github.head_ref || github.run_id }}
  cancel-in-progress: ${{ github.event_name == 'pull_request' }}

permissions:
  actions: write
  contents: read
  pull-requests: read

jobs:
  determine_jobs:
    name: Determine jobs to run
    runs-on: ubuntu-latest
    permissions:
      contents: read
      pull-requests: write
    steps:
      - name: Find PR Comment
        id: comment
        if: github.event_name == 'pull_request'
        uses: peter-evans/find-comment@v2
        with:
          issue-number: ${{ github.event.pull_request.number }}
          comment-author: "github-actions[bot]"
          body-includes: "<!-- CI COMMENT -->"

      - name: Create or update PR comment
        if: github.event_name == 'pull_request' && steps.comment.outputs.comment-id != ''
        uses: peter-evans/create-or-update-comment@v2
        continue-on-error: true
        with:
          comment-id: ${{ steps.comment.outputs.comment-id }}
          issue-number: ${{ github.event.pull_request.number }}
          body: |
            ## :hourglass_flowing_sand: CI is running again... :hourglass_flowing_sand:

            [Wait for it...](https://github.com/vercel/turbo/actions/runs/${{ github.run_id }})

            <!-- CI COMMENT -->

          edit-mode: replace

      - name: Checkout
        uses: actions/checkout@v3

      - name: CI related changes
        id: ci
        uses: technote-space/get-diff-action@v6
        with:
          PATTERNS: |
            .github/actions/**
            .github/workflows/test.yml
            .github/workflows/setup-nextjs-build.yml
            .github/workflows/nextjs-integration-test-results.yml
            .github/workflows/upload-nextjs-integration-test-results.yml

      - name: Root cargo related changes
        id: cargo
        uses: technote-space/get-diff-action@v6
        with:
          PATTERNS: |
            Cargo.*
            rust-toolchain

      - name: Rust related changes
        id: rust
        uses: technote-space/get-diff-action@v6
        with:
          PATTERNS: |
            pnpm-lock.yaml
            package.json
            Cargo.**
            crates/**
            shim/**
            xtask/**
            .cargo/**
            rust-toolchain
            !**.md
            !**.mdx

      - name: Turbopack related changes
        id: turbopack
        uses: technote-space/get-diff-action@v6
        with:
          PATTERNS: |
            pnpm-lock.yaml
            package.json
            crates/**
            xtask/**
            .cargo/**
            rust-toolchain
            !crates/turborepo*/**
            !**.md
            !**.mdx

      - name: Turbopack Benchmark related changes
        id: turbopack_bench
        uses: technote-space/get-diff-action@v6
        with:
          PATTERNS: |
            crates/turbopack-bench/**
            !*.md

      - name: Turbopack TypeScript related changes
        id: turbopack_typescript
        uses: technote-space/get-diff-action@v6
        with:
          PATTERNS: |
            crates/turbopack*/js/**

      - name: Turborepo Rust related changes
        id: turborepo_rust
        uses: technote-space/get-diff-action@v6
        with:
          PATTERNS: |
            pnpm-lock.yaml
            package.json
            crates/turborepo*/**
            .cargo/**
            rust-toolchain
            !**.md
            !**.mdx

      - name: Turborepo Go related changes
        id: turborepo_go
        uses: technote-space/get-diff-action@v6
        with:
          PATTERNS: |
            cli/**

      - name: Turborepo integration tests changes
        id: turborepo_integration
        uses: technote-space/get-diff-action@v6
        with:
          PATTERNS: |
            turborepo-tests/integration/**
            turborepo-tests/helpers/**

      - name: Turborepo e2e tests changes
        id: turborepo_e2e
        uses: technote-space/get-diff-action@v6
        with:
          PATTERNS: |
            turborepo-tests/e2e/**
            turborepo-tests/helpers/**

      - name: Examples related changes
        id: examples
        uses: technote-space/get-diff-action@v6
        with:
          PATTERNS: |
            examples/**
            examples-tests/**
            !**.md
            !**.mdx

      - name: Turborepo JS Package related changes
        id: turborepo_js
        uses: technote-space/get-diff-action@v6
        with:
          PATTERNS: |
            packages/**

      - name: Formatting related changes
        id: format
        uses: technote-space/get-diff-action@v6
        with:
          PATTERNS: |
            **/*.{yml,yaml,md,mdx,js,jsx,ts,tsx,json,toml,css}

    outputs:
      rust: ${{ steps.ci.outputs.diff != '' || steps.rust.outputs.diff != '' }}
      # We only test workspace dependency changes on main, not on PRs to speed up CI
      cargo_on_main: ${{ steps.ci.outputs.diff != '' || (steps.cargo.outputs.diff != '' && github.event_name == 'push' && github.ref == 'refs/heads/main') }}
      turbopack: ${{ steps.ci.outputs.diff != '' || steps.turbopack.outputs.diff != '' }}
      turbopack_typescript: ${{ steps.ci.outputs.diff != '' || steps.turbopack_typescript.outputs.diff != '' }}
      turborepo_rust: ${{ steps.ci.outputs.diff != '' || steps.turborepo_rust.outputs.diff != '' }}
      turbopack_bench: ${{ steps.ci.outputs.diff != '' || steps.turbopack_bench.outputs.diff != '' }}
      go: ${{ steps.ci.outputs.diff != '' || steps.turborepo_go.outputs.diff != '' }}
      go_e2e: ${{ steps.ci.outputs.diff != '' || steps.turborepo_go.outputs.diff != '' || steps.turborepo_rust.outputs.diff != ''  || steps.turborepo_e2e.outputs.diff != '' }}
      go_integration: ${{ steps.ci.outputs.diff != '' || steps.turborepo_go.outputs.diff != '' || steps.turborepo_rust.outputs.diff != ''  || steps.turborepo_integration.outputs.diff != '' }}
      examples: ${{ steps.ci.outputs.diff != '' || steps.examples.outputs.diff != '' }}
      turborepo_js: ${{ steps.ci.outputs.diff != '' || steps.turborepo_js.outputs.diff != '' }}
      format: ${{ steps.ci.outputs.diff != '' || steps.format.outputs.diff != '' }}
      push: ${{ steps.ci.outputs.diff != '' || github.event_name == 'push' }}
      tag: ${{ steps.ci.outputs.diff != '' || (github.event_name == 'push' && startsWith(github.ref, 'refs/tags/node-file-trace')) }}
      main_push: ${{ github.event_name == 'push' && github.ref == 'refs/heads/main' }}
      tag_push: ${{ github.event_name == 'push' && startsWith(github.ref, 'refs/tags/node-file-trace') }}

  go_lint:
    name: Go linting
    runs-on: ubuntu-latest
    needs: determine_jobs
    if: needs.determine_jobs.outputs.go == 'true'
    steps:
      - name: Checkout
        uses: actions/checkout@v3
        with:
          fetch-depth: 0

      - name: Setup Go
        uses: ./.github/actions/setup-go
        with:
          github-token: "${{ secrets.GITHUB_TOKEN }}"

      - name: Setup Protos
        run: cd cli && make compile-protos

      - name: Build turborepo-ffi
        run: cd cli && make turborepo-ffi-install

      - name: golangci Linting
        uses: golangci/golangci-lint-action@v3
        with:
          # More config options documented here: https://github.com/golangci/golangci-lint-action
          version: latest
          working-directory: cli
          args: --new-from-rev=${{ github.event.pull_request.base.sha || 'HEAD~1' }}

  go_unit:
    name: Go Unit Tests
    needs: determine_jobs
    if: needs.determine_jobs.outputs.go == 'true'
    timeout-minutes: 45
    runs-on: ${{ matrix.os.runner }}
    strategy:
      fail-fast: false
      matrix:
        os:
          - name: ubuntu
            runner: ubuntu-latest
          - name: macos
            runner: macos-latest
          - name: windows
            runner: windows-latest

    steps:
      - uses: actions/checkout@v3
      - uses: ./.github/actions/setup-turborepo-environment
        with:
          target: ${{ matrix.os.name }}
          github-token: "${{ secrets.GITHUB_TOKEN }}"

      - run: turbo run test --filter=cli --color

  go_integration:
    name: Go Integration Tests
    needs: determine_jobs
    if: needs.determine_jobs.outputs.go_integration == 'true'
    timeout-minutes: 30
    runs-on: ${{ matrix.os.runner }}
    strategy:
      fail-fast: false
      matrix:
        os:
          - name: ubuntu
            runner: ubuntu-latest
    steps:
      - uses: actions/checkout@v3
      - uses: ./.github/actions/setup-turborepo-environment
        with:
          target: ${{ matrix.os.name }}
          github-token: "${{ secrets.GITHUB_TOKEN }}"

      - name: Cache Prysk
        id: cache-prysk
        uses: actions/cache@v3
        with:
          path: cli/.cram_env
          key: prysk-venv-${{ matrix.os.name }}

      - name: Integration Tests
        run: turbo run test --filter=turborepo-tests-integration
        env:
          GO_TAG: rust

  go_e2e:
    name: Go E2E Tests
    needs: determine_jobs
    if: needs.determine_jobs.outputs.go_e2e == 'true'
    timeout-minutes: 60
    runs-on: ${{ matrix.os.runner }}
    strategy:
      fail-fast: false
      matrix:
        os:
          - name: ubuntu
            runner: ubuntu-latest
          - name: macos
            runner: macos-latest
          - name: windows
            runner: windows-latest
    steps:
      - uses: actions/checkout@v3
      - uses: ./.github/actions/setup-turborepo-environment
        with:
          target: ${{ matrix.os.name }}
          github-token: "${{ secrets.GITHUB_TOKEN }}"

      - name: E2E Tests
        run: turbo run test --filter=turborepo-tests-e2e

  turborepo_examples:
    name: Turborepo Examples
    needs: determine_jobs
    if: needs.determine_jobs.outputs.examples == 'true'
    timeout-minutes: 30

    strategy:
      fail-fast: false
      matrix:
        os:
          - name: ubuntu
            runner: ubuntu-latest
          - name: macos
            runner: macos-latest
    runs-on: ${{ matrix.os.runner }}
    steps:
      # Used by examples-tests/setup.sh
      - name: Install Sponge
        shell: bash
        run: |
          if [ "$RUNNER_OS" == "Linux" ]; then
            sudo apt-get install -y moreutils
          else
            brew install moreutils
          fi

      - name: Checkout
        uses: actions/checkout@v3

      # Note: the setup-node action inside this is somehow required for
      # the node setup below this step. Not sure why.
      - uses: ./.github/actions/setup-turborepo-environment
        with:
          target: ${{ matrix.os.name }}
          github-token: "${{ secrets.GITHUB_TOKEN }}"
          setup-rust: false
          setup-go: false

      # TODO: .github/actions/setup-node is pretty similar to the following
      # steps (Setup Pnpm, pnpm cache, corepack, setup node), but it didn't
      # work out of box. We should take another stab at it later.
      - name: Setup Pnpm
        uses: pnpm/action-setup@v2.2.4
        with:
          version: 7.2.1

      - name: Make sure pnpm always has a cache
        shell: bash
        run: |
          mkdir -p `pnpm store path`

      # Disable corepack, actions/setup-node invokes other package managers and
      # that causes corepack to throw an error, so we disable it first.
      - name: Disable corepack
        shell: bash
        run: corepack disable

      - name: Setup Node.js
        uses: actions/setup-node@v3
        with:
          node-version: 16
          cache: ${{ matrix.manager }}
          cache-dependency-path: package.json

      - name: Check examples
        shell: bash
<<<<<<< HEAD
        env:
          TURBO_TOKEN: ${{ secrets.TURBO_TOKEN }}
          TURBO_TEAM: ${{ vars.TURBO_TEAM }}
          TURBO_REMOTE_ONLY: true
        run: turbo run example-test --continue
=======
        # Note: using CLI flags instead of env vars because
        # envs var would apply to the actual tests that exercise turbo also,
        # making test output non-deterministic.
        run: turbo run test --color --remote-only --token=${{ secrets.TURBO_TOKEN }} --team=${{ vars.TURBO_TEAM }} --filter="turborepo-tests-examples" -- "${{ matrix.example }}" "${{ matrix.manager }}"

      # Re-enable corepack, actions/setup-node invokes other package managers and
      # that causes corepack to throw an error, so we disable it here. The "Post" step
      # for actions/setup-node will run at the end of this job, so we need to prep for it.
      - name: Disable corepack again
        shell: bash
        run: corepack disable
>>>>>>> 6e60a031

  js_packages:
    name: JS Package Tests
    timeout-minutes: 30
    if: needs.determine_jobs.outputs.turborepo_js == 'true'
    needs: determine_jobs
    runs-on: ${{ matrix.os.runner }}
    strategy:
      fail-fast: false
      matrix:
        os:
          - name: ubuntu
            runner: ubuntu-latest
          - name: macos
            runner: macos-latest
    env:
      TURBO_TOKEN: ${{ secrets.TURBO_TOKEN }}
      TURBO_TEAM: ${{ vars.TURBO_TEAM }}
      TURBO_REMOTE_ONLY: true

    steps:
      # on main -> current + prev commit
      # pr -> pr commits + base commit
      - name: Determine fetch depth
        id: fetch-depth
        run: |
          echo "depth=$(( ${{ github.event.pull_request.commits || 1 }} + 1 ))" >> $GITHUB_OUTPUT

      - name: Checkout
        uses: actions/checkout@v3
        with:
          ref: ${{ github.ref }}
          fetch-depth: ${{ steps.fetch-depth.outputs.depth  }}

      - name: Build turborepo CLI from source
        uses: ./.github/actions/setup-turborepo-environment
        with:
          github-token: "${{ secrets.GITHUB_TOKEN }}"
          target: ${{ matrix.os.name }}

      - name: Run tests
        run: |
          turbo run check-types test --filter=...[${{ github.event.pull_request.base.sha || 'HEAD^1' }}] --filter="./packages/*" --color

  turbopack_typescript:
    name: Turbopack TypeScript files
    runs-on: ubuntu-latest
    needs: determine_jobs
    if: needs.determine_jobs.outputs.turbopack_typescript == 'true'
    steps:
      - name: Checkout
        uses: actions/checkout@v3

      - name: Setup Node.js
        uses: ./.github/actions/setup-node

      - name: Install dependencies
        run: pnpm install -r --side-effects-cache false

      - name: Check turbopack-node types
        working-directory: crates/turbopack-node/js
        run: pnpm run check

      - name: Check turbopack-cli types
        working-directory: crates/turbopack-cli/js
        run: pnpm run check

      - name: Check turbopack-ecmascript-runtime types
        working-directory: crates/turbopack-ecmascript-runtime/js
        run: pnpm run check

  rust_prepare:
    name: Check rust crates
    runs-on: ubuntu-latest-16-core-oss
    needs: determine_jobs
    if: needs.determine_jobs.outputs.rust == 'true'
    steps:
      - name: Checkout
        uses: actions/checkout@v3

      - name: Setup Go
        uses: ./.github/actions/setup-go
        with:
          github-token: "${{ secrets.GITHUB_TOKEN }}"

      - name: Setup Rust
        uses: ./.github/actions/setup-rust
        with:
          save-cache: true

      - name: Run cargo check
        uses: actions-rs/cargo@v1
        with:
          command: check
          args: --workspace --all-targets --locked --features rustls-tls

  rust_lint:
    needs: [determine_jobs, rust_prepare]
    if: needs.determine_jobs.outputs.rust == 'true'
    name: Rust linting
    runs-on: ubuntu-latest
    steps:
      - name: Checkout
        uses: actions/checkout@v3

      - name: Setup Rust
        uses: ./.github/actions/setup-rust
        with:
          components: rustfmt

      - name: Run cargo fmt check
        run: |
          cargo fmt --check

      - name: Check Cargo.toml formatting (taplo)
        run: npx @taplo/cli format --check

      - name: Check licenses
        uses: EmbarkStudios/cargo-deny-action@v1
        with:
          command: check licenses

  rust_check:
    needs: [determine_jobs, rust_prepare]
    if: needs.determine_jobs.outputs.rust == 'true'
    name: Rust check / clippy
    runs-on: ubuntu-latest-16-core-oss
    steps:
      - name: Checkout
        uses: actions/checkout@v3

      - name: Setup Rust
        uses: ./.github/actions/setup-rust
        with:
          components: clippy
          targets: wasm32-unknown-unknown

      - name: Setup Go
        uses: ./.github/actions/setup-go
        with:
          github-token: "${{ secrets.GITHUB_TOKEN }}"

      - name: Run cargo check release
        run: |
          cargo check --workspace --all-targets --release --features rustls-tls

      - name: Run cargo clippy
        run: |
          cargo clippy --workspace --all-targets --features rustls-tls

      - name: Count clippy warnings
        run: |
          count="0"
          clippy_output="$(cargo clippy --workspace --all-targets --features rustls-tls 2>&1)"

          # Clippy will be invoked and report on each crate individually. We need to sum manually.
          for warnings in $(echo "$clippy_output" | sed -n 's/.*generated \([0-9]*\) warning.*/\1/p'); do
            count=$((count + warnings))
          done

          echo "$count" > clippy-warnings
          echo "$count clippy warnings"

          echo "$clippy_output" > clippy-warnings-raw

      - name: Cache clippy warnings
        id: expected-clippy-warnings
        uses: actions/cache@v3
        with:
          path: |
            expected-clippy-warnings
            expected-clippy-warnings-raw
          key: expected-clippy-warnings-${{ github.sha }}
          restore-keys: |
            expected-clippy-warnings

      - name: Update expected Clippy warnings on main
        if: github.ref == 'refs/heads/main'
        run: |
          mv clippy-warnings expected-clippy-warnings
          mv clippy-warnings-raw expected-clippy-warnings-raw

      - name: Check the number of Clippy warnings is ever decreasing
        if: github.ref != 'refs/heads/main'
        run: |
          if [[ -f "expected-clippy-warnings" ]]; then
            clippy_warnings=$(cat clippy-warnings)
            expected_clippy_warnings=$(cat expected-clippy-warnings)

            if [[ "$clippy_warnings" -gt "$expected_clippy_warnings" ]]; then
              echo "Clippy reported $clippy_warnings warnings, which is higher than the upstream number of $expected_clippy_warnings warnings."
              echo "Please make sure you've run \`cargo clippy\` on the Rust files you've modified."

              if [[ -f "expected-clippy-warnings-raw" ]]; then
                diff clippy-warnings-raw expected-clippy-warnings-raw
              fi

              exit 1
            fi
          fi

  next_dev_check:
    needs: [determine_jobs]
    if: needs.determine_jobs.outputs.turbopack == 'true' || needs.determine_jobs.outputs.cargo_on_main == 'true'
    name: Check next-swc
    runs-on: ubuntu-latest-8-core-oss
    permissions:
      pull-requests: write
    steps:
      - name: tune linux network
        run: sudo ethtool -K eth0 tx off rx off

      - name: Checkout Next.js
        uses: actions/checkout@v3
        with:
          repository: vercel/next.js

      - name: Setup Rust
        uses: ./.github/actions/setup-rust

      - name: Build next-swc
        run: |
          export TURBOPACK_REMOTE="https://github.com/vercel/turbo"

          # patch the turbo git dependency with the commit of the current PR.
          export BINDING=$(printf 'patch."%s".%s.git="%s?rev=%s"' "$TURBOPACK_REMOTE" "turbopack-binding" "$TURBOPACK_REMOTE" "$GITHUB_SHA")
          export TASKS=$(printf 'patch."%s".%s.git="%s?rev=%s"' "$TURBOPACK_REMOTE" "turbo-tasks" "$TURBOPACK_REMOTE" "$GITHUB_SHA")
          export TASKS_FS=$(printf 'patch."%s".%s.git="%s?rev=%s"' "$TURBOPACK_REMOTE" "turbo-tasks-fs" "$TURBOPACK_REMOTE" "$GITHUB_SHA")

          # set pipefail so the exit code of `cargo check` gets preserved
          (set -o pipefail && \
          cargo check \
            --config $BINDING --config $TASKS --config $TASKS_FS \
            --all -p next-swc-api -p next-dev \
            --no-default-features --features cli,custom_allocator,rustls-tls,__internal_nextjs_integration_test \
            --message-format short --quiet \
          2>&1 | tee cargo_output.log)

      - name: Success Log
        run: |
          printf ":white_check_mark: This change can build \`next-swc\`" > out.log

      - name: Post logs if there are errors
        if: failure()
        env:
          GITHUB_TOKEN: ${{ secrets.GITHUB_TOKEN }}
        run: |
          job_url=$(gh api repos/${{ github.repository }}/actions/runs/${{ github.run_id }}/attempts/${{ github.run_attempt }}/jobs --paginate --jq '.jobs.[] | select(.name == "Check next-swc").html_url')

          # strip ansi colors with `sed`
          echo "\
          :warning: This change may fail to build \`next-swc\`.

          <details><summary>Logs</summary>
          <p>

          \`\`\`
          $(cat cargo_output.log | sed -r "s/\x1B\[([0-9]{1,3}(;[0-9]{1,2};?)?)?[mGK]//g")
          \`\`\`
          </p>
          </details>

          See [job summary]($job_url) for details
          " > out.log

      - name: PR comment with file
        uses: thollander/actions-comment-pull-request@v2
        if: always() && github.repository == 'vercel/turbo'
        # We'll not block CI on this step
        continue-on-error: true
        with:
          filePath: ./out.log
          comment_tag: check_next_swc_turbopack

  turborepo_rust_test:
    needs: [determine_jobs, rust_prepare]
    # We test dependency changes only on main
    if: needs.determine_jobs.outputs.turborepo_rust == 'true' || needs.determine_jobs.outputs.cargo_on_main == 'true'
    strategy:
      fail-fast: false
      matrix:
        os:
          - name: ubuntu
            runner: ubuntu-latest-16-core-oss
            nextest: linux
          - name: macos
            runner: macos-latest
            nextest: mac
          - name: windows
            runner: windows-latest
            nextest: windows-tar
    runs-on: ${{ matrix.os.runner }}
    name: Turborepo Rust testing on ${{ matrix.os.name }}
    steps:
      - name: Set git to use LF line endings
        run: |
          git config --global core.autocrlf false
          git config --global core.eol lf
        if: matrix.os.name == 'windows'

      - name: Checkout
        uses: actions/checkout@v3

      - name: Setup Rust
        uses: ./.github/actions/setup-rust
        with:
          save-cache: true

      - name: Setup Protoc
        uses: arduino/setup-protoc@v1
        with:
          repo-token: ${{ secrets.GITHUB_TOKEN }}

      - name: Run tests
        timeout-minutes: 120
        run: |
          cargo tr-test

  turbopack_rust_test1:
    needs: [determine_jobs, rust_prepare]
    if: needs.determine_jobs.outputs.turbopack == 'true' || needs.determine_jobs.outputs.cargo_on_main == 'true'
    runs-on: ubuntu-latest-16-core-oss
    name: Turbopack Rust testing on ubuntu
    steps:
      - name: Checkout
        uses: actions/checkout@v3

      - name: Setup Rust
        uses: ./.github/actions/setup-rust
        with:
          save-cache: true

      - name: Setup Node.js
        uses: ./.github/actions/setup-node

      - name: Install tests dependencies
        working-directory: crates/turbopack/tests/node-file-trace
        run: pnpm install -r --side-effects-cache false

      - name: Install tests dependencies in examples/with-yarn
        working-directory: examples/with-yarn
        run: npm install

      - name: Install nextest
        uses: taiki-e/install-action@nextest

      - name: Build nextest
        timeout-minutes: 120
        run: |
          cargo tp-pre-test
      - name: Run nextest
        timeout-minutes: 120
        run: |
          cargo tp-test --profile tp-test-linux

      - name: Upload results
        if: always()
        uses: actions/upload-artifact@v3
        with:
          name: test_reports
          path: target/nextest/**/*.xml

  turbopack_rust_test2:
    needs: [determine_jobs, rust_prepare]
    if: needs.determine_jobs.outputs.turbopack == 'true' || needs.determine_jobs.outputs.cargo_on_main == 'true'
    strategy:
      fail-fast: false
      matrix:
        os:
          - name: macos
            runner: macos-latest
          - name: windows
            runner: windows-latest
    runs-on: ${{ matrix.os.runner }}
    name: Turbopack Rust testing on ${{ matrix.os.name }}
    steps:
      - name: Set git to use LF line endings
        run: |
          git config --global core.autocrlf false
          git config --global core.eol lf
        if: matrix.os.name == 'windows'

      - name: Checkout
        uses: actions/checkout@v3

      - name: Setup Rust
        uses: ./.github/actions/setup-rust
        with:
          save-cache: true

      - name: Setup Node.js
        uses: ./.github/actions/setup-node

      - name: Setup Protoc
        uses: arduino/setup-protoc@v1
        with:
          repo-token: ${{ secrets.GITHUB_TOKEN }}

      - name: Prepare toolchain on Windows
        run: |
          pnpx node-gyp install
          echo 'node-linker = "hoisted"' > crates/turbopack/tests/node-file-trace/.npmrc
        if: matrix.os.name == 'windows'

      - name: Install tests dependencies
        working-directory: crates/turbopack/tests/node-file-trace
        run: pnpm install -r --side-effects-cache false

      - name: Install tests dependencies in examples/with-yarn
        working-directory: examples/with-yarn
        run: npm install

      - name: Install nextest
        uses: taiki-e/install-action@nextest

      - name: Build nextest
        timeout-minutes: 120
        run: |
          cargo tp-pre-test

      - name: Run nextest (Mac)
        timeout-minutes: 120
        if: matrix.os.name == 'macos'
        run: |
          cargo tp-test --profile tp-test-mac

      - name: Run nextest (Windows)
        timeout-minutes: 120
        if: matrix.os.name == 'windows'
        run: |
          cargo tp-test --profile tp-test-win

      - name: Upload results
        if: always()
        uses: actions/upload-artifact@v3
        with:
          name: test_reports
          path: target/nextest/**/*.xml

  turbopack_rust_test_bench1:
    needs: [determine_jobs, rust_prepare]
    if: needs.determine_jobs.outputs.turbopack == 'true' || needs.determine_jobs.outputs.cargo_on_main == 'true'
    runs-on: ubuntu-latest-16-core-oss
    name: Turbopack Rust testing benchmarks on ubuntu

    env:
      TURBOPACK_BENCH_COUNTS: "100"
      TURBOPACK_BENCH_PROGRESS: "1"

    steps:
      - name: Checkout
        uses: actions/checkout@v3

      - name: Setup Rust
        uses: ./.github/actions/setup-rust
        with:
          save-cache: true

      - name: Setup Go
        uses: ./.github/actions/setup-go
        with:
          github-token: "${{ secrets.GITHUB_TOKEN }}"

      - name: Setup Node.js
        uses: ./.github/actions/setup-node
        with:
          node-version: 16

      - name: Build benchmarks for tests
        timeout-minutes: 120
        run: |
          cargo tp-bench-test --no-run

      - name: Run cargo test on benchmarks
        timeout-minutes: 120
        run: |
          cargo tp-bench-test

      - name: Build benchmarks for tests for other bundlers
        if: needs.determine_jobs.outputs.turbopack_bench == 'true'
        timeout-minutes: 120
        run: |
          cargo test --benches --release -p turbopack-bench --no-run

      - name: Run cargo test on benchmarks for other bundlers
        if: needs.determine_jobs.outputs.turbopack_bench == 'true'
        timeout-minutes: 120
        run: |
          cargo test --benches --release -p turbopack-bench

  turbopack_rust_test_bench2:
    needs: [determine_jobs, rust_prepare]
    if: needs.determine_jobs.outputs.turbopack == 'true' || needs.determine_jobs.outputs.cargo_on_main == 'true'
    strategy:
      fail-fast: false
      matrix:
        os:
          - name: macos
            runner: macos-latest
          # Temporarily disable windows bench due to consistent timeouts
          # - name: windows
          #   runner: windows-2019
    runs-on: ${{ matrix.os.runner }}
    name: Turbopack Rust testing benchmarks on ${{ matrix.os.name }}

    env:
      TURBOPACK_BENCH_COUNTS: "100"
      TURBOPACK_BENCH_PROGRESS: "1"

    steps:
      - name: Set git to use LF
        run: |
          git config --global core.autocrlf false
          git config --global core.eol lf
        if: matrix.os.name == 'windows'

      - name: Checkout
        uses: actions/checkout@v3

      - name: Setup Rust
        uses: ./.github/actions/setup-rust
        with:
          save-cache: true

      - name: Setup Go
        uses: ./.github/actions/setup-go
        with:
          github-token: "${{ secrets.GITHUB_TOKEN }}"

      - name: Setup Node.js
        uses: ./.github/actions/setup-node
        with:
          node-version: 16

      - name: Build benchmarks for tests
        timeout-minutes: 120
        run: |
          cargo test --benches --release --workspace --exclude turbopack-bench --no-run

      - name: Run cargo test on benchmarks
        timeout-minutes: 120
        run: |
          cargo test --benches --release --workspace --exclude turbopack-bench

      - name: Build benchmarks for tests for other bundlers
        if: needs.determine_jobs.outputs.turbopack_bench == 'true'
        timeout-minutes: 120
        run: |
          cargo test --benches --release -p turbopack-bench --no-run

      - name: Run cargo test on benchmarks for other bundlers
        if: needs.determine_jobs.outputs.turbopack_bench == 'true'
        timeout-minutes: 120
        run: |
          cargo test --benches --release -p turbopack-bench

  rust_bench:
    needs: [determine_jobs, rust_prepare]
    if: (needs.determine_jobs.outputs.rust == 'true' && needs.determine_jobs.outputs.push == 'true') || needs.determine_jobs.outputs.turbopack_bench == 'true'
    strategy:
      fail-fast: false
      matrix:
        bench:
          # One of Turbopack with 1000 modules is benchmarked in every run
          # to create a baseline result for normalization (should the runners performance vary between jobs)

          # This runs all the non next-dev benchmarks
          - name: generic
            cache_key: all
            args: --workspace --exclude turbopack-bench

          # This measures Turbopack with small app
          - name: turbopack
            cache_key: turbopack-cli
            args: -p turbopack-cli
            TURBOPACK_BENCH_COUNTS: 100,500,1000

          # This measures Turbopack with normal apps
          - name: turbopack-large
            cache_key: turbopack-cli
            args: -p turbopack-cli
            TURBOPACK_BENCH_COUNTS: 1000,2000,3000

          # This measures Turbopack with larger apps
          - name: turbopack-xlarge
            cache_key: turbopack-cli
            args: -p turbopack-cli
            TURBOPACK_BENCH_COUNTS: 1000,5000

          # This measures Turbopack with huge apps
          - name: turbopack-xxlarge
            cache_key: turbopack-cli
            args: -p turbopack-cli
            TURBOPACK_BENCH_COUNTS: 1000,10000

    runs-on: ubuntu-latest-8-core-oss
    name: Benchmark on ${{ matrix.bench.name }}

    steps:
      - name: Checkout
        uses: actions/checkout@v3

      - name: Setup Go
        uses: ./.github/actions/setup-go
        with:
          github-token: "${{ secrets.GITHUB_TOKEN }}"

      - name: Setup Node.js
        uses: ./.github/actions/setup-node

      - name: Setup Rust
        uses: ./.github/actions/setup-rust
        with:
          shared-cache-key: benchmark-${{ matrix.bench.cache_key }}
          save-cache: true

      - name: Clear benchmarks
        run: rm -rf target/criterion

      - name: Compile cargo benches
        run: cargo bench --no-run ${{ matrix.bench.args }}

      - name: Run cargo bench
        timeout-minutes: 180
        run: cargo bench ${{ matrix.bench.args }}
        env:
          TURBOPACK_BENCH_COUNTS: ${{ matrix.bench.TURBOPACK_BENCH_COUNTS }}

      - name: Install critcmp
        if: always()
        uses: baptiste0928/cargo-install@v1
        with:
          crate: critcmp

      - name: Compare results
        if: always()
        run: critcmp --group "([^/]+/)[^/]+(?:/)(.+)" base

      - name: Export results
        if: always()
        run: critcmp --export base > raw.json

      - name: Upload results
        if: always()
        uses: actions/upload-artifact@v3
        with:
          name: bench_${{ matrix.bench.name }}
          path: raw.json

      # This avoids putting this data into the rust-cache
      - name: Clear benchmarks
        run: rm -rf target/criterion

  rust_bench_commit:
    needs: [determine_jobs, rust_bench]
    if: always() && needs.determine_jobs.outputs.rust == 'true' && needs.determine_jobs.outputs.push == 'true'
    name: Store benchmark result
    runs-on: ubuntu-latest
    permissions:
      contents: write
    steps:
      - name: Get current date
        id: date
        run: |
          echo "year=$(date +'%Y')" >> $GITHUB_OUTPUT
          echo "month=$(date +'%m')" >> $GITHUB_OUTPUT
          echo "date=$(date +'%s')" >> $GITHUB_OUTPUT
          echo "pretty=$(date +'%Y-%m-%d %H:%M')" >> $GITHUB_OUTPUT

      - name: Checkout benchmark-data
        uses: actions/checkout@v3
        with:
          ref: benchmark-data

      - name: Download benchmark data
        uses: actions/download-artifact@v3
        with:
          path: artifacts

      - name: Copy benchmark results
        run: |
          find artifacts -size 0 -delete
          mkdir -p data/${{ steps.date.outputs.year }}/${{ steps.date.outputs.month }}/ubuntu-latest-8-core/${{ steps.date.outputs.date }}-${{ github.sha }}/
          mv artifacts/bench_* data/${{ steps.date.outputs.year }}/${{ steps.date.outputs.month }}/ubuntu-latest-8-core/${{ steps.date.outputs.date }}-${{ github.sha }}/

      - name: Git pull
        run: git pull --depth=1 --no-tags origin benchmark-data

      - name: Push data to branch
        if: needs.determine_jobs.outputs.main_push == 'true'
        uses: stefanzweifel/git-auto-commit-action@v4
        with:
          file_pattern: data/**
          commit_message: Benchmark result for ${{ steps.date.outputs.pretty }} (${{ github.sha }})

  turbopack_build_release:
    needs: [determine_jobs, rust_prepare]
    if: needs.determine_jobs.outputs.turbopack == 'true' && needs.determine_jobs.outputs.push == 'true'
    strategy:
      fail-fast: false
      matrix:
        os:
          - name: ubuntu-latest-16-core-oss
            target: x86_64-unknown-linux-musl
          - name: macos-latest
            target: x86_64-apple-darwin
          - name: macos-latest
            target: aarch64-apple-darwin
          - name: ubuntu-latest-16-core-oss
            target: x86_64-pc-windows-msvc
    runs-on: ${{ matrix.os.name }}
    name: Rust building release for ${{ matrix.os.target }}

    steps:
      - name: Checkout
        uses: actions/checkout@v3

      - name: Setup Rust
        uses: ./.github/actions/setup-rust
        with:
          components: ${{ matrix.os.target == 'x86_64-pc-windows-msvc' && 'llvm-tools-preview' || '' }}
          targets: ${{ matrix.os.target }}
          cache-key: ${{ matrix.os.target }}
          save-cache: true

      - name: Install musl tools
        run: |
          wget https://github.com/napi-rs/napi-rs/releases/download/linux-musl-cross%4011.2.1/x86_64-linux-musl-native.tgz -O musl.tgz
          tar -xvzf musl.tgz
          sudo mv x86_64-linux-musl-native /usr/x86_64-linux-musl
          sudo ln -sf /usr/x86_64-linux-musl/bin/x86_64-linux-musl-cc /usr/bin/musl-gcc
          sudo ln -sf /usr/x86_64-linux-musl/bin/x86_64-linux-musl-g++ /usr/bin/musl-g++
        if: matrix.os.target == 'x86_64-unknown-linux-musl'

      - name: Install Cargo xwin toolchain
        if: matrix.os.target == 'x86_64-pc-windows-msvc'
        uses: baptiste0928/cargo-install@v1
        with:
          crate: cargo-xwin

      - name: Build node-file-trace
        if: matrix.os.target != 'x86_64-pc-windows-msvc'
        run: |
          cargo build --release -p node-file-trace --target ${{ matrix.os.target }}
      - name: Build node-file-trace
        if: matrix.os.target == 'x86_64-pc-windows-msvc'
        run: |
          cargo xwin build --release -p node-file-trace --target ${{ matrix.os.target }}
      - name: Build turbopack-cli (native-tls)
        if: matrix.os.target != 'x86_64-pc-windows-msvc' && matrix.os.target != 'x86_64-unknown-linux-musl'
        run: |
          cargo build --release -p turbopack-cli --target ${{ matrix.os.target }}
      - name: Build turbopack-cli (rustls-tls)
        if: matrix.os.target == 'x86_64-unknown-linux-musl'
        run: |
          cargo build --release -p turbopack-cli --target ${{ matrix.os.target }} --no-default-features --features custom_allocator,rustls-tls
      - uses: actions/upload-artifact@v3
        with:
          name: release-${{ matrix.os.target }}
          path: |
            target/${{ matrix.os.target }}/release/turbopack-cli
            target/${{ matrix.os.target }}/release/turbopack-cli.exe

  turbopack_bench_pr:
    needs: [determine_jobs, rust_prepare]
    if: needs.determine_jobs.outputs.turbopack == 'true' && github.event_name == 'pull_request'
    name: Benchmark and compare Turbopack performance on ${{ matrix.os.title }}
    strategy:
      fail-fast: false
      matrix:
        os:
          - name: linux
            title: Linux
            quiet: false
            runner: ubuntu-latest-16-core-oss
          - name: macos
            title: MacOS
            quiet: true
            runner: macos-latest
          - name: windows
            title: Windows
            quiet: true
            runner: windows-latest
    runs-on: ${{ matrix.os.runner }}
    permissions:
      contents: read
      pull-requests: write

    steps:
      - name: Checkout
        uses: actions/checkout@v3

      - name: Fetch the base branch
        run: git -c protocol.version=2 fetch --no-tags --progress --no-recurse-submodules --depth=1 origin +${{ github.base_ref }}:base

      - name: Setup Go
        uses: ./.github/actions/setup-go
        with:
          github-token: "${{ secrets.GITHUB_TOKEN }}"

      - name: Setup Node.js
        uses: ./.github/actions/setup-node

      - name: Setup Rust
        uses: ./.github/actions/setup-rust
        with:
          shared-cache-key: benchmark-${{ matrix.os.name }}

      - name: Benchmark and compare with base branch
        uses: sokra/criterion-compare-action@main
        timeout-minutes: 180
        with:
          branchName: base
          title: ${{ matrix.os.title }} Benchmark
          quiet: ${{ matrix.os.quiet }}
          cwd: crates/turbopack-cli

  format_lint:
    name: Formatting
    runs-on: ubuntu-latest
    needs: determine_jobs
    if: needs.determine_jobs.outputs.format == 'true'
    env:
      TURBO_TOKEN: ${{ secrets.TURBO_TOKEN }}
      TURBO_TEAM: ${{ vars.TURBO_TEAM }}
      TURBO_REMOTE_ONLY: true
    steps:
      - name: Checkout
        uses: actions/checkout@v3
      - uses: ./.github/actions/setup-turborepo-environment
        with:
          target: ubuntu
          github-token: "${{ secrets.GITHUB_TOKEN }}"

      - name: Format check
        # This is the syntax for running the `//#lint` task specifically in turbo.json
        # It runs the taplo check on taplo.toml, and lint:prettier per workspace.
        # Skip `cli` workspace for now. It has the lint task, but in Github CI
        # we need to setup golangci-lint to make it work. Go linting is run in the "Go linting"
        # job in this workflow. We can move that in here in the next step.
        run: turbo run lint --filter=!cli

  final:
    name: Ok
    needs:
      - determine_jobs
      - go_lint
      - go_unit
      - turborepo_examples
      - go_e2e
      - go_integration
      - js_packages
      - rust_prepare
      - rust_lint
      - rust_check
      - turbopack_rust_test1
      - turbopack_typescript
      - turborepo_rust_test
      - turbopack_rust_test_bench1
      - turbopack_build_release
      - format_lint
    if: always()
    permissions:
      contents: read
      pull-requests: write
    runs-on: ubuntu-latest
    steps:
      - name: Compute info
        id: info
        if: always()
        run: |
          cancelled=false
          failure=false
          subjob () {
            local result=$1
            local name=$2
            if [ "$result" = "cancelled" ]; then
              cancelled=true
            elif [ "$result" != "success" ] && [ "$result" != "skipped" ]; then
              echo "- $name" >> failures.md
              failure=true
            fi
          }
          subjob ${{needs.determine_jobs.result}} "Determining jobs"
          subjob ${{needs.go_lint.result}} "Go lints"
          subjob ${{needs.go_unit.result}} "Go unit tests"
          subjob ${{needs.turborepo_examples.result}} "Turborepo examples"
          subjob ${{needs.go_e2e.result}} "Go e2e tests"
          subjob ${{needs.go_integration.result}} "Go integration tests"
          subjob ${{needs.js_packages.result}} "JS Package tests"
          subjob ${{needs.rust_prepare.result}} "Rust prepare"
          subjob ${{needs.rust_lint.result}} "Rust lints"
          subjob ${{needs.rust_check.result}} "Rust checks"
          subjob ${{needs.turbopack_rust_test1.result}} "Turbopack Rust tests (linux)"
          subjob ${{needs.turbopack_typescript.result}} "Turbopack Typescript checks"
          subjob ${{needs.turborepo_rust_test.result}} "TurboRepo Rust tests"
          subjob ${{needs.turbopack_rust_test_bench1.result}} "Turbopack Rust benchmark tests (linux)"
          subjob ${{needs.turbopack_build_release.result}} "Turbopack Release Build"
          subjob ${{needs.format_lint.result}} "Formatting"
          if [ "$cancelled" = "true" ]; then
             echo "cancelled=true" >> $GITHUB_OUTPUT
          elif [ "$failure" = "true" ]; then
            echo "failure=true" >> $GITHUB_OUTPUT
          else
            echo "success=true" >> $GITHUB_OUTPUT
          fi

      - name: Add failure prose text
        if: steps.info.outputs.failure == 'true'
        run: |
          echo "## :warning: CI failed :warning:" > comment.md
          echo >> comment.md
          echo "The following steps have failed in CI:" >> comment.md
          echo >> comment.md
          cat failures.md >> comment.md
          echo >> comment.md
          echo "See [workflow summary](https://github.com/vercel/turbo/actions/runs/${{ github.run_id }}) for details">> comment.md
          echo >> comment.md
          echo "<!-- CI COMMENT -->" >> comment.md

      - name: Add success prose text
        if: steps.info.outputs.success == 'true'
        run: |
          echo "## :green_circle: CI likely successful :green_circle:" > comment.md
          echo >> comment.md
          echo "A few longer running steps are still running, but they should not be considered as blocking." >> comment.md
          echo >> comment.md
          echo "See [workflow summary](https://github.com/vercel/turbo/actions/runs/${{ github.run_id }}) for details">> comment.md
          echo >> comment.md
          echo "<!-- CI COMMENT -->" >> comment.md

      - name: Find PR Comment
        id: comment
        if: always() && github.event_name == 'pull_request' && steps.info.outputs.cancelled != 'true'
        uses: peter-evans/find-comment@v2
        with:
          issue-number: ${{ github.event.pull_request.number }}
          comment-author: "github-actions[bot]"
          body-includes: "<!-- CI COMMENT -->"

      - name: Create or update PR comment
        if: always() && github.event_name == 'pull_request' && steps.info.outputs.cancelled != 'true'
        uses: peter-evans/create-or-update-comment@v2
        continue-on-error: true
        with:
          comment-id: ${{ steps.comment.outputs.comment-id }}
          issue-number: ${{ github.event.pull_request.number }}
          body-file: "comment.md"
          edit-mode: replace

      - name: It's not fine
        if: steps.info.outputs.failure == 'true'
        run: exit 1

      - name: It's fine
        if: steps.info.outputs.success == 'true'
        run: echo Ok

  # Upload Turbopack's test results into datadog.
  upload_test_results:
    name: Upload Test results
    needs: [determine_jobs, turbopack_rust_test1, turbopack_rust_test2]
    # We have to set condition to always, since we want to upload test results for the failed tests as well.
    if: ${{ always() }}
    runs-on: ubuntu-latest
    # Do not block CI if upload fails for some reason
    continue-on-error: true
    steps:
      # Uploading test results does not require turbopack's src codes, but this
      # allows datadog uploader to sync with git information.
      - name: Checkout
        uses: actions/checkout@v3

      - name: Setup Node.js
        uses: actions/setup-node@v3
        with:
          node-version: 18

      - name: Install datadog
        run: npm install -g @datadog/datadog-ci

      - name: Download test results
        uses: actions/download-artifact@v3
        with:
          path: artifacts

      - name: Upload
        continue-on-error: true
        env:
          DATADOG_API_KEY: ${{ secrets.DD_KEY_TURBOPACK }}
        run: |
          DD_ENV=ci datadog-ci junit upload --service Turbopack ./artifacts/test_reports/**/*.xml

  done:
    name: Done
    needs:
      - final
      - determine_jobs
      - go_lint
      - go_unit
      - turborepo_examples
      - go_e2e
      - go_integration
      - rust_prepare
      - rust_lint
      - rust_check
      - turbopack_rust_test1
      - turbopack_rust_test2
      - turbopack_typescript
      - turborepo_rust_test
      - turbopack_rust_test_bench1
      - turbopack_rust_test_bench2
      - turbopack_build_release
      - rust_bench
      - format_lint
    if: always()
    permissions:
      contents: read
      pull-requests: write
    runs-on: ubuntu-latest
    steps:
      - name: Compute info
        id: info
        if: always()
        run: |
          cancelled=false
          failure=false
          subjob () {
            local result=$1
            local name=$2
            echo "$name: $result"
            if [ "$result" = "cancelled" ]; then
              cancelled=true
            elif [ "$result" != "success" ] && [ "$result" != "skipped" ]; then
              echo "- $name" >> failures.md
              failure=true
            fi
          }
          subjob ${{needs.determine_jobs.result}} "Determining jobs"
          subjob ${{needs.go_lint.result}} "Go lints"
          subjob ${{needs.go_unit.result}} "Go unit tests"
          subjob ${{needs.turborepo_examples.result}} "Turborepo examples"
          subjob ${{needs.go_e2e.result}} "Go e2e tests"
          subjob ${{needs.go_integration.result}} "Go integration tests"
          subjob ${{needs.rust_prepare.result}} "Rust prepare"
          subjob ${{needs.rust_lint.result}} "Rust lints"
          subjob ${{needs.rust_check.result}} "Rust checks"
          subjob ${{needs.turbopack_rust_test1.result}} "Turbopack Rust tests (linux)"
          subjob ${{needs.turbopack_rust_test2.result}} "Turbopack Rust tests (mac/win, non-blocking)"
          subjob ${{needs.turbopack_typescript.result}} "Turbopack Typescript checks"
          subjob ${{needs.turborepo_rust_test.result}} "TurboRepo Rust tests"
          subjob ${{needs.turbopack_rust_test_bench1.result}} "Turbopack Rust benchmark tests (linux)"
          subjob ${{needs.turbopack_rust_test_bench2.result}} "Turbopack Rust benchmark tests (mac/win, non-blocking)"
          subjob ${{needs.format_lint.result}} "Formatting"
          subjob ${{needs.rust_bench.result}} "Turbopack Rust benchmarks (non-blocking)"
          subjob ${{needs.turbopack_build_release.result}} "Turbopack Release Build"
          if [ "$cancelled" = "true" ]; then
             echo "cancelled=true" >> $GITHUB_OUTPUT
          elif [ "$failure" = "true" ]; then
            echo "failure=true" >> $GITHUB_OUTPUT
          else
            echo "success=true" >> $GITHUB_OUTPUT
          fi

      - name: Add failure prose text
        if: steps.info.outputs.failure == 'true'
        run: |
          echo "## :warning: CI failed :warning:" > comment.md
          echo >> comment.md
          echo "The following steps have failed in CI:" >> comment.md
          echo >> comment.md
          cat failures.md >> comment.md
          echo >> comment.md
          echo "See [workflow summary](https://github.com/vercel/turbo/actions/runs/${{ github.run_id }}) for details">> comment.md
          echo >> comment.md
          echo "<!-- CI COMMENT -->" >> comment.md

      - name: Add success prose text
        if: steps.info.outputs.success == 'true'
        run: |
          echo "## :green_circle: CI successful :green_circle:" > comment.md
          echo >> comment.md
          echo "Thanks" >> comment.md
          echo >> comment.md
          echo "<!-- CI COMMENT -->" >> comment.md

      - name: Find PR Comment
        id: comment
        if: always() && github.event_name == 'pull_request' && steps.info.outputs.cancelled != 'true'
        uses: peter-evans/find-comment@v2
        with:
          issue-number: ${{ github.event.pull_request.number }}
          comment-author: "github-actions[bot]"
          body-includes: "<!-- CI COMMENT -->"

      - name: Create or update PR comment
        if: always() && github.event_name == 'pull_request' && steps.info.outputs.cancelled != 'true'
        uses: peter-evans/create-or-update-comment@v2
        continue-on-error: true
        with:
          comment-id: ${{ steps.comment.outputs.comment-id }}
          issue-number: ${{ github.event.pull_request.number }}
          body-file: "comment.md"
          edit-mode: replace

      - name: It's not fine
        if: steps.info.outputs.failure == 'true'
        run: exit 1

      - name: It's fine
        if: steps.info.outputs.success == 'true'
        run: echo Ok

  cleanup:
    name: Cleanup
    needs: [done]
    if: always()
    uses: ./.github/workflows/pr-clean-caches.yml
    secrets: inherit<|MERGE_RESOLUTION|>--- conflicted
+++ resolved
@@ -372,17 +372,10 @@
 
       - name: Check examples
         shell: bash
-<<<<<<< HEAD
-        env:
-          TURBO_TOKEN: ${{ secrets.TURBO_TOKEN }}
-          TURBO_TEAM: ${{ vars.TURBO_TEAM }}
-          TURBO_REMOTE_ONLY: true
-        run: turbo run example-test --continue
-=======
         # Note: using CLI flags instead of env vars because
         # envs var would apply to the actual tests that exercise turbo also,
         # making test output non-deterministic.
-        run: turbo run test --color --remote-only --token=${{ secrets.TURBO_TOKEN }} --team=${{ vars.TURBO_TEAM }} --filter="turborepo-tests-examples" -- "${{ matrix.example }}" "${{ matrix.manager }}"
+        run: turbo run example-test --continue --color --remote-only --token=${{ secrets.TURBO_TOKEN }} --team=${{ vars.TURBO_TEAM }} --filter="turborepo-tests-examples" -- "${{ matrix.example }}" "${{ matrix.manager }}"
 
       # Re-enable corepack, actions/setup-node invokes other package managers and
       # that causes corepack to throw an error, so we disable it here. The "Post" step
@@ -390,7 +383,6 @@
       - name: Disable corepack again
         shell: bash
         run: corepack disable
->>>>>>> 6e60a031
 
   js_packages:
     name: JS Package Tests
