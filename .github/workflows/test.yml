name: Test
on:
  push:
    branches: [main]
  pull_request:

concurrency:
  group: ${{ github.workflow }}-${{ github.head_ref || github.run_id }}
  cancel-in-progress: ${{ github.event_name == 'pull_request' }}

permissions:
  actions: write
  contents: read
  pull-requests: read

jobs:
  determine_jobs:
    name: Determine jobs to run
    runs-on: ubuntu-latest
    permissions:
      contents: read
      pull-requests: write
    steps:
      - name: Find PR Comment
        id: comment
        if: github.event_name == 'pull_request'
        uses: peter-evans/find-comment@v2
        with:
          issue-number: ${{ github.event.pull_request.number }}
          comment-author: "github-actions[bot]"
          body-includes: "<!-- CI COMMENT -->"

      - name: Create or update PR comment
        if: github.event_name == 'pull_request' && steps.comment.outputs.comment-id != ''
        uses: peter-evans/create-or-update-comment@v2
        continue-on-error: true
        with:
          comment-id: ${{ steps.comment.outputs.comment-id }}
          issue-number: ${{ github.event.pull_request.number }}
          body: |
            ## :hourglass_flowing_sand: CI is running again... :hourglass_flowing_sand:

            [Wait for it...](https://github.com/vercel/turbo/actions/runs/${{ github.run_id }})

            <!-- CI COMMENT -->

          edit-mode: replace

      - name: Checkout
        uses: actions/checkout@v3

      - name: CI related changes
        id: ci
        uses: technote-space/get-diff-action@v6
        with:
          PATTERNS: |
            .github/actions/**
            .github/workflows/test.yml
            .github/workflows/setup-nextjs-build.yml
            .github/workflows/nextjs-integration-test-results.yml
            .github/workflows/upload-nextjs-integration-test-results.yml

      - name: Root cargo related changes
        id: cargo
        uses: technote-space/get-diff-action@v6
        with:
          PATTERNS: |
            Cargo.*
            rust-toolchain

      - name: Rust related changes
        id: rust
        uses: technote-space/get-diff-action@v6
        with:
          PATTERNS: |
            pnpm-lock.yaml
            package.json
            Cargo.**
            crates/**
            shim/**
            xtask/**
            .cargo/**
            rust-toolchain
            !**.md
            !**.mdx

      - name: Turbopack related changes
        id: turbopack
        uses: technote-space/get-diff-action@v6
        with:
          PATTERNS: |
            pnpm-lock.yaml
            package.json
            crates/**
            xtask/**
            .cargo/**
            rust-toolchain
            !crates/turborepo*/**
            !**.md
            !**.mdx

      - name: Turbopack Benchmark related changes
        id: turbopack_bench
        uses: technote-space/get-diff-action@v6
        with:
          PATTERNS: |
            crates/turbopack-bench/**
            !*.md

      - name: Turbopack TypeScript related changes
        id: turbopack_typescript
        uses: technote-space/get-diff-action@v6
        with:
          PATTERNS: |
            crates/turbopack*/js/**

      - name: Turborepo Rust related changes
        id: turborepo_rust
        uses: technote-space/get-diff-action@v6
        with:
          PATTERNS: |
            pnpm-lock.yaml
            package.json
            crates/turborepo*/**
            .cargo/**
            rust-toolchain
            !**.md
            !**.mdx

      - name: Turborepo Go related changes
        id: turborepo_go
        uses: technote-space/get-diff-action@v6
        with:
          PATTERNS: |
            cli/**

      - name: Turborepo integration tests changes
        id: turborepo_integration
        uses: technote-space/get-diff-action@v6
        with:
          PATTERNS: |
            turborepo-tests/integration/**
            turborepo-tests/helpers/**

      - name: Turborepo e2e tests changes
        id: turborepo_e2e
        uses: technote-space/get-diff-action@v6
        with:
          PATTERNS: |
            turborepo-tests/e2e/**
            turborepo-tests/helpers/**

      - name: Examples related changes
        id: examples
        uses: technote-space/get-diff-action@v6
        with:
          PATTERNS: |
            examples/**
            examples-tests/**
            !**.md
            !**.mdx

      - name: Turborepo JS Package related changes
        id: turborepo_js
        uses: technote-space/get-diff-action@v6
        with:
          PATTERNS: |
            packages/**

      - name: Formatting related changes
        id: format
        uses: technote-space/get-diff-action@v6
        with:
          PATTERNS: |
            **/*.{yml,yaml,md,mdx,js,jsx,ts,tsx,json,toml,css}

    outputs:
      rust: ${{ steps.ci.outputs.diff != '' || steps.rust.outputs.diff != '' }}
      # We only test workspace dependency changes on main, not on PRs to speed up CI
      cargo_on_main: ${{ steps.ci.outputs.diff != '' || (steps.cargo.outputs.diff != '' && github.event_name == 'push' && github.ref == 'refs/heads/main') }}
      turbopack: ${{ steps.ci.outputs.diff != '' || steps.turbopack.outputs.diff != '' }}
      turbopack_typescript: ${{ steps.ci.outputs.diff != '' || steps.turbopack_typescript.outputs.diff != '' }}
      turborepo_rust: ${{ steps.ci.outputs.diff != '' || steps.turborepo_rust.outputs.diff != '' }}
      turbopack_bench: ${{ steps.ci.outputs.diff != '' || steps.turbopack_bench.outputs.diff != '' }}
      go: ${{ steps.ci.outputs.diff != '' || steps.turborepo_go.outputs.diff != '' }}
      turborepo_e2e: ${{ steps.ci.outputs.diff != '' || steps.turborepo_go.outputs.diff != '' || steps.turborepo_rust.outputs.diff != ''  || steps.turborepo_e2e.outputs.diff != '' }}
      go_integration: ${{ steps.ci.outputs.diff != '' || steps.turborepo_go.outputs.diff != '' || steps.turborepo_rust.outputs.diff != ''  || steps.turborepo_integration.outputs.diff != '' }}
      examples: ${{ steps.ci.outputs.diff != '' || steps.turborepo_go.outputs.diff != '' || steps.turborepo_rust.outputs.diff != '' || steps.examples.outputs.diff != '' }}
      turborepo_js: ${{ steps.ci.outputs.diff != '' || steps.turborepo_js.outputs.diff != '' }}
      format: ${{ steps.ci.outputs.diff != '' || steps.format.outputs.diff != '' }}
      push: ${{ steps.ci.outputs.diff != '' || github.event_name == 'push' }}
      tag: ${{ steps.ci.outputs.diff != '' || (github.event_name == 'push' && startsWith(github.ref, 'refs/tags/node-file-trace')) }}
      main_push: ${{ github.event_name == 'push' && github.ref == 'refs/heads/main' }}
      tag_push: ${{ github.event_name == 'push' && startsWith(github.ref, 'refs/tags/node-file-trace') }}

  go_lint:
    name: Go linting
    runs-on: ubuntu-latest
    needs: determine_jobs
    if: needs.determine_jobs.outputs.go == 'true'
    steps:
      - name: Checkout
        uses: actions/checkout@v3
        with:
          fetch-depth: 0

      - name: Setup Go
        uses: ./.github/actions/setup-go
        with:
          github-token: "${{ secrets.GITHUB_TOKEN }}"

      - name: Setup Protos
        run: cd cli && make compile-protos

      - name: Build turborepo-ffi
        run: cd cli && make turborepo-ffi-install

      - name: golangci Linting
        uses: golangci/golangci-lint-action@v3
        with:
          # More config options documented here: https://github.com/golangci/golangci-lint-action
          version: latest
          working-directory: cli
          args: --new-from-rev=${{ github.event.pull_request.base.sha || 'HEAD~1' }}

  go_unit:
    name: Go Unit Tests
    needs: determine_jobs
    if: needs.determine_jobs.outputs.go == 'true'
    timeout-minutes: 45
    runs-on: ${{ matrix.os.runner }}
    strategy:
      fail-fast: false
      matrix:
        os:
          - name: ubuntu
            runner: ubuntu-latest
          - name: macos
            runner: macos-latest
          - name: windows
            runner: windows-latest

    steps:
      - uses: actions/checkout@v3
      - uses: ./.github/actions/setup-turborepo-environment
        with:
          target: ${{ matrix.os.name }}
          github-token: "${{ secrets.GITHUB_TOKEN }}"

      - run: turbo run test --filter=cli --color

  go_integration:
    name: Go Integration Tests
    needs: determine_jobs
    if: needs.determine_jobs.outputs.go_integration == 'true'
    timeout-minutes: 30
    runs-on: ${{ matrix.os.runner }}
    strategy:
      fail-fast: false
      matrix:
        os:
          - name: ubuntu
            runner: ubuntu-latest
    steps:
      - uses: actions/checkout@v3
      - uses: ./.github/actions/setup-turborepo-environment
        with:
          target: ${{ matrix.os.name }}
          github-token: "${{ secrets.GITHUB_TOKEN }}"

      - name: Cache Prysk
        id: cache-prysk
        uses: actions/cache@v3
        with:
          path: cli/.cram_env
          key: prysk-venv-${{ matrix.os.name }}

      - name: Integration Tests
        run: turbo run test --filter=turborepo-tests-integration --color --env-mode=strict

  turborepo_e2e:
    name: Turborepo E2E Tests
    needs: determine_jobs
    if: needs.determine_jobs.outputs.turborepo_e2e == 'true'
    timeout-minutes: 60
    runs-on: ${{ matrix.os.runner }}
    strategy:
      fail-fast: false
      matrix:
        os:
          - name: ubuntu
            runner: ubuntu-latest
          - name: macos
            runner: macos-latest
          - name: windows
            runner: windows-latest
    steps:
      - uses: actions/checkout@v3
      - uses: ./.github/actions/setup-turborepo-environment
        with:
          target: ${{ matrix.os.name }}
          github-token: "${{ secrets.GITHUB_TOKEN }}"

      - name: E2E Tests
        run: turbo run test --filter=turborepo-tests-e2e --remote-only --token=${{ secrets.TURBO_TOKEN }} --team=${{ vars.TURBO_TEAM }} --color --env-mode=strict

  turborepo_examples:
    name: Turborepo Examples
    needs: determine_jobs
    if: needs.determine_jobs.outputs.examples == 'true'
    timeout-minutes: 30

    strategy:
      fail-fast: false
      matrix:
        os:
          - name: ubuntu
            runner: ubuntu-latest
          - name: macos
            runner: macos-latest
    runs-on: ${{ matrix.os.runner }}
    steps:
      - name: Checkout
        uses: actions/checkout@v3

      # Note: the setup-node action inside this is somehow required for
      # the node setup below this step. Not sure why.
      - uses: ./.github/actions/setup-turborepo-environment
        with:
          target: ${{ matrix.os.name }}
          github-token: "${{ secrets.GITHUB_TOKEN }}"

      # TODO: .github/actions/setup-node is pretty similar to the following
      # steps (Setup Pnpm, pnpm cache, corepack, setup node), but it didn't
      # work out of box. We should take another stab at it later.
      - name: Setup Pnpm
        uses: pnpm/action-setup@v2.2.4
        with:
          version: 7.2.1

      - name: Make sure pnpm always has a cache
        shell: bash
        run: |
          mkdir -p `pnpm store path`

      # Disable corepack, actions/setup-node invokes other package managers and
      # that causes corepack to throw an error, so we disable it first.
      - name: Disable corepack
        shell: bash
        run: corepack disable

      - name: Setup Node.js
        uses: actions/setup-node@v3
        with:
          node-version: 18
          cache: ${{ matrix.manager }}
          cache-dependency-path: package.json

      - name: Check examples
        shell: bash
        # Note: using CLI flags instead of env vars because
        # envs var would apply to the actual tests that exercise turbo also,
        # making test output non-deterministic.
<<<<<<< HEAD
        run: turbo run example-test --continue --color --remote-only --token=${{ secrets.TURBO_TOKEN }} --team=${{ vars.TURBO_TEAM }} --env-mode=strict
=======
        run: turbo run example-test --color --remote-only --token=${{ secrets.TURBO_TOKEN }} --team=${{ vars.TURBO_TEAM }}
>>>>>>> c9a4f2a2

      # Re-enable corepack, actions/setup-node invokes other package managers and
      # that causes corepack to throw an error, so we disable it here. The "Post" step
      # for actions/setup-node will run at the end of this job, so we need to prep for it.
      - name: Disable corepack again
        shell: bash
        run: corepack disable

  js_packages:
    name: JS Package Tests
    timeout-minutes: 30
    if: needs.determine_jobs.outputs.turborepo_js == 'true'
    needs: determine_jobs
    runs-on: ${{ matrix.os.runner }}
    strategy:
      fail-fast: false
      matrix:
        os:
          - name: ubuntu
            runner: ubuntu-latest
          - name: macos
            runner: macos-latest
    env:
      TURBO_TOKEN: ${{ secrets.TURBO_TOKEN }}
      TURBO_TEAM: ${{ vars.TURBO_TEAM }}
      TURBO_REMOTE_ONLY: true

    steps:
      # on main -> current + prev commit
      # pr -> pr commits + base commit
      - name: Determine fetch depth
        id: fetch-depth
        run: |
          echo "depth=$(( ${{ github.event.pull_request.commits || 1 }} + 1 ))" >> $GITHUB_OUTPUT

      - name: Checkout
        uses: actions/checkout@v3
        with:
          ref: ${{ github.ref }}
          fetch-depth: ${{ steps.fetch-depth.outputs.depth  }}

      - name: Build turborepo CLI from source
        uses: ./.github/actions/setup-turborepo-environment
        with:
          github-token: "${{ secrets.GITHUB_TOKEN }}"
          target: ${{ matrix.os.name }}

      - name: Run tests
        run: |
          turbo run check-types test --filter={./packages/*}...[${{ github.event.pull_request.base.sha || 'HEAD^1' }}] --color

  turbopack_typescript:
    name: Turbopack TypeScript files
    runs-on: ubuntu-latest
    needs: determine_jobs
    if: needs.determine_jobs.outputs.turbopack_typescript == 'true'
    steps:
      - name: Checkout
        uses: actions/checkout@v3

      - name: Setup Node.js
        uses: ./.github/actions/setup-node

      - name: Install dependencies
        run: pnpm install -r --side-effects-cache false

      - name: Check turbopack-node types
        working-directory: crates/turbopack-node/js
        run: pnpm run check

      - name: Check turbopack-cli types
        working-directory: crates/turbopack-cli/js
        run: pnpm run check

      - name: Check turbopack-ecmascript-runtime types
        working-directory: crates/turbopack-ecmascript-runtime/js
        run: pnpm run check

  # Very quick checks that we want to run first before all the long-running checks.
  rust_pre_check:
    needs: [determine_jobs]
    if: needs.determine_jobs.outputs.rust == 'true'
    name: Rust pre-checks
    runs-on: ubuntu-latest
    steps:
      - name: Checkout
        uses: actions/checkout@v3

      - name: Setup Rust
        uses: ./.github/actions/setup-rust
        with:
          components: rustfmt

      - name: Run cargo fmt check
        run: |
          cargo fmt --check

      - name: Check Cargo.toml formatting (taplo)
        run: npx @taplo/cli format --check

      - name: Check licenses
        uses: EmbarkStudios/cargo-deny-action@v1
        with:
          command: check licenses

  turborepo_rust_check:
    needs: [determine_jobs, rust_pre_check]
    if: needs.determine_jobs.outputs.rust == 'true' && needs.determine_jobs.outputs.turborepo_rust == 'true'
    name: Turborepo rust check / clippy
    runs-on: ubuntu-latest-16-core-oss
    steps:
      - name: Checkout
        uses: actions/checkout@v3

      - name: Setup Rust
        uses: ./.github/actions/setup-rust
        with:
          components: clippy
          targets: wasm32-unknown-unknown

      - name: Setup Go
        uses: ./.github/actions/setup-go
        with:
          github-token: "${{ secrets.GITHUB_TOKEN }}"

      - name: Run cargo check
        run: |
          cargo groups check turborepo-libraries --features rustls-tls

      - name: Run cargo clippy
        run: |
          cargo groups clippy turborepo-libraries --features rustls-tls

  turbopack_rust_check:
    needs: [determine_jobs, rust_pre_check]
    if: needs.determine_jobs.outputs.rust == 'true' && needs.determine_jobs.outputs.turbopack == 'true'
    name: Turbopack rust check / clippy
    runs-on: ubuntu-latest-16-core-oss
    steps:
      - name: Checkout
        uses: actions/checkout@v3

      - name: Setup Rust
        uses: ./.github/actions/setup-rust
        with:
          components: clippy
          targets: wasm32-unknown-unknown

      - name: Setup Go
        uses: ./.github/actions/setup-go
        with:
          github-token: "${{ secrets.GITHUB_TOKEN }}"

      - name: Run cargo check release
        run: |
          RUSTFLAGS="-D warnings -A deprecated" cargo groups check turbopack --features rustls-tls --release

      - name: Run cargo clippy
        run: |
          RUSTFLAGS="-D warnings -A deprecated" cargo groups clippy turbopack --features rustls-tls

  next_dev_check:
    needs: [determine_jobs]
    if: needs.determine_jobs.outputs.turbopack == 'true' || needs.determine_jobs.outputs.cargo_on_main == 'true'
    name: Check next-swc
    runs-on: ubuntu-latest-8-core-oss
    permissions:
      pull-requests: write
    steps:
      - name: tune linux network
        run: sudo ethtool -K eth0 tx off rx off

      - name: Checkout Next.js
        uses: actions/checkout@v3
        with:
          repository: vercel/next.js

      - name: Setup Rust
        uses: ./.github/actions/setup-rust

      - name: Build next-swc
        run: |
          export TURBOPACK_REMOTE="https://github.com/vercel/turbo"

          # patch the turbo git dependency with the commit of the current PR.
          export BINDING=$(printf 'patch."%s".%s.git="%s?rev=%s"' "$TURBOPACK_REMOTE" "turbopack-binding" "$TURBOPACK_REMOTE" "$GITHUB_SHA")
          export TASKS=$(printf 'patch."%s".%s.git="%s?rev=%s"' "$TURBOPACK_REMOTE" "turbo-tasks" "$TURBOPACK_REMOTE" "$GITHUB_SHA")
          export TASKS_FS=$(printf 'patch."%s".%s.git="%s?rev=%s"' "$TURBOPACK_REMOTE" "turbo-tasks-fs" "$TURBOPACK_REMOTE" "$GITHUB_SHA")

          # set pipefail so the exit code of `cargo check` gets preserved
          (set -o pipefail && \
          cargo check \
            --config $BINDING --config $TASKS --config $TASKS_FS \
            --all -p next-swc-api -p next-dev \
            --no-default-features --features cli,custom_allocator,rustls-tls \
            --message-format short --quiet \
          2>&1 | tee cargo_output.log)

      - name: Success Log
        run: |
          printf ":white_check_mark: This change can build \`next-swc\`" > out.log

      - name: Post logs if there are errors
        if: failure()
        env:
          GITHUB_TOKEN: ${{ secrets.GITHUB_TOKEN }}
        run: |
          job_url=$(gh api repos/${{ github.repository }}/actions/runs/${{ github.run_id }}/attempts/${{ github.run_attempt }}/jobs --paginate --jq '.jobs.[] | select(.name == "Check next-swc").html_url')

          # strip ansi colors with `sed`
          echo "\
          :warning: This change may fail to build \`next-swc\`.

          <details><summary>Logs</summary>
          <p>

          \`\`\`
          $(cat cargo_output.log | sed -r "s/\x1B\[([0-9]{1,3}(;[0-9]{1,2};?)?)?[mGK]//g")
          \`\`\`
          </p>
          </details>

          See [job summary]($job_url) for details
          " > out.log

      - name: PR comment with file
        uses: thollander/actions-comment-pull-request@v2
        if: always() && github.repository == 'vercel/turbo'
        # We'll not block CI on this step
        continue-on-error: true
        with:
          filePath: ./out.log
          comment_tag: check_next_swc_turbopack

  turborepo_rust_test:
    needs: [determine_jobs, turborepo_rust_check]
    # We test dependency changes only on main
    if: needs.determine_jobs.outputs.turborepo_rust == 'true' || needs.determine_jobs.outputs.cargo_on_main == 'true'
    strategy:
      fail-fast: false
      matrix:
        os:
          - name: ubuntu
            runner: ubuntu-latest-16-core-oss
            nextest: linux
          - name: macos
            runner: macos-latest
            nextest: mac
          - name: windows
            runner: windows-latest
            nextest: windows-tar
    runs-on: ${{ matrix.os.runner }}
    name: Turborepo Rust testing on ${{ matrix.os.name }}
    steps:
      - name: Set git to use LF line endings
        run: |
          git config --global core.autocrlf false
          git config --global core.eol lf
        if: matrix.os.name == 'windows'

      - name: Checkout
        uses: actions/checkout@v3

      - name: Setup Rust
        uses: ./.github/actions/setup-rust
        with:
          save-cache: true

      - name: Setup Protoc
        uses: arduino/setup-protoc@v1
        with:
          repo-token: ${{ secrets.GITHUB_TOKEN }}

      - name: Run tests
        timeout-minutes: 120
        run: |
          cargo groups test turborepo-libraries

  turbopack_rust_test1:
    needs: [determine_jobs, turbopack_rust_check]
    if: needs.determine_jobs.outputs.turbopack == 'true' || needs.determine_jobs.outputs.cargo_on_main == 'true'
    runs-on: ubuntu-latest-16-core-oss
    name: Turbopack Rust testing on ubuntu
    steps:
      - name: Checkout
        uses: actions/checkout@v3

      - name: Setup Rust
        uses: ./.github/actions/setup-rust
        with:
          save-cache: true

      - name: Setup Node.js
        uses: ./.github/actions/setup-node
        with:
          # TODO: update to Node 18. Currently fails because the node-canvas dependency doesn't compile for node 18
          # Did not spend too much time investigating so it could be an easy fix.
          node-version: 16

      - name: Install tests dependencies
        working-directory: crates/turbopack/tests/node-file-trace
        run: pnpm install -r --side-effects-cache false

      - name: Install tests dependencies in examples/with-yarn
        working-directory: examples/with-yarn
        run: npm install

      - name: Install nextest
        uses: taiki-e/install-action@nextest

      - name: Build nextest
        timeout-minutes: 120
        run: |
          cargo tp-pre-test
      - name: Run nextest
        timeout-minutes: 120
        run: |
          cargo tp-test --profile tp-test-linux

      - name: Upload results
        if: always()
        uses: actions/upload-artifact@v3
        with:
          name: test_reports
          path: target/nextest/**/*.xml

  turbopack_rust_test2:
    needs: [determine_jobs, turbopack_rust_check]
    if: needs.determine_jobs.outputs.turbopack == 'true' || needs.determine_jobs.outputs.cargo_on_main == 'true'
    strategy:
      fail-fast: false
      matrix:
        os:
          - name: macos
            runner: macos-latest
          - name: windows
            runner: windows-latest
    runs-on: ${{ matrix.os.runner }}
    name: Turbopack Rust testing on ${{ matrix.os.name }}
    steps:
      - name: Set git to use LF line endings
        run: |
          git config --global core.autocrlf false
          git config --global core.eol lf
        if: matrix.os.name == 'windows'

      - name: Checkout
        uses: actions/checkout@v3

      - name: Setup Rust
        uses: ./.github/actions/setup-rust
        with:
          save-cache: true

      - name: Setup Node.js
        uses: ./.github/actions/setup-node
        with:
          # TODO: update to Node 18. Currently fails because the node-canvas dependency doesn't compile for node 18
          # Did not spend too much time investigating so it could be an easy fix.
          node-version: 16

      - name: Setup Protoc
        uses: arduino/setup-protoc@v1
        with:
          repo-token: ${{ secrets.GITHUB_TOKEN }}

      - name: Prepare toolchain on Windows
        run: |
          pnpx node-gyp install
          echo 'node-linker = "hoisted"' > crates/turbopack/tests/node-file-trace/.npmrc
        if: matrix.os.name == 'windows'

      - name: Install tests dependencies
        working-directory: crates/turbopack/tests/node-file-trace
        run: pnpm install -r --side-effects-cache false

      - name: Install tests dependencies in examples/with-yarn
        working-directory: examples/with-yarn
        run: npm install

      - name: Install nextest
        uses: taiki-e/install-action@nextest

      - name: Build nextest
        timeout-minutes: 120
        run: |
          cargo tp-pre-test

      - name: Run nextest (Mac)
        timeout-minutes: 120
        if: matrix.os.name == 'macos'
        run: |
          cargo tp-test --profile tp-test-mac

      - name: Run nextest (Windows)
        timeout-minutes: 120
        if: matrix.os.name == 'windows'
        run: |
          cargo tp-test --profile tp-test-win

      - name: Upload results
        if: always()
        uses: actions/upload-artifact@v3
        with:
          name: test_reports
          path: target/nextest/**/*.xml

  turbopack_rust_test_bench1:
    needs: [determine_jobs, turbopack_rust_check]
    if: needs.determine_jobs.outputs.turbopack == 'true' || needs.determine_jobs.outputs.cargo_on_main == 'true'
    runs-on: ubuntu-latest-16-core-oss
    name: Turbopack Rust testing benchmarks on ubuntu

    env:
      TURBOPACK_BENCH_COUNTS: "100"
      TURBOPACK_BENCH_PROGRESS: "1"

    steps:
      - name: Checkout
        uses: actions/checkout@v3

      - name: Setup Rust
        uses: ./.github/actions/setup-rust
        with:
          save-cache: true

      - name: Setup Go
        uses: ./.github/actions/setup-go
        with:
          github-token: "${{ secrets.GITHUB_TOKEN }}"

      - name: Setup Node.js
        uses: ./.github/actions/setup-node
        with:
          # TODO: update to Node 18. Currently fails because the node-canvas dependency doesn't compile for node 18
          # Did not spend too much time investigating so it could be an easy fix.
          node-version: 16

      - name: Build benchmarks for tests
        timeout-minutes: 120
        run: |
          cargo tp-bench-test --no-run

      - name: Run cargo test on benchmarks
        timeout-minutes: 120
        run: |
          cargo tp-bench-test

      - name: Build benchmarks for tests for other bundlers
        if: needs.determine_jobs.outputs.turbopack_bench == 'true'
        timeout-minutes: 120
        run: |
          cargo test --benches --release -p turbopack-bench --no-run

      - name: Run cargo test on benchmarks for other bundlers
        if: needs.determine_jobs.outputs.turbopack_bench == 'true'
        timeout-minutes: 120
        run: |
          cargo test --benches --release -p turbopack-bench

  turbopack_rust_test_bench2:
    needs: [determine_jobs, turbopack_rust_check]
    if: needs.determine_jobs.outputs.turbopack == 'true' || needs.determine_jobs.outputs.cargo_on_main == 'true'
    strategy:
      fail-fast: false
      matrix:
        os:
          - name: macos
            runner: macos-latest
          # Temporarily disable windows bench due to consistent timeouts
          # - name: windows
          #   runner: windows-2019
    runs-on: ${{ matrix.os.runner }}
    name: Turbopack Rust testing benchmarks on ${{ matrix.os.name }}

    env:
      TURBOPACK_BENCH_COUNTS: "100"
      TURBOPACK_BENCH_PROGRESS: "1"

    steps:
      - name: Set git to use LF
        run: |
          git config --global core.autocrlf false
          git config --global core.eol lf
        if: matrix.os.name == 'windows'

      - name: Checkout
        uses: actions/checkout@v3

      - name: Setup Rust
        uses: ./.github/actions/setup-rust
        with:
          save-cache: true

      - name: Setup Go
        uses: ./.github/actions/setup-go
        with:
          github-token: "${{ secrets.GITHUB_TOKEN }}"

      - name: Setup Node.js
        uses: ./.github/actions/setup-node
        with:
          # TODO: update to Node 18. Currently fails because the node-canvas dependency doesn't compile for node 18
          # Did not spend too much time investigating so it could be an easy fix.
          node-version: 16

      - name: Build benchmarks for tests
        timeout-minutes: 120
        run: |
          cargo test --benches --release --workspace --exclude turbopack-bench --no-run

      - name: Run cargo test on benchmarks
        timeout-minutes: 120
        run: |
          cargo test --benches --release --workspace --exclude turbopack-bench

      - name: Build benchmarks for tests for other bundlers
        if: needs.determine_jobs.outputs.turbopack_bench == 'true'
        timeout-minutes: 120
        run: |
          cargo test --benches --release -p turbopack-bench --no-run

      - name: Run cargo test on benchmarks for other bundlers
        if: needs.determine_jobs.outputs.turbopack_bench == 'true'
        timeout-minutes: 120
        run: |
          cargo test --benches --release -p turbopack-bench

  turbopack_rust_bench:
    needs: [determine_jobs, turbopack_rust_check]
    if: (needs.determine_jobs.outputs.rust == 'true' && needs.determine_jobs.outputs.push == 'true') || needs.determine_jobs.outputs.turbopack_bench == 'true'
    strategy:
      fail-fast: false
      matrix:
        bench:
          # One of Turbopack with 1000 modules is benchmarked in every run
          # to create a baseline result for normalization (should the runners performance vary between jobs)

          # This runs all the non next-dev benchmarks
          - name: generic
            cache_key: all
            args: --workspace --exclude turbopack-bench

          # This measures Turbopack with small app
          - name: turbopack
            cache_key: turbopack-cli
            args: -p turbopack-cli
            TURBOPACK_BENCH_COUNTS: 100,500,1000

          # This measures Turbopack with normal apps
          - name: turbopack-large
            cache_key: turbopack-cli
            args: -p turbopack-cli
            TURBOPACK_BENCH_COUNTS: 1000,2000,3000

          # This measures Turbopack with larger apps
          - name: turbopack-xlarge
            cache_key: turbopack-cli
            args: -p turbopack-cli
            TURBOPACK_BENCH_COUNTS: 1000,5000

          # This measures Turbopack with huge apps
          - name: turbopack-xxlarge
            cache_key: turbopack-cli
            args: -p turbopack-cli
            TURBOPACK_BENCH_COUNTS: 1000,10000

    runs-on: ubuntu-latest-8-core-oss
    name: Benchmark on ${{ matrix.bench.name }}

    steps:
      - name: Checkout
        uses: actions/checkout@v3

      - name: Setup Go
        uses: ./.github/actions/setup-go
        with:
          github-token: "${{ secrets.GITHUB_TOKEN }}"

      - name: Setup Node.js
        uses: ./.github/actions/setup-node

      - name: Setup Rust
        uses: ./.github/actions/setup-rust
        with:
          shared-cache-key: benchmark-${{ matrix.bench.cache_key }}
          save-cache: true

      - name: Clear benchmarks
        run: rm -rf target/criterion

      - name: Compile cargo benches
        run: cargo bench --no-run ${{ matrix.bench.args }}

      - name: Run cargo bench
        timeout-minutes: 180
        run: cargo bench ${{ matrix.bench.args }}
        env:
          TURBOPACK_BENCH_COUNTS: ${{ matrix.bench.TURBOPACK_BENCH_COUNTS }}

      - name: Install critcmp
        if: always()
        uses: baptiste0928/cargo-install@v1
        with:
          crate: critcmp

      - name: Compare results
        if: always()
        run: critcmp --group "([^/]+/)[^/]+(?:/)(.+)" base

      - name: Export results
        if: always()
        run: critcmp --export base > raw.json

      - name: Upload results to datadog
        if: always()
        continue-on-error: true
        env:
          DATADOG_API_KEY: ${{ secrets.DD_KEY_TURBOPACK }}
        run: |
          npm install -g @datadog/datadog-ci
          # Query raw benchmark output, create key:value pairs for each benchmark entries.
          # The generated key name is compact format the path of the benchmark entry, i.e
          # `base.hmr_to_commit.CSR.1000.mean`
          # [TODO]: datadog-ci sometimes return 400 without detail, need to investigate further. For now accept the flaky uploads.
          for item in $(cat raw.json | jq -r ".benchmarks[] | { name: .fullname, mean: .criterion_estimates_v1.mean.point_estimate, std: .criterion_estimates_v1.std_dev.point_estimate } | @base64"); do
              _jq() {
                echo ${item} | base64 --decode | jq -r ${1}
              }

              export METRICS_MEAN+=" --metrics $(echo ${{ matrix.bench.name }} | sed -e 's/turbopack-//g').$(_jq ".name" | sed -e 's/\/bench_/\//g' | sed -e 's/\/Turbopack /\//g' | sed -e 's/ modules//g'| sed -e 's/ /./g' | sed -e 's/\//./g').mean:$(printf "%0.2f" $(_jq ".mean"))"
              export METRICS_STD+=" --metrics $(echo ${{ matrix.bench.name }} | sed -e 's/turbopack-//g').$(_jq ".name" | sed -e 's/\/bench_/\//g' | sed -e 's/\/Turbopack /\//g' | sed -e 's/ modules//g'| sed -e 's/ /./g' | sed -e 's/\//./g').std:$(printf "%0.2f" $(_jq ".std"))"
          done
          echo "Sending metrics $METRICS_MEAN"
          datadog-ci metric --level pipeline --no-fail $METRICS_MEAN
          echo "Sending metrics $METRICS_STD"
          datadog-ci metric --level pipeline --no-fail $METRICS_STD

      - name: Upload results
        if: always()
        uses: actions/upload-artifact@v3
        with:
          name: bench_${{ matrix.bench.name }}
          path: raw.json

      # This avoids putting this data into the rust-cache
      - name: Clear benchmarks
        run: rm -rf target/criterion

  turbopack_rust_bench_commit:
    needs: [determine_jobs, turbopack_rust_bench]
    if: always() && needs.determine_jobs.outputs.rust == 'true' && needs.determine_jobs.outputs.push == 'true'
    name: Store benchmark result
    runs-on: ubuntu-latest
    permissions:
      contents: write
    steps:
      - name: Get current date
        id: date
        run: |
          echo "year=$(date +'%Y')" >> $GITHUB_OUTPUT
          echo "month=$(date +'%m')" >> $GITHUB_OUTPUT
          echo "date=$(date +'%s')" >> $GITHUB_OUTPUT
          echo "pretty=$(date +'%Y-%m-%d %H:%M')" >> $GITHUB_OUTPUT

      - name: Checkout benchmark-data
        uses: actions/checkout@v3
        with:
          ref: benchmark-data

      - name: Download benchmark data
        uses: actions/download-artifact@v3
        with:
          path: artifacts

      - name: Copy benchmark results
        run: |
          find artifacts -size 0 -delete
          mkdir -p data/${{ steps.date.outputs.year }}/${{ steps.date.outputs.month }}/ubuntu-latest-8-core/${{ steps.date.outputs.date }}-${{ github.sha }}/
          mv artifacts/bench_* data/${{ steps.date.outputs.year }}/${{ steps.date.outputs.month }}/ubuntu-latest-8-core/${{ steps.date.outputs.date }}-${{ github.sha }}/

      - name: Git pull
        run: git pull --depth=1 --no-tags origin benchmark-data

      - name: Push data to branch
        if: needs.determine_jobs.outputs.main_push == 'true'
        uses: stefanzweifel/git-auto-commit-action@v4
        with:
          file_pattern: data/**
          commit_message: Benchmark result for ${{ steps.date.outputs.pretty }} (${{ github.sha }})

  turbopack_build_release:
    needs: [determine_jobs, turbopack_rust_check]
    if: needs.determine_jobs.outputs.turbopack == 'true' && needs.determine_jobs.outputs.push == 'true'
    strategy:
      fail-fast: false
      matrix:
        os:
          - name: ubuntu-latest-16-core-oss
            target: x86_64-unknown-linux-musl
          - name: macos-latest
            target: x86_64-apple-darwin
          - name: macos-latest
            target: aarch64-apple-darwin
          - name: ubuntu-latest-16-core-oss
            target: x86_64-pc-windows-msvc
    runs-on: ${{ matrix.os.name }}
    name: Rust building release for ${{ matrix.os.target }}

    steps:
      - name: Checkout
        uses: actions/checkout@v3

      - name: Setup Rust
        uses: ./.github/actions/setup-rust
        with:
          components: ${{ matrix.os.target == 'x86_64-pc-windows-msvc' && 'llvm-tools-preview' || '' }}
          targets: ${{ matrix.os.target }}
          cache-key: ${{ matrix.os.target }}
          save-cache: true

      - name: Install musl tools
        run: |
          wget https://github.com/napi-rs/napi-rs/releases/download/linux-musl-cross%4011.2.1/x86_64-linux-musl-native.tgz -O musl.tgz
          tar -xvzf musl.tgz
          sudo mv x86_64-linux-musl-native /usr/x86_64-linux-musl
          sudo ln -sf /usr/x86_64-linux-musl/bin/x86_64-linux-musl-cc /usr/bin/musl-gcc
          sudo ln -sf /usr/x86_64-linux-musl/bin/x86_64-linux-musl-g++ /usr/bin/musl-g++
        if: matrix.os.target == 'x86_64-unknown-linux-musl'

      - name: Install Cargo xwin toolchain
        if: matrix.os.target == 'x86_64-pc-windows-msvc'
        uses: baptiste0928/cargo-install@v1
        with:
          crate: cargo-xwin

      - name: Build node-file-trace
        if: matrix.os.target != 'x86_64-pc-windows-msvc'
        run: |
          cargo build --release -p node-file-trace --target ${{ matrix.os.target }}
      - name: Build node-file-trace
        if: matrix.os.target == 'x86_64-pc-windows-msvc'
        run: |
          cargo xwin build --release -p node-file-trace --target ${{ matrix.os.target }}
      - name: Build turbopack-cli (native-tls)
        if: matrix.os.target != 'x86_64-pc-windows-msvc' && matrix.os.target != 'x86_64-unknown-linux-musl'
        run: |
          cargo build --release -p turbopack-cli --target ${{ matrix.os.target }}
      - name: Build turbopack-cli (rustls-tls)
        if: matrix.os.target == 'x86_64-unknown-linux-musl'
        run: |
          cargo build --release -p turbopack-cli --target ${{ matrix.os.target }} --no-default-features --features custom_allocator,rustls-tls
      - uses: actions/upload-artifact@v3
        with:
          name: release-${{ matrix.os.target }}
          path: |
            target/${{ matrix.os.target }}/release/turbopack-cli
            target/${{ matrix.os.target }}/release/turbopack-cli.exe

  turbopack_bench_pr:
    needs: [determine_jobs, turbopack_rust_check]
    if: needs.determine_jobs.outputs.turbopack == 'true' && github.event_name == 'pull_request'
    name: Benchmark and compare Turbopack performance on ${{ matrix.os.title }}
    strategy:
      fail-fast: false
      matrix:
        os:
          - name: linux
            title: Linux
            quiet: false
            runner: ubuntu-latest-16-core-oss
          - name: macos
            title: MacOS
            quiet: true
            runner: macos-latest
          - name: windows
            title: Windows
            quiet: true
            runner: windows-latest
    runs-on: ${{ matrix.os.runner }}
    permissions:
      contents: read
      pull-requests: write

    steps:
      - name: Checkout
        uses: actions/checkout@v3

      - name: Fetch the base branch
        run: git -c protocol.version=2 fetch --no-tags --progress --no-recurse-submodules --depth=1 origin +${{ github.base_ref }}:base

      - name: Setup Go
        uses: ./.github/actions/setup-go
        with:
          github-token: "${{ secrets.GITHUB_TOKEN }}"

      - name: Setup Node.js
        uses: ./.github/actions/setup-node

      - name: Setup Rust
        uses: ./.github/actions/setup-rust
        with:
          shared-cache-key: benchmark-${{ matrix.os.name }}

      - name: Benchmark and compare with base branch
        uses: sokra/criterion-compare-action@main
        timeout-minutes: 180
        with:
          branchName: base
          title: ${{ matrix.os.title }} Benchmark
          quiet: ${{ matrix.os.quiet }}
          cwd: crates/turbopack-cli

  format_lint:
    name: Formatting
    runs-on: ubuntu-latest
    needs: determine_jobs
    if: needs.determine_jobs.outputs.format == 'true'
    env:
      TURBO_TOKEN: ${{ secrets.TURBO_TOKEN }}
      TURBO_TEAM: ${{ vars.TURBO_TEAM }}
      TURBO_REMOTE_ONLY: true
    steps:
      - name: Checkout
        uses: actions/checkout@v3
      - uses: ./.github/actions/setup-turborepo-environment
        with:
          target: ubuntu
          github-token: "${{ secrets.GITHUB_TOKEN }}"

      - name: Format check
        # This is the syntax for running the `//#lint` task specifically in turbo.json
        # It runs the taplo check on taplo.toml, and lint:prettier per workspace.
        # Skip `cli` workspace for now. It has the lint task, but in Github CI
        # we need to setup golangci-lint to make it work. Go linting is run in the "Go linting"
        # job in this workflow. We can move that in here in the next step.
        run: turbo run lint --filter=!cli

  final:
    name: Ok
    needs:
      - determine_jobs
      - go_lint
      - go_unit
      - turborepo_examples
      - turborepo_e2e
      - go_integration
      - js_packages
      - rust_pre_check
      - turborepo_rust_check
      - turbopack_rust_check
      - turbopack_rust_test1
      - turbopack_typescript
      - turborepo_rust_test
      - turbopack_rust_test_bench1
      - turbopack_build_release
      - format_lint
    if: always()
    permissions:
      contents: read
      pull-requests: write
    runs-on: ubuntu-latest
    steps:
      - name: Compute info
        id: info
        if: always()
        run: |
          cancelled=false
          failure=false
          subjob () {
            local result=$1
            local name=$2
            if [ "$result" = "cancelled" ]; then
              cancelled=true
            elif [ "$result" != "success" ] && [ "$result" != "skipped" ]; then
              echo "- $name" >> failures.md
              failure=true
            fi
          }
          subjob ${{needs.determine_jobs.result}} "Determining jobs"
          subjob ${{needs.go_lint.result}} "Go lints"
          subjob ${{needs.go_unit.result}} "Go unit tests"
          subjob ${{needs.turborepo_examples.result}} "Turborepo examples"
          subjob ${{needs.turborepo_e2e.result}} "Go e2e tests"
          subjob ${{needs.go_integration.result}} "Go integration tests"
          subjob ${{needs.js_packages.result}} "JS Package tests"
          subjob ${{needs.rust_pre_check.result}} "Rust pre-checks"
          subjob ${{needs.turborepo_rust_check.result}} "Turborepo Rust checks"
          subjob ${{needs.turbopack_rust_check.result}} "Turbopack Rust checks"
          subjob ${{needs.turbopack_rust_test1.result}} "Turbopack Rust tests (linux)"
          subjob ${{needs.turbopack_typescript.result}} "Turbopack Typescript checks"
          subjob ${{needs.turborepo_rust_test.result}} "Turborepo Rust tests"
          subjob ${{needs.turbopack_rust_test_bench1.result}} "Turbopack Rust benchmark tests (linux)"
          subjob ${{needs.turbopack_build_release.result}} "Turbopack Release Build"
          subjob ${{needs.format_lint.result}} "Formatting"
          if [ "$cancelled" = "true" ]; then
             echo "cancelled=true" >> $GITHUB_OUTPUT
          elif [ "$failure" = "true" ]; then
            echo "failure=true" >> $GITHUB_OUTPUT
          else
            echo "success=true" >> $GITHUB_OUTPUT
          fi

      - name: Add failure prose text
        if: steps.info.outputs.failure == 'true'
        run: |
          echo "## :warning: CI failed :warning:" > comment.md
          echo >> comment.md
          echo "The following steps have failed in CI:" >> comment.md
          echo >> comment.md
          cat failures.md >> comment.md
          echo >> comment.md
          echo "See [workflow summary](https://github.com/vercel/turbo/actions/runs/${{ github.run_id }}) for details">> comment.md
          echo >> comment.md
          echo "<!-- CI COMMENT -->" >> comment.md

      - name: Add success prose text
        if: steps.info.outputs.success == 'true'
        run: |
          echo "## :green_circle: CI likely successful :green_circle:" > comment.md
          echo >> comment.md
          echo "A few longer running steps are still running, but they should not be considered as blocking." >> comment.md
          echo >> comment.md
          echo "See [workflow summary](https://github.com/vercel/turbo/actions/runs/${{ github.run_id }}) for details">> comment.md
          echo >> comment.md
          echo "<!-- CI COMMENT -->" >> comment.md

      - name: Find PR Comment
        id: comment
        if: always() && github.event_name == 'pull_request' && steps.info.outputs.cancelled != 'true'
        uses: peter-evans/find-comment@v2
        with:
          issue-number: ${{ github.event.pull_request.number }}
          comment-author: "github-actions[bot]"
          body-includes: "<!-- CI COMMENT -->"

      - name: Create or update PR comment
        if: always() && github.event_name == 'pull_request' && steps.info.outputs.cancelled != 'true'
        uses: peter-evans/create-or-update-comment@v2
        continue-on-error: true
        with:
          comment-id: ${{ steps.comment.outputs.comment-id }}
          issue-number: ${{ github.event.pull_request.number }}
          body-file: "comment.md"
          edit-mode: replace

      - name: It's not fine
        if: steps.info.outputs.failure == 'true'
        run: exit 1

      - name: It's fine
        if: steps.info.outputs.success == 'true'
        run: echo Ok

  # Upload Turbopack's test results into datadog.
  upload_test_results:
    name: Upload Test results
    needs: [determine_jobs, turbopack_rust_test1, turbopack_rust_test2]
    # We have to set condition to always, since we want to upload test results for the failed tests as well.
    if: ${{ always() }}
    runs-on: ubuntu-latest
    # Do not block CI if upload fails for some reason
    continue-on-error: true
    steps:
      # Uploading test results does not require turbopack's src codes, but this
      # allows datadog uploader to sync with git information.
      - name: Checkout
        uses: actions/checkout@v3

      - name: Setup Node.js
        uses: actions/setup-node@v3
        with:
          node-version: 18

      - name: Install datadog
        run: npm install -g @datadog/datadog-ci

      - name: Download test results
        uses: actions/download-artifact@v3
        with:
          path: artifacts

      - name: Upload
        continue-on-error: true
        env:
          DATADOG_API_KEY: ${{ secrets.DD_KEY_TURBOPACK }}
        run: |
          DD_ENV=ci datadog-ci junit upload --service Turbopack ./artifacts/test_reports/**/*.xml

  done:
    name: Done
    needs:
      - final
      - determine_jobs
      - go_lint
      - go_unit
      - turborepo_examples
      - turborepo_e2e
      - go_integration
      - rust_pre_check
      - turborepo_rust_check
      - turbopack_rust_check
      - turbopack_rust_test1
      - turbopack_rust_test2
      - turbopack_typescript
      - turborepo_rust_test
      - turbopack_rust_test_bench1
      - turbopack_rust_test_bench2
      - turbopack_build_release
      - turbopack_rust_bench
      - format_lint
    if: always()
    permissions:
      contents: read
      pull-requests: write
    runs-on: ubuntu-latest
    steps:
      - name: Compute info
        id: info
        if: always()
        run: |
          cancelled=false
          failure=false
          subjob () {
            local result=$1
            local name=$2
            echo "$name: $result"
            if [ "$result" = "cancelled" ]; then
              cancelled=true
            elif [ "$result" != "success" ] && [ "$result" != "skipped" ]; then
              echo "- $name" >> failures.md
              failure=true
            fi
          }
          subjob ${{needs.determine_jobs.result}} "Determining jobs"
          subjob ${{needs.go_lint.result}} "Go lints"
          subjob ${{needs.go_unit.result}} "Go unit tests"
          subjob ${{needs.turborepo_examples.result}} "Turborepo examples"
          subjob ${{needs.turborepo_e2e.result}} "Turborepo e2e tests"
          subjob ${{needs.go_integration.result}} "Go integration tests"
          subjob ${{needs.rust_pre_check.result}} "Rust pre-checks"
          subjob ${{needs.turborepo_rust_check.result}} "Turborepo Rust checks"
          subjob ${{needs.turbopack_rust_check.result}} "Turbopack Rust checks"
          subjob ${{needs.turbopack_rust_test1.result}} "Turbopack Rust tests (linux)"
          subjob ${{needs.turbopack_rust_test2.result}} "Turbopack Rust tests (mac/win, non-blocking)"
          subjob ${{needs.turbopack_typescript.result}} "Turbopack Typescript checks"
          subjob ${{needs.turborepo_rust_test.result}} "TurboRepo Rust tests"
          subjob ${{needs.turbopack_rust_test_bench1.result}} "Turbopack Rust benchmark tests (linux)"
          subjob ${{needs.turbopack_rust_test_bench2.result}} "Turbopack Rust benchmark tests (mac/win, non-blocking)"
          subjob ${{needs.format_lint.result}} "Formatting"
          subjob ${{needs.turbopack_rust_bench.result}} "Turbopack Rust benchmarks (non-blocking)"
          subjob ${{needs.turbopack_build_release.result}} "Turbopack Release Build"
          if [ "$cancelled" = "true" ]; then
             echo "cancelled=true" >> $GITHUB_OUTPUT
          elif [ "$failure" = "true" ]; then
            echo "failure=true" >> $GITHUB_OUTPUT
          else
            echo "success=true" >> $GITHUB_OUTPUT
          fi

      - name: Add failure prose text
        if: steps.info.outputs.failure == 'true'
        run: |
          echo "## :warning: CI failed :warning:" > comment.md
          echo >> comment.md
          echo "The following steps have failed in CI:" >> comment.md
          echo >> comment.md
          cat failures.md >> comment.md
          echo >> comment.md
          echo "See [workflow summary](https://github.com/vercel/turbo/actions/runs/${{ github.run_id }}) for details">> comment.md
          echo >> comment.md
          echo "<!-- CI COMMENT -->" >> comment.md

      - name: Add success prose text
        if: steps.info.outputs.success == 'true'
        run: |
          echo "## :green_circle: CI successful :green_circle:" > comment.md
          echo >> comment.md
          echo "Thanks" >> comment.md
          echo >> comment.md
          echo "<!-- CI COMMENT -->" >> comment.md

      - name: Find PR Comment
        id: comment
        if: always() && github.event_name == 'pull_request' && steps.info.outputs.cancelled != 'true'
        uses: peter-evans/find-comment@v2
        with:
          issue-number: ${{ github.event.pull_request.number }}
          comment-author: "github-actions[bot]"
          body-includes: "<!-- CI COMMENT -->"

      - name: Create or update PR comment
        if: always() && github.event_name == 'pull_request' && steps.info.outputs.cancelled != 'true'
        uses: peter-evans/create-or-update-comment@v2
        continue-on-error: true
        with:
          comment-id: ${{ steps.comment.outputs.comment-id }}
          issue-number: ${{ github.event.pull_request.number }}
          body-file: "comment.md"
          edit-mode: replace

      - name: It's not fine
        if: steps.info.outputs.failure == 'true'
        run: exit 1

      - name: It's fine
        if: steps.info.outputs.success == 'true'
        run: echo Ok

  cleanup:
    name: Cleanup
    needs: [done]
    if: always()
    uses: ./.github/workflows/pr-clean-caches.yml
    secrets: inherit<|MERGE_RESOLUTION|>--- conflicted
+++ resolved
@@ -361,11 +361,7 @@
         # Note: using CLI flags instead of env vars because
         # envs var would apply to the actual tests that exercise turbo also,
         # making test output non-deterministic.
-<<<<<<< HEAD
-        run: turbo run example-test --continue --color --remote-only --token=${{ secrets.TURBO_TOKEN }} --team=${{ vars.TURBO_TEAM }} --env-mode=strict
-=======
-        run: turbo run example-test --color --remote-only --token=${{ secrets.TURBO_TOKEN }} --team=${{ vars.TURBO_TEAM }}
->>>>>>> c9a4f2a2
+        run: turbo run example-test --color --remote-only --token=${{ secrets.TURBO_TOKEN }} --team=${{ vars.TURBO_TEAM }} --env-mode=strict
 
       # Re-enable corepack, actions/setup-node invokes other package managers and
       # that causes corepack to throw an error, so we disable it here. The "Post" step
