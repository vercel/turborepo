{
  "name": "turborepo-tests-integration",
  "scripts": {
<<<<<<< HEAD
    "test:setup": "./setup.sh",
    "test": "cross-env EXPERIMENTAL_RUST_CODEPATH=false ./test.sh",
    "test:rust-codepath": "cross-env EXPERIMENTAL_RUST_CODEPATH=true ./test.sh",
    "test:interactive": "./test-interactive.sh",
=======
    "test": "node ./test.mjs",
    "test:rust-codepath": "EXPERIMENTAL_RUST_CODEPATH=true node ./test.mjs",
    "test:interactive": "PRYSK_INTERACTIVE=true node ./test.mjs",
>>>>>>> 653dbc54
    "test:parallel": ".cram_env/bin/pytest -n auto tests --prysk-shell=`which bash`",
    "pretest:parallel": ".cram_env/bin/pip3 install --quiet pytest \"prysk[pytest-plugin]\" pytest-xdist"
  },
  "dependencies": {
<<<<<<< HEAD
    "turborepo-tests-helpers": "workspace:*"
  },
  "devDependencies": {
    "cross-env": "^7.0.3"
=======
    "turborepo-tests-helpers": "workspace:*",
    "@turbo/exe-stub": "workspace:*"
>>>>>>> 653dbc54
  }
}<|MERGE_RESOLUTION|>--- conflicted
+++ resolved
@@ -1,28 +1,15 @@
 {
   "name": "turborepo-tests-integration",
   "scripts": {
-<<<<<<< HEAD
-    "test:setup": "./setup.sh",
-    "test": "cross-env EXPERIMENTAL_RUST_CODEPATH=false ./test.sh",
-    "test:rust-codepath": "cross-env EXPERIMENTAL_RUST_CODEPATH=true ./test.sh",
-    "test:interactive": "./test-interactive.sh",
-=======
-    "test": "node ./test.mjs",
-    "test:rust-codepath": "EXPERIMENTAL_RUST_CODEPATH=true node ./test.mjs",
-    "test:interactive": "PRYSK_INTERACTIVE=true node ./test.mjs",
->>>>>>> 653dbc54
+    "test": "cross-env EXPERIMENTAL_RUST_CODEPATH=false node ./test.mjs",
+    "test:rust-codepath": "cross-env EXPERIMENTAL_RUST_CODEPATH=true node ./test.mjs",
+    "test:interactive": "EXPERIMENTAL_RUST_CODEPATH=false PRYSK_INTERACTIVE=true node ./test.mjs",
     "test:parallel": ".cram_env/bin/pytest -n auto tests --prysk-shell=`which bash`",
     "pretest:parallel": ".cram_env/bin/pip3 install --quiet pytest \"prysk[pytest-plugin]\" pytest-xdist"
   },
-  "dependencies": {
-<<<<<<< HEAD
-    "turborepo-tests-helpers": "workspace:*"
-  },
   "devDependencies": {
-    "cross-env": "^7.0.3"
-=======
+    "cross-env": "^7.0.3",
     "turborepo-tests-helpers": "workspace:*",
     "@turbo/exe-stub": "workspace:*"
->>>>>>> 653dbc54
   }
 }