--- conflicted
+++ resolved
@@ -18,11 +18,7 @@
   Tasks to Run
   build
     Task                           = build\s* (re)
-<<<<<<< HEAD
-    Hash                           = e9daff5a0fd1d187\s* (re)
-=======
-    Hash                           = 45fcb56a23295f63
->>>>>>> 0f08755d
+    Hash                           = e9daff5a0fd1d187/s * (re)
     Cached \(Local\)                 = false\s* (re)
     Cached \(Remote\)                = false\s* (re)
     Command                        = echo building > foo.txt\s* (re)
