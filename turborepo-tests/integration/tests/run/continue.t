--- conflicted
+++ resolved
@@ -14,15 +14,9 @@
   some-lib:build: npm ERR! Lifecycle script `build` failed with error: 
   some-lib:build: npm ERR! Error: command failed 
   some-lib:build: npm ERR!   in workspace: some-lib 
-<<<<<<< HEAD
   some-lib:build: npm ERR!   at location: (.*)(\/|\\)apps(\/|\\)some-lib  (re)
-  some-lib:build: ERROR: command finished with error: command \((.*)(\/|\\)apps(\/|\\)some-lib\) npm run build exited \(1\) (re)
-  some-lib#build: command \(.*(\/|\\)apps(\/|\\)some-lib\) npm run build exited \(1\) (re)
-=======
-  some-lib:build: npm ERR!   at location: (.*)\/apps\/some-lib  (re)
-  some-lib:build: ERROR: command finished with error: command \((.*)\/apps\/some-lib\) .*npm run build exited \(1\) (re)
-  some-lib#build: command \(.*\/apps\/some-lib\) .*npm run build exited \(1\) (re)
->>>>>>> 9ee6e565
+  some-lib:build: ERROR: command finished with error: command \((.*)(\/|\\)apps(\/|\\)some-lib\) .*npm run build exited \(1\) (re)
+  some-lib#build: command \(.*(\/|\\)apps(\/|\\)some-lib\) .*npm run build exited \(1\) (re)
   
    Tasks:    0 successful, 1 total
   Cached:    0 cached, 1 total
@@ -46,15 +40,9 @@
   some-lib:build: npm ERR! Lifecycle script `build` failed with error: 
   some-lib:build: npm ERR! Error: command failed 
   some-lib:build: npm ERR!   in workspace: some-lib 
-<<<<<<< HEAD
   some-lib:build: npm ERR!   at location: (.*)(\/|\\)apps(\/|\\)some-lib  (re)
-  some-lib:build: ERROR: command finished with error: command \((.*)(\/|\\)apps(\/|\\)some-lib\) npm run build exited \(1\) (re)
-  some-lib#build: command \(.*\) npm run build exited \(1\) (re)
-=======
-  some-lib:build: npm ERR!   at location: (.*)\/apps\/some-lib  (re)
-  some-lib:build: ERROR: command finished with error: command \((.*)\/apps\/some-lib\) .*npm run build exited \(1\) (re)
+  some-lib:build: ERROR: command finished with error: command \((.*)(\/|\\)apps(\/|\\)some-lib\) .*npm run build exited \(1\) (re)
   some-lib#build: command \(.*\) .*npm run build exited \(1\) (re)
->>>>>>> 9ee6e565
   
    Tasks:    0 successful, 1 total
   Cached:    0 cached, 1 total
@@ -89,13 +77,8 @@
   other-app:build: npm ERR!   in workspace: other-app 
   other-app:build: npm ERR!   at location: (.*)(\/|\\)apps(\/|\\)other-app  (re)
   other-app:build: command finished with error, but continuing...
-<<<<<<< HEAD
-  some-lib#build: command \((.*)(\/|\\)apps(\/|\\)some-lib\) npm run build exited \(1\) (re)
-  other-app#build: command \((.*)(\/|\\)apps(\/|\\)other-app\) npm run build exited \(1\) (re)
-=======
-  some-lib#build: command \((.*)/apps/some-lib\) .*npm run build exited \(1\) (re)
-  other-app#build: command \((.*)/apps/other-app\) .*npm run build exited \(1\) (re)
->>>>>>> 9ee6e565
+  some-lib#build: command \((.*)(\/|\\)apps(\/|\\)some-lib\) .*npm run build exited \(1\) (re)
+  other-app#build: command \((.*)(\/|\\)apps(\/|\\)other-app\) .*npm run build exited \(1\) (re)
   
    Tasks:    1 successful, 3 total
   Cached:    0 cached, 3 total
