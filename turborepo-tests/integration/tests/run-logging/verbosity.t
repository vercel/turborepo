--- conflicted
+++ resolved
@@ -35,104 +35,11 @@
   
 
 Verbosity level 2
-<<<<<<< HEAD
-  $ ${TURBO} build -vv --filter=util --force
-  [-0-9:.TWZ+]+ \[DEBUG] turborepo_lib::shim: Global turbo version: .* (re)
-  [-0-9:.TWZ+]+ \[DEBUG] turborepo_lib::shim: Repository Root: .* (re)
-  [-0-9:.TWZ+]+ \[DEBUG] turborepo_lib::shim: No local turbo binary found at: .* (re)
-  [-0-9:.TWZ+]+ \[DEBUG] turborepo_lib::shim: No local turbo binary found at: .* (re)
-  [-0-9:.TWZ+]+ \[DEBUG] turborepo_lib::shim: Running command as global turbo (re)
-  [-0-9:.TWZ+]+ \[DEBUG] turborepo_lib::run::global_hash: global hash env vars \[] (re)
-  [-0-9:.TWZ+]+ \[DEBUG] turborepo_lib::run::global_hash: external deps hash: 459c029558afe716 (re)
-  [-0-9:.TWZ+]+ \[DEBUG] turborepo_lib::task_hash: task hash env vars for util:build (re)
-   vars: \[] (re)
-  [-0-9:.TWZ+]+ \[DEBUG] turborepo_lib::task_graph::visitor: task util#build hash is 1ce33e04f265f95c (re)
-  [-0-9:.TWZ+]+ \[DEBUG] turbo: Found go binary at "[\-\w\/\.\\\:]+" (re)
-  [-0-9:.TWZ+]+ \[DEBUG] turbo: build tag: rust (re)
-  [-0-9:.TWZ+]+ \[INFO]  turbo: skipping turbod since we appear to be in a non-interactive context (re)
-  [-0-9:.TWZ+]+ \[DEBUG] turbo: filter patterns: patterns=\["util"] (re)
-  [-0-9:.TWZ+]+ \[DEBUG] turbo: Parsed selector: selector="&{includeDependencies:false matchDependencies:false includeDependents:false exclude:false excludeSelf:false followProdDepsOnly:false parentDir: namePattern:util fromRef: toRefOverride: raw:util}" (re)
-  [-0-9:.TWZ+]+ \[DEBUG] turbo: Filtering packages: allPackageSelectors=\["&{false false false false false false  util   util}"] (re)
-  [-0-9:.TWZ+]+ \[DEBUG] turbo: Filtered packages: selector="&{includeDependencies:false matchDependencies:false includeDependents:false exclude:false excludeSelf:false followProdDepsOnly:false parentDir: namePattern:util fromRef: toRefOverride: raw:util}" entryPackages=map\[util:util] (re)
-  [-0-9:.TWZ+]+ \[DEBUG] turbo: Filtered packages: cherryPickedPackages=map\[util:util] walkedDependencies=map\[] walkedDependents=map\[] walkedDependentsDependencies=map\[] (re)
-  [-0-9:.TWZ+]+ \[DEBUG] turbo: Filtered packages: cherryPickedPackages=map\[] walkedDependencies=map\[] walkedDependents=map\[] walkedDependentsDependencies=map\[] (re)
-  [-0-9:.TWZ+]+ \[DEBUG] turbo: filtered packages: packages=map\[util:util] (re)
-  [-0-9:.TWZ+]+ \[DEBUG] turbo: global hash env vars: vars=\[] (re)
-  [-0-9:.TWZ+]+ \[DEBUG] turbo: global hash: value=2107205f32600eb9 (re)
-  [-0-9:.TWZ+]+ \[DEBUG] turbo: global hash matches between Rust and Go (re)
-  [-0-9:.TWZ+]+ \[DEBUG] turbo: local cache folder: path="" (re)
-  \xe2\x80\xa2 Packages in scope: util (esc)
-  \xe2\x80\xa2 Running build in 1 packages (esc)
-  \xe2\x80\xa2 Remote caching disabled (esc)
-  [-0-9:.TWZ+]+ \[DEBUG] turbo: task hash env vars for util:build: vars=\[] (re)
-  [-0-9:.TWZ+]+ \[DEBUG] turbo.: start (re)
-  [-0-9:.TWZ+]+ \[DEBUG] turbo: task hash: value=1ce33e04f265f95c (re)
-  util:build: cache bypass, force executing 1ce33e04f265f95c
-  util:build: 
-  util:build: > build
-  util:build: > echo building
-  util:build: 
-  util:build: building
-  [-0-9:.TWZ+]+ \[DEBUG] turbo.: caching output: outputs="{\[packages/util/.turbo/turbo-build.log] \[]}" (re)
-  [-0-9:.TWZ+]+ \[DEBUG] turbo.: done: status=complete duration=[\.0-9]+m?s (re)
-  [-0-9:.TWZ+]+ \[DEBUG] turbo: task hashes match (re)
-  
-   Tasks:    1 successful, 1 total
-  Cached:    0 cached, 1 total
-    Time:\s*[\.0-9]+m?s  (re)
-  
-  $ ${TURBO} build --verbosity=2 --filter=util --force
-  [-0-9:.TWZ+]+ \[DEBUG] turborepo_lib::shim: Global turbo version: .* (re)
-  [-0-9:.TWZ+]+ \[DEBUG] turborepo_lib::shim: Repository Root: .* (re)
-  [-0-9:.TWZ+]+ \[DEBUG] turborepo_lib::shim: No local turbo binary found at: .* (re)
-  [-0-9:.TWZ+]+ \[DEBUG] turborepo_lib::shim: No local turbo binary found at: .* (re)
-  [-0-9:.TWZ+]+ \[DEBUG] turborepo_lib::shim: Running command as global turbo (re)
-  [-0-9:.TWZ+]+ \[DEBUG] turborepo_lib::run::global_hash: global hash env vars \[] (re)
-  [-0-9:.TWZ+]+ \[DEBUG] turborepo_lib::run::global_hash: external deps hash: 459c029558afe716 (re)
-  [-0-9:.TWZ+]+ \[DEBUG] turborepo_lib::task_hash: task hash env vars for util:build (re)
-   vars: []
-  [-0-9:.TWZ+]+ \[DEBUG] turborepo_lib::task_graph::visitor: task util#build hash is 1ce33e04f265f95c (re)
-  [-0-9:.TWZ+]+ \[DEBUG] turbo: Found go binary at "[\-\w\/\.\\\:]+" (re)
-  [-0-9:.TWZ+]+ \[DEBUG] turbo: build tag: rust (re)
-  [-0-9:.TWZ+]+ \[INFO]  turbo: skipping turbod since we appear to be in a non-interactive context (re)
-  [-0-9:.TWZ+]+ \[DEBUG] turbo: filter patterns: patterns=\["util"] (re)
-  [-0-9:.TWZ+]+ \[DEBUG] turbo: Parsed selector: selector="&{includeDependencies:false matchDependencies:false includeDependents:false exclude:false excludeSelf:false followProdDepsOnly:false parentDir: namePattern:util fromRef: toRefOverride: raw:util}" (re)
-  [-0-9:.TWZ+]+ \[DEBUG] turbo: Filtering packages: allPackageSelectors=\["&{false false false false false false  util   util}"] (re)
-  [-0-9:.TWZ+]+ \[DEBUG] turbo: Filtered packages: selector="&{includeDependencies:false matchDependencies:false includeDependents:false exclude:false excludeSelf:false followProdDepsOnly:false parentDir: namePattern:util fromRef: toRefOverride: raw:util}" entryPackages=map\[util:util] (re)
-  [-0-9:.TWZ+]+ \[DEBUG] turbo: Filtered packages: cherryPickedPackages=map\[util:util] walkedDependencies=map\[] walkedDependents=map\[] walkedDependentsDependencies=map\[] (re)
-  [-0-9:.TWZ+]+ \[DEBUG] turbo: Filtered packages: cherryPickedPackages=map\[] walkedDependencies=map\[] walkedDependents=map\[] walkedDependentsDependencies=map\[] (re)
-  [-0-9:.TWZ+]+ \[DEBUG] turbo: filtered packages: packages=map\[util:util] (re)
-  [-0-9:.TWZ+]+ \[DEBUG] turbo: global hash env vars: vars=\[] (re)
-  [-0-9:.TWZ+]+ \[DEBUG] turbo: global hash: value=2107205f32600eb9 (re)
-  [-0-9:.TWZ+]+ \[DEBUG] turbo: global hash matches between Rust and Go (re)
-  [-0-9:.TWZ+]+ \[DEBUG] turbo: local cache folder: path="" (re)
-  \xe2\x80\xa2 Packages in scope: util (esc)
-  \xe2\x80\xa2 Running build in 1 packages (esc)
-  \xe2\x80\xa2 Remote caching disabled (esc)
-  [-0-9:.TWZ+]+ \[DEBUG] turbo: task hash env vars for util:build: vars=\[] (re)
-  [-0-9:.TWZ+]+ \[DEBUG] turbo.: start (re)
-  [-0-9:.TWZ+]+ \[DEBUG] turbo: task hash: value=1ce33e04f265f95c (re)
-  util:build: cache bypass, force executing 1ce33e04f265f95c
-  util:build: 
-  util:build: > build
-  util:build: > echo building
-  util:build: 
-  util:build: building
-  [-0-9:.TWZ+]+ \[DEBUG] turbo.: caching output: outputs="{\[packages/util/.turbo/turbo-build.log] \[]}" (re)
-  [-0-9:.TWZ+]+ \[DEBUG] turbo.: done: status=complete duration=[\.0-9]+m?s (re)
-  [-0-9:.TWZ+]+ \[DEBUG] turbo: task hashes match (re)
-  
-   Tasks:    1 successful, 1 total
-  Cached:    0 cached, 1 total
-    Time:\s*[\.0-9]+m?s  (re)
-  
-=======
   $ ${TURBO} build -vv --filter=util --force 1> VERBOSEVV 2>&1
   $ grep --quiet "[DEBUG]" VERBOSEVV
 
   $ ${TURBO} build --verbosity=2 --filter=util --force 1> VERBOSE2 2>&1
   $ grep --quiet "[DEBUG]" VERBOSE2
->>>>>>> 8cbcdaf6
 
 Make sure users can only use one verbosity flag
   $ ${TURBO} build -v --verbosity=1
