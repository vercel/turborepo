Setup
  $ . ${TESTDIR}/../../../helpers/setup.sh
  $ . ${TESTDIR}/setup.sh $(pwd) "self"

Make sure we do not reinvoke ourself.
  $ ${TESTDIR}/set_link.sh $(pwd) ${TURBO}
<<<<<<< HEAD
  $ ${TURBO} --version -vv
  [-0-9:.TWZ+]+ \[DEBUG] turborepo_lib::shim: Global turbo version: .* (re)
  [-0-9:.TWZ+]+ \[DEBUG] turborepo_lib::shim: Repository Root: .*(\/|\\)self.t (re)
  [-0-9:.TWZ+]+ \[DEBUG] turborepo_lib::shim: Local turbo path: .*(\/|\\)debug(\/|\\)(turbo|turbo\.exe) (re)
  [-0-9:.TWZ+]+ \[DEBUG] turborepo_lib::shim: Local turbo version: 1.0.0 (re)
  [-0-9:.TWZ+]+ \[DEBUG] turborepo_lib::shim: Currently running turbo is local turbo. (re)
  .* (re)
=======
  $ ${TURBO} --version -vv > out.log
  $ grep --quiet -oF "Currently running turbo is local turbo" out.log
>>>>>>> a6dadeec
<|MERGE_RESOLUTION|>--- conflicted
+++ resolved
@@ -4,15 +4,5 @@
 
 Make sure we do not reinvoke ourself.
   $ ${TESTDIR}/set_link.sh $(pwd) ${TURBO}
-<<<<<<< HEAD
-  $ ${TURBO} --version -vv
-  [-0-9:.TWZ+]+ \[DEBUG] turborepo_lib::shim: Global turbo version: .* (re)
-  [-0-9:.TWZ+]+ \[DEBUG] turborepo_lib::shim: Repository Root: .*(\/|\\)self.t (re)
-  [-0-9:.TWZ+]+ \[DEBUG] turborepo_lib::shim: Local turbo path: .*(\/|\\)debug(\/|\\)(turbo|turbo\.exe) (re)
-  [-0-9:.TWZ+]+ \[DEBUG] turborepo_lib::shim: Local turbo version: 1.0.0 (re)
-  [-0-9:.TWZ+]+ \[DEBUG] turborepo_lib::shim: Currently running turbo is local turbo. (re)
-  .* (re)
-=======
   $ ${TURBO} --version -vv > out.log
-  $ grep --quiet -oF "Currently running turbo is local turbo" out.log
->>>>>>> a6dadeec
+  $ grep --quiet -oF "Currently running turbo is local turbo" out.log